Makefile
Makefile.in
.deps
.libs
.msg
*.lo
*.la
*.a
*.o
*~
.*.swp
<<<<<<< HEAD
=======
*.pbxuser
*.mode1v3
>>>>>>> 37590855
obj*
build*
aclocal.m4
autom4te.cache
compile
config.guess
config.log
config.status
config.sub
configure
configure.lineno
depcomp
install-sh
libtool
ltmain.sh
missing
<<<<<<< HEAD
=======
TAGS
>>>>>>> 37590855
tags
ylwrap
xorg-server.pc
stamp-h?
do-not-use-config.h
do-not-use-config.h.in
afb/afbbltC.c
afb/afbbltCI.c
afb/afbbltG.c
afb/afbbltO.c
afb/afbbltX.c
afb/afbseg.c
afb/afbtileC.c
afb/afbtileG.c
cfb/cfb8lineCO.c
cfb/cfb8lineCP.c
cfb/cfb8lineG.c
cfb/cfb8lineX.c
cfb/cfb8segC.c
cfb/cfb8segCS.c
cfb/cfb8segX.c
cfb/cfb8setG.c
cfb/cfbbltC.c
cfb/cfbbltG.c
cfb/cfbbltO.c
cfb/cfbbltX.c
cfb/cfbfillarcC.c
cfb/cfbfillarcG.c
cfb/cfbglrop8.c
cfb/cfbply1rctC.c
cfb/cfbply1rctG.c
cfb/cfbseg.c
cfb/cfbsolidC.c
cfb/cfbsolidG.c
cfb/cfbsolidX.c
cfb/cfbtile32C.c
cfb/cfbtile32G.c
cfb/cfbtileoddC.c
cfb/cfbtileoddG.c
cfb/cfbzerarcC.c
cfb/cfbzerarcG.c
cfb/cfbzerarcX.c
cfb32/cfb8lineCO.c
cfb32/cfb8lineCP.c
cfb32/cfb8lineG.c
cfb32/cfb8lineX.c
cfb32/cfb8segC.c
cfb32/cfb8segCS.c
cfb32/cfb8segX.c
cfb32/cfb8setG.c
cfb32/cfbbltC.c
cfb32/cfbbltG.c
cfb32/cfbbltO.c
cfb32/cfbbltX.c
cfb32/cfbfillarcC.c
cfb32/cfbfillarcG.c
cfb32/cfbply1rctC.c
cfb32/cfbply1rctG.c
cfb32/cfbseg.c
cfb32/cfbsolidC.c
cfb32/cfbsolidG.c
cfb32/cfbsolidX.c
cfb32/cfbtile32C.c
cfb32/cfbtile32G.c
cfb32/cfbtileoddC.c
cfb32/cfbtileoddG.c
cfb32/cfbzerarcC.c
cfb32/cfbzerarcG.c
cfb32/cfbzerarcX.c
doc/Xserver.1x
doc/Xserver.man
hw/dmx/Xdmx
hw/dmx/Xdmx.1x
hw/dmx/config/dmxtodmx
hw/dmx/config/dmxtodmx.1x
hw/dmx/config/parser.c
hw/dmx/config/parser.h
hw/dmx/config/scanner.c
hw/dmx/config/vdltodmx
hw/dmx/config/vdltodmx.1x
hw/dmx/config/xdmxconfig
hw/dmx/config/xdmxconfig.1x
hw/dmx/examples/dmxaddinput
hw/dmx/examples/dmxaddscreen
hw/dmx/examples/dmxreconfig
hw/dmx/examples/dmxresize
hw/dmx/examples/dmxrminput
hw/dmx/examples/dmxrmscreen
hw/dmx/examples/dmxwininfo
hw/dmx/examples/ev
hw/dmx/examples/evi
hw/dmx/examples/res
hw/dmx/examples/xbell
hw/dmx/examples/xdmx
hw/dmx/examples/xinput
hw/dmx/examples/xled
hw/dmx/examples/xtest
hw/kdrive/ati/Xati
hw/kdrive/chips/Xchips
hw/kdrive/ephyr/Xephyr
hw/kdrive/epson/Xepson
hw/kdrive/fake/Xfake
hw/kdrive/fbdev/Xfbdev
hw/kdrive/i810/Xi810
hw/kdrive/mach64/Xmach64
hw/kdrive/mga/Xmga
hw/kdrive/neomagic/Xneomagic
hw/kdrive/nvidia/Xnvidia
hw/kdrive/pm2/Xpm2
hw/kdrive/r128/Xr128
hw/kdrive/sdl/Xsdl
hw/kdrive/sis300/Xsis
hw/kdrive/smi/Xsmi
hw/kdrive/vesa/Xvesa
hw/kdrive/via/Xvia
hw/vfb/Xvfb
hw/vfb/Xvfb.1x
hw/vfb/Xvfb.man
hw/xfree86/Xorg
hw/xfree86/common/xf86Build.h
hw/xfree86/common/xf86DefModeSet.c
hw/xfree86/doc/man/Xorg.1x
hw/xfree86/doc/man/Xorg.man
hw/xfree86/doc/man/xorg.conf.5x
hw/xfree86/doc/man/xorg.conf.man
hw/xfree86/exa/exa.4
hw/xfree86/exa/exa.4x
hw/xfree86/exa/exa.man
hw/xfree86/fbdevhw/fbdevhw.4x
hw/xfree86/fbdevhw/fbdevhw.man
hw/xfree86/getconfig/cfg.man
hw/xfree86/getconfig/getconfig.1x
hw/xfree86/getconfig/getconfig.5x
hw/xfree86/getconfig/getconfig.man
hw/xfree86/os-support/xorgos.c
hw/xfree86/osandcommon.c
hw/xfree86/ramdac/xf86BitOrder.c
hw/xfree86/scanpci/xf86PciData.c
hw/xfree86/scanpci/xf86PciIds.h
hw/xfree86/utils/cvt/cvt
hw/xfree86/utils/cvt/cvt.man
hw/xfree86/utils/gtf/gtf
hw/xfree86/utils/gtf/gtf.1x
hw/xfree86/utils/gtf/gtf.man
hw/xfree86/utils/ioport/inb
hw/xfree86/utils/ioport/inl
hw/xfree86/utils/ioport/inw
hw/xfree86/utils/ioport/ioport
hw/xfree86/utils/ioport/outb
hw/xfree86/utils/ioport/outl
hw/xfree86/utils/ioport/outw
hw/xfree86/utils/pcitweak/pcitweak
hw/xfree86/utils/pcitweak/pcitweak.1x
hw/xfree86/utils/pcitweak/pcitweak.man
hw/xfree86/utils/scanpci/scanpci
hw/xfree86/utils/scanpci/scanpci.1x
hw/xfree86/utils/scanpci/scanpci.man
hw/xfree86/utils/xorgcfg/XOrgCfg
hw/xfree86/utils/xorgcfg/xorgcfg
hw/xfree86/utils/xorgcfg/xorgcfg.1x
hw/xfree86/utils/xorgcfg/xorgcfg.man
hw/xfree86/utils/xorgconfig/xorgconfig
hw/xfree86/utils/xorgconfig/xorgconfig.1x
hw/xfree86/utils/xorgconfig/xorgconfig.man
hw/xfree86/xaa/l-xaaBitmap.c
hw/xfree86/xaa/l-xaaStipple.c
hw/xfree86/xaa/l-xaaTEGlyph.c
hw/xfree86/xaa/l3-xaaBitmap.c
hw/xfree86/xaa/l3-xaaStipple.c
hw/xfree86/xaa/lf-xaaBitmap.c
hw/xfree86/xaa/lf-xaaStipple.c
hw/xfree86/xaa/lf-xaaTEGlyph.c
hw/xfree86/xaa/lf3-xaaBitmap.c
hw/xfree86/xaa/lf3-xaaStipple.c
hw/xfree86/xaa/m-xaaBitmap.c
hw/xfree86/xaa/m-xaaStipple.c
hw/xfree86/xaa/m-xaaTEGlyph.c
hw/xfree86/xaa/m3-xaaBitmap.c
hw/xfree86/xaa/m3-xaaStipple.c
hw/xfree86/xaa/mf-xaaBitmap.c
hw/xfree86/xaa/mf-xaaStipple.c
hw/xfree86/xaa/mf-xaaTEGlyph.c
hw/xfree86/xaa/mf3-xaaBitmap.c
hw/xfree86/xaa/mf3-xaaStipple.c
hw/xfree86/xaa/s-xaaDashLine.c
hw/xfree86/xaa/s-xaaLine.c
hw/xfree86/xf1bpp/maskbits.c
hw/xfree86/xf1bpp/mfbbitblt.c
hw/xfree86/xf1bpp/mfbbltC.c
hw/xfree86/xf1bpp/mfbbltCI.c
hw/xfree86/xf1bpp/mfbbltG.c
hw/xfree86/xf1bpp/mfbbltO.c
hw/xfree86/xf1bpp/mfbbltX.c
hw/xfree86/xf1bpp/mfbbres.c
hw/xfree86/xf1bpp/mfbbresd.c
hw/xfree86/xf1bpp/mfbclip.c
hw/xfree86/xf1bpp/mfbcmap.c
hw/xfree86/xf1bpp/mfbfillarc.c
hw/xfree86/xf1bpp/mfbfillrct.c
hw/xfree86/xf1bpp/mfbfillsp.c
hw/xfree86/xf1bpp/mfbfont.c
hw/xfree86/xf1bpp/mfbgc.c
hw/xfree86/xf1bpp/mfbgetsp.c
hw/xfree86/xf1bpp/mfbigbblak.c
hw/xfree86/xf1bpp/mfbigbwht.c
hw/xfree86/xf1bpp/mfbhrzvert.c
hw/xfree86/xf1bpp/mfbimage.c
hw/xfree86/xf1bpp/mfbline.c
hw/xfree86/xf1bpp/mfbmisc.c
hw/xfree86/xf1bpp/mfbpablack.c
hw/xfree86/xf1bpp/mfbpainv.c
hw/xfree86/xf1bpp/mfbpawhite.c
hw/xfree86/xf1bpp/mfbpgbblak.c
hw/xfree86/xf1bpp/mfbpgbinv.c
hw/xfree86/xf1bpp/mfbpgbwht.c
hw/xfree86/xf1bpp/mfbpixmap.c
hw/xfree86/xf1bpp/mfbplyblack.c
hw/xfree86/xf1bpp/mfbplyinv.c
hw/xfree86/xf1bpp/mfbplywhite.c
hw/xfree86/xf1bpp/mfbpntwin.c
hw/xfree86/xf1bpp/mfbpolypnt.c
hw/xfree86/xf1bpp/mfbpushpxl.c
hw/xfree86/xf1bpp/mfbscrclse.c
hw/xfree86/xf1bpp/mfbscrinit.c
hw/xfree86/xf1bpp/mfbseg.c
hw/xfree86/xf1bpp/mfbsetsp.c
hw/xfree86/xf1bpp/mfbteblack.c
hw/xfree86/xf1bpp/mfbtewhite.c
hw/xfree86/xf1bpp/mfbtileC.c
hw/xfree86/xf1bpp/mfbtileG.c
hw/xfree86/xf1bpp/mfbwindow.c
hw/xfree86/xf1bpp/mfbzerarc.c
hw/xfree86/xf4bpp/mfbseg.c
hw/xfree86/xf8_32bpp/cfbgc32.c
hw/xfree86/xf8_32bpp/cfbgc8.c
hw/xfree86/xorg.c
hw/xfree86/xorg.conf.example
hw/xfree86/xorg.conf.example.pre
hw/xnest/Xnest
hw/xnest/Xnest.1x
hw/xnest/Xnest.man
hw/xprint/Xprt
hw/xprint/config/C/print/Xprinters.ghostscript
hw/xprint/doc/Xprt.1x
hw/xprint/doc/Xprt.man
hw/xprint/dpmsstubs-wrapper.c
hw/xprint/miinitext-wrapper.c
include/dix-config.h
include/kdrive-config.h
include/xgl-config.h
include/xkb-config.h
include/xorg-config.h
include/xorg-server.h
include/xwin-config.h
mfb/mfbbltC.c
mfb/mfbbltCI.c
mfb/mfbbltG.c
mfb/mfbbltO.c
mfb/mfbbltX.c
mfb/mfbigbblak.c
mfb/mfbigbwht.c
mfb/mfbpablack.c
mfb/mfbpainv.c
mfb/mfbpawhite.c
mfb/mfbpgbblak.c
mfb/mfbpgbinv.c
mfb/mfbpgbwht.c
mfb/mfbplyblack.c
mfb/mfbplyinv.c
mfb/mfbplywhite.c
mfb/mfbseg.c
mfb/mfbteblack.c
mfb/mfbtewhite.c
mfb/mfbtileC.c
mfb/mfbtileG.c<|MERGE_RESOLUTION|>--- conflicted
+++ resolved
@@ -9,11 +9,8 @@
 *.o
 *~
 .*.swp
-<<<<<<< HEAD
-=======
 *.pbxuser
 *.mode1v3
->>>>>>> 37590855
 obj*
 build*
 aclocal.m4
@@ -30,10 +27,7 @@
 libtool
 ltmain.sh
 missing
-<<<<<<< HEAD
-=======
 TAGS
->>>>>>> 37590855
 tags
 ylwrap
 xorg-server.pc
