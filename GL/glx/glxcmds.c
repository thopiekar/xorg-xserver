--- conflicted
+++ resolved
@@ -59,19 +59,6 @@
 #include "indirect_table.h"
 #include "indirect_util.h"
 
-_X_HIDDEN int
-glxCountBits(int word)
-{
-    int ret = 0;
-
-    while (word) {
-        ret += (word & 1);
-        word >>= 1;
-    }
-
-    return ret;
-}
-
 /************************************************************************/
 
 void
@@ -1722,7 +1709,6 @@
     xGLXGetDrawableAttributesReply reply;
     CARD32 attributes[4];
     int numAttribs;
-    PixmapPtr	pixmap;
 
     glxPixmap = (__GLXpixmap *)LookupIDByType(drawId, __glXPixmapRes);
     if (!glxPixmap) {
@@ -1737,23 +1723,10 @@
     reply.numAttribs = numAttribs;
 
     attributes[0] = GLX_TEXTURE_TARGET_EXT;
-<<<<<<< HEAD
-=======
     attributes[1] = glxPixmap->target == GL_TEXTURE_2D ? GLX_TEXTURE_2D_EXT :
 	GLX_TEXTURE_RECTANGLE_EXT;
->>>>>>> 846745c5
     attributes[2] = GLX_Y_INVERTED_EXT;
     attributes[3] = GL_FALSE;
-
-    /* XXX this is merely less wrong, see fdo bug #8991 */
-    pixmap = (PixmapPtr) glxPixmap->pDraw;
-    if (!(glxCountBits(pixmap->drawable.width) == 1 &&
-	  glxCountBits(pixmap->drawable.height) == 1)
-	/* || strstr(CALL_GetString(GL_EXTENSIONS,
-	             "GL_ARB_texture_non_power_of_two")) */)
-	attributes[1] = GLX_TEXTURE_RECTANGLE_EXT;
-    else
-	attributes[1] = GLX_TEXTURE_2D_EXT;
 
     if (client->swapped) {
 	__glXSwapGetDrawableAttributesReply(client, &reply, attributes);
