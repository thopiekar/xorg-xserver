/*
** The contents of this file are subject to the GLX Public License Version 1.0
** (the "License"). You may not use this file except in compliance with the
** License. You may obtain a copy of the License at Silicon Graphics, Inc.,
** attn: Legal Services, 2011 N. Shoreline Blvd., Mountain View, CA 94043
** or at http://www.sgi.com/software/opensource/glx/license.html.
**
** Software distributed under the License is distributed on an "AS IS"
** basis. ALL WARRANTIES ARE DISCLAIMED, INCLUDING, WITHOUT LIMITATION, ANY
** IMPLIED WARRANTIES OF MERCHANTABILITY, OF FITNESS FOR A PARTICULAR
** PURPOSE OR OF NON- INFRINGEMENT. See the License for the specific
** language governing rights and limitations under the License.
**
** The Original Software is GLX version 1.2 source code, released February,
** 1999. The developer of the Original Software is Silicon Graphics, Inc.
** Those portions of the Subject Software created by Silicon Graphics, Inc.
** are Copyright (c) 1991-9 Silicon Graphics, Inc. All Rights Reserved.
**
*/

#define NEED_REPLIES
#ifdef HAVE_DIX_CONFIG_H
#include <dix-config.h>
#endif

#include <string.h>
#include "glxserver.h"
#include <windowstr.h>
#include <propertyst.h>
#include <os.h>
#include "g_disptab.h"
#include "unpack.h"
#include "glxutil.h"
#include "glxext.h"
#include "indirect_table.h"
#include "indirect_util.h"

/*
** The last context used by the server.  It is the context that is current
** from the server's perspective.
*/
__GLXcontext *__glXLastContext;

/*
** X resources.
*/
RESTYPE __glXContextRes;
RESTYPE __glXClientRes;
RESTYPE __glXPixmapRes;
RESTYPE __glXDrawableRes;
RESTYPE __glXSwapBarrierRes;

/*
** Reply for most singles.
*/
xGLXSingleReply __glXReply;

/*
** A set of state for each client.  The 0th one is unused because client
** indices start at 1, not 0.
*/
static __GLXclientState *__glXClients[MAXCLIENTS + 1];

/*
** Forward declarations.
*/
static int __glXDispatch(ClientPtr);

/*
** Called when the extension is reset.
*/
static void ResetExtension(ExtensionEntry* extEntry)
{
    __glXFlushContextCache();
    __glXResetScreens();
}

/*
** Initialize the per-client context storage.
*/
static void ResetClientState(int clientIndex)
{
    __GLXclientState *cl = __glXClients[clientIndex];

    if (cl->returnBuf) xfree(cl->returnBuf);
    if (cl->largeCmdBuf) xfree(cl->largeCmdBuf);
    if (cl->currentContexts) xfree(cl->currentContexts);
    memset(cl, 0, sizeof(__GLXclientState));
    /*
    ** By default, assume that the client supports
    ** GLX major version 1 minor version 0 protocol.
    */
    cl->GLClientmajorVersion = 1;
    cl->GLClientminorVersion = 0;
    if (cl->GLClientextensions)
	xfree(cl->GLClientextensions);

}

/*
** Reset state used to keep track of large (multi-request) commands.
*/
void __glXResetLargeCommandStatus(__GLXclientState *cl)
{
    cl->largeCmdBytesSoFar = 0;
    cl->largeCmdBytesTotal = 0;
    cl->largeCmdRequestsSoFar = 0;
    cl->largeCmdRequestsTotal = 0;
}

/*
** This procedure is called when the client who created the context goes
** away OR when glXDestroyContext is called.  In either case, all we do is
** flag that the ID is no longer valid, and (maybe) free the context.
** use.
*/
static int ContextGone(__GLXcontext* cx, XID id)
{
    cx->idExists = GL_FALSE;
    if (!cx->isCurrent) {
	__glXFreeContext(cx);
    }

    return True;
}

/*
** Free a client's state.
*/
static int ClientGone(int clientIndex, XID id)
{
    __GLXcontext *cx;
    __GLXclientState *cl = __glXClients[clientIndex];
    int i;

    if (cl) {
	/*
	** Free all the contexts that are current for this client.
	*/
	for (i=0; i < cl->numCurrentContexts; i++) {
	    cx = cl->currentContexts[i];
	    if (cx) {
		__glXDeassociateContext(cx);
		cx->isCurrent = GL_FALSE;
		if (!cx->idExists) {
		    __glXFreeContext(cx);
		}
	    }
	}
	/*
	** Re-initialize the client state structure.  Don't free it because
	** we'll probably get another client with this index and use the struct
	** again.  There is a maximum of MAXCLIENTS of these structures.
	*/
	ResetClientState(clientIndex);
    }

    return True;
}

/*
** Free a GLX Pixmap.
*/
static int PixmapGone(__GLXpixmap *pGlxPixmap, XID id)
{
    PixmapPtr pPixmap = (PixmapPtr) pGlxPixmap->pDraw;

    pGlxPixmap->idExists = False;
    if (!pGlxPixmap->refcnt) {
	if (pGlxPixmap->pDamage) {
	    DamageUnregister (pGlxPixmap->pDraw, pGlxPixmap->pDamage);
	    DamageDestroy(pGlxPixmap->pDamage);
	}
	/*
	** The DestroyPixmap routine should decrement the refcount and free
	** only if it's zero.
	*/
	(*pGlxPixmap->pScreen->DestroyPixmap)(pPixmap);
	xfree(pGlxPixmap);
    }

    return True;
}

/*
** Destroy routine that gets called when a drawable is freed.  A drawable
** contains the ancillary buffers needed for rendering.
*/
static Bool DrawableGone(__GLXdrawable *glxPriv, XID xid)
{
    __GLXcontext *cx, *cx1;

    /*
    ** Use glxPriv->type to figure out what kind of drawable this is. Don't
    ** use glxPriv->pDraw->type because by the time this routine is called,
    ** the pDraw might already have been freed.
    */
    if (glxPriv->type == DRAWABLE_WINDOW) {
	/*
	** When a window is destroyed, notify all context bound to 
	** it, that there are no longer bound to anything.
	*/
	for (cx = glxPriv->drawGlxc; cx; cx = cx1) {
	    cx1 = cx->nextDrawPriv;
	    cx->pendingState |= __GLX_PENDING_DESTROY;
	}

	for (cx = glxPriv->readGlxc; cx; cx = cx1) {
	    cx1 = cx->nextReadPriv;
	    cx->pendingState |= __GLX_PENDING_DESTROY;
	}
    }

    __glXUnrefDrawable(glxPriv);

    return True;
}

static __GLXcontext *glxPendingDestroyContexts;
static int glxServerLeaveCount;
static int glxBlockClients;

/*
** Free a context.
*/
GLboolean __glXFreeContext(__GLXcontext *cx)
{
    if (cx->idExists || cx->isCurrent) return GL_FALSE;
    
    if (cx->feedbackBuf) xfree(cx->feedbackBuf);
    if (cx->selectBuf) xfree(cx->selectBuf);
    if (cx == __glXLastContext) {
	__glXFlushContextCache();
    }

    /* We can get here through both regular dispatching from
     * __glXDispatch() or as a callback from the resource manager.  In
     * the latter case we need to lift the DRI lock manually. */

    if (!glxBlockClients) {
<<<<<<< HEAD
	__glXleaveServer();
=======
	__glXleaveServer(GL_FALSE);
>>>>>>> cc648e60
	cx->destroy(cx);
	__glXenterServer(GL_FALSE);
    } else {
	cx->next = glxPendingDestroyContexts;
	glxPendingDestroyContexts = cx;
    }

    return GL_TRUE;
}

extern RESTYPE __glXSwapBarrierRes;

static int SwapBarrierGone(int screen, XID drawable)
{
    if (__glXSwapBarrierFuncs &&
        __glXSwapBarrierFuncs[screen].bindSwapBarrierFunc != NULL) {
        __glXSwapBarrierFuncs[screen].bindSwapBarrierFunc(screen, drawable, 0);
    }
    FreeResourceByType(drawable, __glXSwapBarrierRes, FALSE);
    return True;
}

/************************************************************************/

/*
** These routines can be used to check whether a particular GL command
** has caused an error.  Specifically, we use them to check whether a
** given query has caused an error, in which case a zero-length data
** reply is sent to the client.
*/

static GLboolean errorOccured = GL_FALSE;

/*
** The GL was will call this routine if an error occurs.
*/
void __glXErrorCallBack(GLenum code)
{
    errorOccured = GL_TRUE;
}

/*
** Clear the error flag before calling the GL command.
*/
void __glXClearErrorOccured(void)
{
    errorOccured = GL_FALSE;
}

/*
** Check if the GL command caused an error.
*/
GLboolean __glXErrorOccured(void)
{
    return errorOccured;
}

static int __glXErrorBase;

int __glXError(int error)
{
    return __glXErrorBase + error;
}

/************************************************************************/

/*
** Initialize the GLX extension.
*/
void GlxExtensionInit(void)
{
    ExtensionEntry *extEntry;
    int i;

    __glXContextRes = CreateNewResourceType((DeleteType)ContextGone);
    __glXClientRes = CreateNewResourceType((DeleteType)ClientGone);
    __glXPixmapRes = CreateNewResourceType((DeleteType)PixmapGone);
    __glXDrawableRes = CreateNewResourceType((DeleteType)DrawableGone);
    __glXSwapBarrierRes = CreateNewResourceType((DeleteType)SwapBarrierGone);

    /*
    ** Add extension to server extensions.
    */
    extEntry = AddExtension(GLX_EXTENSION_NAME, __GLX_NUMBER_EVENTS,
			    __GLX_NUMBER_ERRORS, __glXDispatch,
			    __glXDispatch, ResetExtension,
			    StandardMinorOpcode);
    if (!extEntry) {
	FatalError("__glXExtensionInit: AddExtensions failed\n");
	return;
    }
    if (!AddExtensionAlias(GLX_EXTENSION_ALIAS, extEntry)) {
	ErrorF("__glXExtensionInit: AddExtensionAlias failed\n");
	return;
    }

    __glXErrorBase = extEntry->errorBase;

    /*
    ** Initialize table of client state.  There is never a client 0.
    */
    for (i = 1; i <= MAXCLIENTS; i++) {
	__glXClients[i] = 0;
    }

    /*
    ** Initialize screen specific data.
    */
    __glXInitScreens();
}

/************************************************************************/

void __glXFlushContextCache(void)
{
    __glXLastContext = 0;
}

/*
** Make a context the current one for the GL (in this implementation, there
** is only one instance of the GL, and we use it to serve all GL clients by
** switching it between different contexts).  While we are at it, look up
** a context by its tag and return its (__GLXcontext *).
*/
__GLXcontext *__glXForceCurrent(__GLXclientState *cl, GLXContextTag tag,
				int *error)
{
    __GLXcontext *cx;

    /*
    ** See if the context tag is legal; it is managed by the extension,
    ** so if it's invalid, we have an implementation error.
    */
    cx = (__GLXcontext *) __glXLookupContextByTag(cl, tag);
    if (!cx) {
	cl->client->errorValue = tag;
	*error = __glXError(GLXBadContextTag);
	return 0;
    }

    if (!cx->isDirect) {
	if (cx->drawPriv == NULL) {
	    /*
	    ** The drawable has vanished.  It must be a window, because only
	    ** windows can be destroyed from under us; GLX pixmaps are
	    ** refcounted and don't go away until no one is using them.
	    */
	    *error = __glXError(GLXBadCurrentWindow);
	    return 0;
    	}
    }
    
    if (cx == __glXLastContext) {
	/* No need to re-bind */
	return cx;
    }

    /* Make this context the current one for the GL. */
    if (!cx->isDirect) {
	if (!(*cx->forceCurrent)(cx)) {
	    /* Bind failed, and set the error code.  Bummer */
	    cl->client->errorValue = cx->id;
	    *error = __glXError(GLXBadContextState);
	    return 0;
    	}
    }
    __glXLastContext = cx;
    return cx;
}

/************************************************************************/

void glxSuspendClients(void)
{
    int i;

    for (i = 1; i <= MAXCLIENTS; i++) {
	if (__glXClients[i] == NULL || !__glXClients[i]->inUse)
	    continue;

	IgnoreClient(__glXClients[i]->client);
    }

    glxBlockClients = TRUE;
}

void glxResumeClients(void)
{
    __GLXcontext *cx, *next;
    int i;

    glxBlockClients = FALSE;

    for (i = 1; i <= MAXCLIENTS; i++) {
	if (__glXClients[i] == NULL || !__glXClients[i]->inUse)
	    continue;

	AttendClient(__glXClients[i]->client);
    }

    __glXleaveServer(GL_FALSE);
    for (cx = glxPendingDestroyContexts; cx != NULL; cx = next) {
	next = cx->next;

	cx->destroy(cx);
    }
    glxPendingDestroyContexts = NULL;
    __glXenterServer(GL_FALSE);
}

static void
__glXnopEnterServer(GLboolean rendering)
{
}
    
static void
__glXnopLeaveServer(GLboolean rendering)
{
}

static void (*__glXenterServerFunc)(GLboolean) = __glXnopEnterServer;
static void (*__glXleaveServerFunc)(GLboolean)  = __glXnopLeaveServer;

void __glXsetEnterLeaveServerFuncs(void (*enter)(GLboolean),
				   void (*leave)(GLboolean))
{
  __glXenterServerFunc = enter;
  __glXleaveServerFunc = leave;
}


void __glXenterServer(GLboolean rendering)
{
  glxServerLeaveCount--;

  if (glxServerLeaveCount == 0)
    (*__glXenterServerFunc)(rendering);
}

void __glXleaveServer(GLboolean rendering)
{
  if (glxServerLeaveCount == 0)
    (*__glXleaveServerFunc)(rendering);

  glxServerLeaveCount++;
}

/*
** Top level dispatcher; all commands are executed from here down.
*/
static int __glXDispatch(ClientPtr client)
{
    REQUEST(xGLXSingleReq);
    CARD8 opcode;
    __GLXdispatchSingleProcPtr proc;
    __GLXclientState *cl;
    int retval;

    opcode = stuff->glxCode;
    cl = __glXClients[client->index];
    if (!cl) {
	cl = (__GLXclientState *) xalloc(sizeof(__GLXclientState));
	 __glXClients[client->index] = cl;
	if (!cl) {
	    return BadAlloc;
	}
	memset(cl, 0, sizeof(__GLXclientState));
    }
    
    if (!cl->inUse) {
	/*
	** This is first request from this client.  Associate a resource
	** with the client so we will be notified when the client dies.
	*/
	XID xid = FakeClientID(client->index);
	if (!AddResource( xid, __glXClientRes, (pointer)(long)client->index)) {
	    return BadAlloc;
	}
	ResetClientState(client->index);
	cl->inUse = GL_TRUE;
	cl->client = client;
    }

    /*
    ** If we're expecting a glXRenderLarge request, this better be one.
    */
    if ((cl->largeCmdRequestsSoFar != 0) && (opcode != X_GLXRenderLarge)) {
	client->errorValue = stuff->glxCode;
	return __glXError(GLXBadLargeRequest);
    }

    /* If we're currently blocking GLX clients, just put this guy to
     * sleep, reset the request and return. */
    if (glxBlockClients) {
	ResetCurrentRequest(client);
	client->sequence--;
	IgnoreClient(client);
	return(client->noClientException);
    }

    /*
    ** Use the opcode to index into the procedure table.
    */
    proc = (__GLXdispatchSingleProcPtr) __glXGetProtocolDecodeFunction(& Single_dispatch_info,
								       opcode,
								       client->swapped);
    if (proc != NULL) {
	GLboolean rendering = opcode <= X_GLXRenderLarge;
	__glXleaveServer(rendering);

	retval = (*proc)(cl, (GLbyte *) stuff);

	__glXenterServer(rendering);
    }
    else {
	retval = BadRequest;
    }

    return retval;
}<|MERGE_RESOLUTION|>--- conflicted
+++ resolved
@@ -238,11 +238,7 @@
      * the latter case we need to lift the DRI lock manually. */
 
     if (!glxBlockClients) {
-<<<<<<< HEAD
-	__glXleaveServer();
-=======
 	__glXleaveServer(GL_FALSE);
->>>>>>> cc648e60
 	cx->destroy(cx);
 	__glXenterServer(GL_FALSE);
     } else {
