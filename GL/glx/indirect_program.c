/*
 * (C) Copyright IBM Corporation 2005, 2006
 * All Rights Reserved.
 * 
 * Permission is hereby granted, free of charge, to any person obtaining a
 * copy of this software and associated documentation files (the "Software"),
 * to deal in the Software without restriction, including without limitation
 * the rights to use, copy, modify, merge, publish, distribute, sub license,
 * and/or sell copies of the Software, and to permit persons to whom the
 * Software is furnished to do so, subject to the following conditions:
 * 
 * The above copyright notice and this permission notice (including the next
 * paragraph) shall be included in all copies or substantial portions of the
 * Software.
 * 
 * THE SOFTWARE IS PROVIDED "AS IS", WITHOUT WARRANTY OF ANY KIND, EXPRESS OR
 * IMPLIED, INCLUDING BUT NOT LIMITED TO THE WARRANTIES OF MERCHANTABILITY,
 * FITNESS FOR A PARTICULAR PURPOSE AND NON-INFRINGEMENT.  IN NO EVENT SHALL
 * THE COPYRIGHT HOLDERS, THE AUTHORS, AND/OR THEIR SUPPLIERS BE LIABLE FOR
 * ANY CLAIM, DAMAGES OR OTHER LIABILITY, WHETHER IN AN ACTION OF CONTRACT,
 * TORT OR OTHERWISE, ARISING FROM, OUT OF OR IN CONNECTION WITH THE SOFTWARE
 * OR THE USE OR OTHER DEALINGS IN THE SOFTWARE.
 */

/**
 * \file indirect_program.c
 * Hand-coded routines needed to support programmable pipeline extensions.
 *
 * \author Ian Romanick <idr@us.ibm.com>
 */

#define NEED_REPLIES
#ifdef HAVE_DIX_CONFIG_H
#include <dix-config.h>
#endif

#include "glxserver.h"
#include "glxbyteorder.h"
#include "glxext.h"
#include "singlesize.h"
#include "unpack.h"
#include "indirect_size_get.h"
#include "indirect_dispatch.h"
#include "glapitable.h"
#include "glapi.h"
#include "glthread.h"
#include "dispatch.h"
#include "glapioffsets.h"

<<<<<<< HEAD
#if defined(__linux__) || defined (__GLIBC__) || defined(__GNU__)
#include <byteswap.h>
#elif defined(__OpenBSD__)
#include <sys/endian.h>
#define bswap_16 __swap16
#define bswap_32 __swap32
#define bswap_64 __swap64
#else
#include <sys/endian.h>
#define bswap_16 bswap16
#define bswap_32 bswap32
#define bswap_64 bswap64
#endif

=======
>>>>>>> cc648e60
static int DoGetProgramString(struct __GLXclientStateRec *cl, GLbyte *pc,
    unsigned get_programiv_offset, unsigned get_program_string_offset,
    Bool do_swap);

/**
 * Handle both types of glGetProgramString calls.
 *
 * This single function handles both \c glGetProgramStringARB and
 * \c glGetProgramStringNV.  The dispatch offsets for the functions to use
 * for \c glGetProgramivARB and \c glGetProgramStringARB are passed in by the
 * caller.  These can be the offsets of either the ARB versions or the NV
 * versions.
 */
int DoGetProgramString(struct __GLXclientStateRec *cl, GLbyte *pc,
		       unsigned get_programiv_offset,
		       unsigned get_program_string_offset,
		       Bool do_swap)
{
    xGLXVendorPrivateWithReplyReq * const req = 
      (xGLXVendorPrivateWithReplyReq *) pc;
    int error;
    __GLXcontext * const cx = __glXForceCurrent(cl, req->contextTag, & error);
    ClientPtr client = cl->client;


    pc += __GLX_VENDPRIV_HDR_SIZE;
    if (cx != NULL) {
	GLenum target;
	GLenum pname;
	GLint compsize = 0;
	char *answer = NULL, answerBuffer[200];

	if (do_swap) {
	    target = (GLenum) bswap_32(*(int *)(pc + 0));
	    pname =  (GLenum) bswap_32(*(int *)(pc + 4));
	}
	else {
	    target = *(GLenum *)(pc + 0);
	    pname =  *(GLuint *)(pc + 4);
	}

	/* The value of the GL_PROGRAM_LENGTH_ARB and GL_PROGRAM_LENGTH_NV
	 * enumerants is the same.
	 */
	CALL_by_offset(GET_DISPATCH(),
		       (void (GLAPIENTRYP)(GLuint, GLenum, GLint *)), 
		       get_programiv_offset,
		       (target, GL_PROGRAM_LENGTH_ARB, &compsize));

	if (compsize != 0) {
	    __GLX_GET_ANSWER_BUFFER(answer,cl,compsize,1);
	    __glXClearErrorOccured();

	    CALL_by_offset(GET_DISPATCH(), 
			   (void (GLAPIENTRYP)(GLuint, GLenum, GLubyte *)),
			   get_program_string_offset,
			   (target, pname, answer));
	}

	if (__glXErrorOccured()) {
	    __GLX_BEGIN_REPLY(0);
	    __GLX_SEND_HEADER();
	} else {
	    __GLX_BEGIN_REPLY(compsize);
	    ((xGLXGetTexImageReply *)&__glXReply)->width = compsize;
	    __GLX_SEND_HEADER();
	    __GLX_SEND_VOID_ARRAY(compsize);
	}

	error = Success;
    }

    return error;
}

int __glXDisp_GetProgramStringARB(struct __GLXclientStateRec *cl, GLbyte *pc)
{
    return DoGetProgramString(cl, pc, _gloffset_GetProgramivARB,
			      _gloffset_GetProgramStringARB, False);
}


int __glXDispSwap_GetProgramStringARB(struct __GLXclientStateRec *cl, GLbyte *pc)
{
    return DoGetProgramString(cl, pc, _gloffset_GetProgramivARB,
			      _gloffset_GetProgramStringARB, True);
}


int __glXDisp_GetProgramStringNV(struct __GLXclientStateRec *cl, GLbyte *pc)
{
    return DoGetProgramString(cl, pc, _gloffset_GetProgramivNV,
			      _gloffset_GetProgramStringNV, False);
}


int __glXDispSwap_GetProgramStringNV(struct __GLXclientStateRec *cl, GLbyte *pc)
{
    return DoGetProgramString(cl, pc, _gloffset_GetProgramivNV,
			      _gloffset_GetProgramStringNV, True);
}<|MERGE_RESOLUTION|>--- conflicted
+++ resolved
@@ -47,23 +47,6 @@
 #include "dispatch.h"
 #include "glapioffsets.h"
 
-<<<<<<< HEAD
-#if defined(__linux__) || defined (__GLIBC__) || defined(__GNU__)
-#include <byteswap.h>
-#elif defined(__OpenBSD__)
-#include <sys/endian.h>
-#define bswap_16 __swap16
-#define bswap_32 __swap32
-#define bswap_64 __swap64
-#else
-#include <sys/endian.h>
-#define bswap_16 bswap16
-#define bswap_32 bswap32
-#define bswap_64 bswap64
-#endif
-
-=======
->>>>>>> cc648e60
 static int DoGetProgramString(struct __GLXclientStateRec *cl, GLbyte *pc,
     unsigned get_programiv_offset, unsigned get_program_string_offset,
     Bool do_swap);
