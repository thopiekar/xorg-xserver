--- conflicted
+++ resolved
@@ -32,16 +32,6 @@
 #include "indirect_size.h"
 #include "indirect_reqsize.h"
 
-<<<<<<< HEAD
-#if defined(__linux__) || defined (__GLIBC__) || defined(__GNU__)
-#  include <byteswap.h>
-#  define SWAP_32(v)  do { (v) = bswap_32(v); } while(0)
-#else
-#  define SWAP_32(v)  do { char tmp; swapl(&v, tmp); } while(0)
-#endif
-
-=======
->>>>>>> 846745c5
 #define __GLX_PAD(x)  (((x) + 3) & ~3)
 
 #if defined(__CYGWIN__) || defined(__MINGW32__)
