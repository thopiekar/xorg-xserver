--- conflicted
+++ resolved
@@ -40,23 +40,6 @@
 #include "glthread.h"
 #include "dispatch.h"
 
-<<<<<<< HEAD
-#if defined(__linux__) || defined (__GLIBC__) || defined(__GNU__)
-#include <byteswap.h>
-#elif defined(__OpenBSD__)
-#include <sys/endian.h>
-#define bswap_16 __swap16
-#define bswap_32 __swap32
-#define bswap_64 __swap64
-#else
-#include <sys/endian.h>
-#define bswap_16 bswap16
-#define bswap_32 bswap32
-#define bswap_64 bswap64
-#endif
-
-=======
->>>>>>> 846745c5
 int __glXDisp_GetCompressedTexImageARB(struct __GLXclientStateRec *cl, GLbyte *pc)
 {
     xGLXSingleReq * const req = (xGLXSingleReq *) pc;
