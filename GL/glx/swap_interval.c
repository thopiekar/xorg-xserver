/*
 * (C) Copyright IBM Corporation 2006
 * All Rights Reserved.
 *
 * Permission is hereby granted, free of charge, to any person obtaining a
 * copy of this software and associated documentation files (the "Software"),
 * to deal in the Software without restriction, including without limitation
 * on the rights to use, copy, modify, merge, publish, distribute, sub
 * license, and/or sell copies of the Software, and to permit persons to whom
 * the Software is furnished to do so, subject to the following conditions:
 *
 * The above copyright notice and this permission notice (including the next
 * paragraph) shall be included in all copies or substantial portions of the
 * Software.
 *
 * THE SOFTWARE IS PROVIDED "AS IS", WITHOUT WARRANTY OF ANY KIND, EXPRESS OR
 * IMPLIED, INCLUDING BUT NOT LIMITED TO THE WARRANTIES OF MERCHANTABILITY,
 * FITNESS FOR A PARTICULAR PURPOSE AND NON-INFRINGEMENT.  IN NO EVENT SHALL
 * THE COPYRIGHT HOLDERS AND/OR THEIR SUPPLIERS BE LIABLE FOR ANY CLAIM,
 * DAMAGES OR OTHER LIABILITY, WHETHER IN AN ACTION OF CONTRACT, TORT OR
 * OTHERWISE, ARISING FROM, OUT OF OR IN CONNECTION WITH THE SOFTWARE OR THE
 * USE OR OTHER DEALINGS IN THE SOFTWARE.
 */

#define NEED_REPLIES
#ifdef HAVE_DIX_CONFIG_H
#include <dix-config.h>
#endif

#include "glxserver.h"
#include "glxutil.h"
#include "glxext.h"
#include "singlesize.h"
#include "unpack.h"
#include "indirect_size_get.h"
#include "indirect_dispatch.h"
#include "glapitable.h"
#include "glapi.h"
#include "glthread.h"
#include "dispatch.h"
#include "glapioffsets.h"
<<<<<<< HEAD

#if defined(__linux__) || defined (__GLIBC__) || defined(__GNU__)
#include <byteswap.h>
#elif defined(__OpenBSD__)
#include <sys/endian.h>
#define bswap_16 __swap16
#define bswap_32 __swap32
#define bswap_64 __swap64
#else
#include <sys/endian.h>
#define bswap_16 bswap16
#define bswap_32 bswap32
#define bswap_64 bswap64
#endif
=======
#include "glxbyteorder.h"
>>>>>>> 846745c5

static int DoSwapInterval(__GLXclientState *cl, GLbyte *pc, int do_swap);

int DoSwapInterval(__GLXclientState *cl, GLbyte *pc, int do_swap)
{
    xGLXVendorPrivateReq * const req = (xGLXVendorPrivateReq *) pc;
    ClientPtr client = cl->client;
    const GLXContextTag tag = req->contextTag;
    __GLXcontext *cx;
    GLint interval;


    cx = __glXLookupContextByTag(cl, tag);

    LogMessage(X_ERROR, "%s: cx = %p, GLX screen = %p\n", __func__,
	       cx, (cx == NULL) ? NULL : cx->pGlxScreen);
    if ((cx == NULL) || (cx->pGlxScreen == NULL)) {
	client->errorValue = tag;
	return __glXError(GLXBadContext);
    }
    
    if (cx->pGlxScreen->swapInterval == NULL) {
	LogMessage(X_ERROR, "AIGLX: cx->pGlxScreen->swapInterval == NULL\n");
	client->errorValue = tag;
	return __glXError(GLXUnsupportedPrivateRequest);
    }

    if (cx->drawPriv == NULL) {
	client->errorValue = tag;
	return __glXError(GLXBadDrawable);
    }
    
    pc += __GLX_VENDPRIV_HDR_SIZE;
    interval = (do_swap)
      ? bswap_32(*(int *)(pc + 0))
      :          *(int *)(pc + 0);

    (void) (*cx->pGlxScreen->swapInterval)(cx->drawPriv, interval);
    return Success;
}

int __glXDisp_SwapIntervalSGI(__GLXclientState *cl, GLbyte *pc)
{
    return DoSwapInterval(cl, pc, 0);
}

int __glXDispSwap_SwapIntervalSGI(__GLXclientState *cl, GLbyte *pc)
{
    return DoSwapInterval(cl, pc, 1);
}<|MERGE_RESOLUTION|>--- conflicted
+++ resolved
@@ -39,24 +39,7 @@
 #include "glthread.h"
 #include "dispatch.h"
 #include "glapioffsets.h"
-<<<<<<< HEAD
-
-#if defined(__linux__) || defined (__GLIBC__) || defined(__GNU__)
-#include <byteswap.h>
-#elif defined(__OpenBSD__)
-#include <sys/endian.h>
-#define bswap_16 __swap16
-#define bswap_32 __swap32
-#define bswap_64 __swap64
-#else
-#include <sys/endian.h>
-#define bswap_16 bswap16
-#define bswap_32 bswap32
-#define bswap_64 bswap64
-#endif
-=======
 #include "glxbyteorder.h"
->>>>>>> 846745c5
 
 static int DoSwapInterval(__GLXclientState *cl, GLbyte *pc, int do_swap);
 
