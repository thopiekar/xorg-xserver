/*
 * (C) Copyright IBM Corporation 2006
 * All Rights Reserved.
 *
 * Permission is hereby granted, free of charge, to any person obtaining a
 * copy of this software and associated documentation files (the "Software"),
 * to deal in the Software without restriction, including without limitation
 * on the rights to use, copy, modify, merge, publish, distribute, sub
 * license, and/or sell copies of the Software, and to permit persons to whom
 * the Software is furnished to do so, subject to the following conditions:
 *
 * The above copyright notice and this permission notice (including the next
 * paragraph) shall be included in all copies or substantial portions of the
 * Software.
 *
 * THE SOFTWARE IS PROVIDED "AS IS", WITHOUT WARRANTY OF ANY KIND, EXPRESS OR
 * IMPLIED, INCLUDING BUT NOT LIMITED TO THE WARRANTIES OF MERCHANTABILITY,
 * FITNESS FOR A PARTICULAR PURPOSE AND NON-INFRINGEMENT.  IN NO EVENT SHALL
 * THE COPYRIGHT HOLDERS AND/OR THEIR SUPPLIERS BE LIABLE FOR ANY CLAIM,
 * DAMAGES OR OTHER LIABILITY, WHETHER IN AN ACTION OF CONTRACT, TORT OR
 * OTHERWISE, ARISING FROM, OUT OF OR IN CONNECTION WITH THE SOFTWARE OR THE
 * USE OR OTHER DEALINGS IN THE SOFTWARE.
 */

#define NEED_REPLIES
#ifdef HAVE_DIX_CONFIG_H
#include <dix-config.h>
#endif

#include "glxserver.h"
#include "glxutil.h"
#include "glxext.h"
#include "singlesize.h"
#include "unpack.h"
#include "indirect_size_get.h"
#include "indirect_dispatch.h"
#include "glapitable.h"
#include "glapi.h"
#include "glthread.h"
#include "dispatch.h"
#include "glapioffsets.h"

<<<<<<< HEAD
#include "glxbyteorder.h"
=======
#if defined(HAVE_BYTESWAP_H)
#include <byteswap.h>
#elif defined(USE_SYS_ENDIAN_H)
#include <sys/endian.h>
#else
#define	bswap_16(value)  \
 	((((value) & 0xff) << 8) | ((value) >> 8))

#define	bswap_32(value)	\
 	(((uint32_t)bswap_16((uint16_t)((value) & 0xffff)) << 16) | \
 	(uint32_t)bswap_16((uint16_t)((value) >> 16)))
 
#define	bswap_64(value)	\
 	(((uint64_t)bswap_32((uint32_t)((value) & 0xffffffff)) \
 	    << 32) | \
 	(uint64_t)bswap_32((uint32_t)((value) >> 32)))
#endif
>>>>>>> 7d2ec921

static int DoSwapInterval(__GLXclientState *cl, GLbyte *pc, int do_swap);

int DoSwapInterval(__GLXclientState *cl, GLbyte *pc, int do_swap)
{
    xGLXVendorPrivateReq * const req = (xGLXVendorPrivateReq *) pc;
    ClientPtr client = cl->client;
    const GLXContextTag tag = req->contextTag;
    __GLXcontext *cx;
    GLint interval;


    cx = __glXLookupContextByTag(cl, tag);

    LogMessage(X_ERROR, "%s: cx = %p, GLX screen = %p\n", __func__,
	       cx, (cx == NULL) ? NULL : cx->pGlxScreen);
    if ((cx == NULL) || (cx->pGlxScreen == NULL)) {
	client->errorValue = tag;
	return __glXError(GLXBadContext);
    }
    
    if (cx->pGlxScreen->swapInterval == NULL) {
	LogMessage(X_ERROR, "AIGLX: cx->pGlxScreen->swapInterval == NULL\n");
	client->errorValue = tag;
	return __glXError(GLXUnsupportedPrivateRequest);
    }

    if (cx->drawPriv == NULL) {
	client->errorValue = tag;
	return __glXError(GLXBadDrawable);
    }
    
    pc += __GLX_VENDPRIV_HDR_SIZE;
    interval = (do_swap)
      ? bswap_32(*(int *)(pc + 0))
      :          *(int *)(pc + 0);

    (void) (*cx->pGlxScreen->swapInterval)(cx->drawPriv, interval);
    return Success;
}

int __glXDisp_SwapIntervalSGI(__GLXclientState *cl, GLbyte *pc)
{
    return DoSwapInterval(cl, pc, 0);
}

int __glXDispSwap_SwapIntervalSGI(__GLXclientState *cl, GLbyte *pc)
{
    return DoSwapInterval(cl, pc, 1);
}<|MERGE_RESOLUTION|>--- conflicted
+++ resolved
@@ -39,28 +39,7 @@
 #include "glthread.h"
 #include "dispatch.h"
 #include "glapioffsets.h"
-
-<<<<<<< HEAD
 #include "glxbyteorder.h"
-=======
-#if defined(HAVE_BYTESWAP_H)
-#include <byteswap.h>
-#elif defined(USE_SYS_ENDIAN_H)
-#include <sys/endian.h>
-#else
-#define	bswap_16(value)  \
- 	((((value) & 0xff) << 8) | ((value) >> 8))
-
-#define	bswap_32(value)	\
- 	(((uint32_t)bswap_16((uint16_t)((value) & 0xffff)) << 16) | \
- 	(uint32_t)bswap_16((uint16_t)((value) >> 16)))
- 
-#define	bswap_64(value)	\
- 	(((uint64_t)bswap_32((uint32_t)((value) & 0xffffffff)) \
- 	    << 32) | \
- 	(uint64_t)bswap_32((uint32_t)((value) >> 32)))
-#endif
->>>>>>> 7d2ec921
 
 static int DoSwapInterval(__GLXclientState *cl, GLbyte *pc, int do_swap);
 
