/*

Copyright 1996, 1998  The Open Group

Permission to use, copy, modify, distribute, and sell this software and its
documentation for any purpose is hereby granted without fee, provided that
the above copyright notice appear in all copies and that both that
copyright notice and this permission notice appear in supporting
documentation.

The above copyright notice and this permission notice shall be included in
all copies or substantial portions of the Software.

THE SOFTWARE IS PROVIDED "AS IS", WITHOUT WARRANTY OF ANY KIND, EXPRESS OR
IMPLIED, INCLUDING BUT NOT LIMITED TO THE WARRANTIES OF MERCHANTABILITY,
FITNESS FOR A PARTICULAR PURPOSE AND NONINFRINGEMENT.  IN NO EVENT SHALL THE
OPEN GROUP BE LIABLE FOR ANY CLAIM, DAMAGES OR OTHER LIABILITY, WHETHER IN
AN ACTION OF CONTRACT, TORT OR OTHERWISE, ARISING FROM, OUT OF OR IN
CONNECTION WITH THE SOFTWARE OR THE USE OR OTHER DEALINGS IN THE SOFTWARE.

Except as contained in this notice, the name of The Open Group shall not be
used in advertising or otherwise to promote the sale, use or other dealings
in this Software without prior written authorization from The Open Group.

*/

#ifdef HAVE_DIX_CONFIG_H
#include <dix-config.h>
#endif

#include "scrnintstr.h"
#include "inputstr.h"
#include "windowstr.h"
#include "propertyst.h"
#include "colormapst.h"
#include "privates.h"
#include "registry.h"
#include "xacestr.h"
#include "securitysrv.h"
#include <X11/extensions/securstr.h>
#ifdef XAPPGROUP
#include "appgroup.h"
#endif
#include "modinit.h"

/* Extension stuff */
static int SecurityErrorBase;  /* first Security error number */
static int SecurityEventBase;  /* first Security event number */

RESTYPE SecurityAuthorizationResType; /* resource type for authorizations */
static RESTYPE RTEventClient;

static CallbackListPtr SecurityValidateGroupCallback = NULL;

/* Private state record */
static DevPrivateKey stateKey = &stateKey;

/* This is what we store as client security state */
typedef struct {
    int haveState;
    unsigned int trustLevel;
    XID authId;
} SecurityStateRec;

/* Extensions that untrusted clients shouldn't have access to */
static char *SecurityUntrustedExtensions[] = {
    "RandR",
    "SECURITY",
    "XFree86-DGA",
    NULL
};

/*
 * Access modes that untrusted clients are allowed on trusted objects.
 */
static const Mask SecurityResourceMask =
    DixGetAttrAccess | DixReceiveAccess | DixListPropAccess |
    DixGetPropAccess | DixListAccess;
static const Mask SecurityRootWindowExtraMask =
    DixReceiveAccess | DixSendAccess | DixAddAccess | DixRemoveAccess;
static const Mask SecurityDeviceMask =
    DixGetAttrAccess | DixReceiveAccess | DixGetFocusAccess |
    DixGrabAccess | DixSetAttrAccess | DixUseAccess;
static const Mask SecurityServerMask = DixGetAttrAccess | DixGrabAccess;
static const Mask SecurityClientMask = DixGetAttrAccess;


/* SecurityAudit
 *
 * Arguments:
 *	format is the formatting string to be used to interpret the
 *	  remaining arguments.
 *
 * Returns: nothing.
 *
 * Side Effects:
 *	Writes the message to the log file if security logging is on.
 */

static void
SecurityAudit(char *format, ...)
{
    va_list args;

    if (auditTrailLevel < SECURITY_AUDIT_LEVEL)
	return;
    va_start(args, format);
    VAuditF(format, args);
    va_end(args);
} /* SecurityAudit */

/*
 * Performs a Security permission check.
 */
static int
SecurityDoCheck(SecurityStateRec *subj, SecurityStateRec *obj,
		Mask requested, Mask allowed)
{
    if (!subj->haveState || !obj->haveState)
	return Success;
    if (subj->trustLevel == XSecurityClientTrusted)
	return Success;
    if (obj->trustLevel != XSecurityClientTrusted)
	return Success;
    if ((requested | allowed) == allowed)
	return Success;

    return BadAccess;
}

/*
 * Labels initial server objects.
 */
static void
SecurityLabelInitial(void)
{
    SecurityStateRec *state;

    /* Do the serverClient */
    state = dixLookupPrivate(&serverClient->devPrivates, stateKey);
    state->trustLevel = XSecurityClientTrusted;
    state->haveState = TRUE;
}

/*
 * Looks up a request name
 */
static _X_INLINE const char *
SecurityLookupRequestName(ClientPtr client)
{
    int major = ((xReq *)client->requestBuffer)->reqType;
    int minor = MinorOpcodeOfRequest(client);
    return LookupRequestName(major, minor);
}


#define rClient(obj) (clients[CLIENT_ID((obj)->resource)])

/* SecurityDeleteAuthorization
 *
 * Arguments:
 *	value is the authorization to delete.
 *	id is its resource ID.
 *
 * Returns: Success.
 *
 * Side Effects:
 *	Frees everything associated with the authorization.
 */

static int
SecurityDeleteAuthorization(
    pointer value,
    XID id)
{
    SecurityAuthorizationPtr pAuth = (SecurityAuthorizationPtr)value;
    unsigned short name_len, data_len;
    char *name, *data;
    int status;
    int i;
    OtherClientsPtr pEventClient;

    /* Remove the auth using the os layer auth manager */

    status = AuthorizationFromID(pAuth->id, &name_len, &name,
				 &data_len, &data);
    assert(status);
    status = RemoveAuthorization(name_len, name, data_len, data);
    assert(status);
    (void)status;

    /* free the auth timer if there is one */

    if (pAuth->timer) TimerFree(pAuth->timer);

    /* send revoke events */

    while ((pEventClient = pAuth->eventClients))
    {
	/* send revocation event event */
	ClientPtr client = rClient(pEventClient);

	if (!client->clientGone)
	{
	    xSecurityAuthorizationRevokedEvent are;
	    are.type = SecurityEventBase + XSecurityAuthorizationRevoked;
	    are.sequenceNumber = client->sequence;
	    are.authId = pAuth->id;
	    WriteEventsToClient(client, 1, (xEvent *)&are);
	}
	FreeResource(pEventClient->resource, RT_NONE);
    }

    /* kill all clients using this auth */

    for (i = 1; i<currentMaxClients; i++)
	if (clients[i]) {
	    SecurityStateRec *state;
	    state = dixLookupPrivate(&clients[i]->devPrivates, stateKey);
	    if (state->haveState && state->authId == pAuth->id)
		CloseDownClient(clients[i]);
	}

    SecurityAudit("revoked authorization ID %d\n", pAuth->id);
    xfree(pAuth);
    return Success;

} /* SecurityDeleteAuthorization */


/* resource delete function for RTEventClient */
static int
SecurityDeleteAuthorizationEventClient(
    pointer value,
    XID id)
{
    OtherClientsPtr pEventClient, prev = NULL;
    SecurityAuthorizationPtr pAuth = (SecurityAuthorizationPtr)value;

    for (pEventClient = pAuth->eventClients;
	 pEventClient;
	 pEventClient = pEventClient->next)
    {
	if (pEventClient->resource == id)
	{
	    if (prev)
		prev->next = pEventClient->next;
	    else
		pAuth->eventClients = pEventClient->next;
	    xfree(pEventClient);
	    return(Success);
	}
	prev = pEventClient;
    }
    /*NOTREACHED*/
    return -1; /* make compiler happy */
} /* SecurityDeleteAuthorizationEventClient */


/* SecurityComputeAuthorizationTimeout
 *
 * Arguments:
 *	pAuth is the authorization for which we are computing the timeout
 *	seconds is the number of seconds we want to wait
 *
 * Returns:
 *	the number of milliseconds that the auth timer should be set to
 *
 * Side Effects:
 *	Sets pAuth->secondsRemaining to any "overflow" amount of time
 *	that didn't fit in 32 bits worth of milliseconds
 */

static CARD32
SecurityComputeAuthorizationTimeout(
    SecurityAuthorizationPtr pAuth,
    unsigned int seconds)
{
    /* maxSecs is the number of full seconds that can be expressed in
     * 32 bits worth of milliseconds
     */
    CARD32 maxSecs = (CARD32)(~0) / (CARD32)MILLI_PER_SECOND;

    if (seconds > maxSecs)
    { /* only come here if we want to wait more than 49 days */
	pAuth->secondsRemaining = seconds - maxSecs;
	return maxSecs * MILLI_PER_SECOND;
    }
    else
    { /* by far the common case */
	pAuth->secondsRemaining = 0;
	return seconds * MILLI_PER_SECOND;
    }
} /* SecurityStartAuthorizationTimer */

/* SecurityAuthorizationExpired
 *
 * This function is passed as an argument to TimerSet and gets called from
 * the timer manager in the os layer when its time is up.
 *
 * Arguments:
 *	timer is the timer for this authorization.
 *	time is the current time.
 *	pval is the authorization whose time is up.
 *
 * Returns:
 *	A new time delay in milliseconds if the timer should wait some
 *	more, else zero.
 *
 * Side Effects:
 *	Frees the authorization resource if the timeout period is really
 *	over, otherwise recomputes pAuth->secondsRemaining.
 */

static CARD32
SecurityAuthorizationExpired(
    OsTimerPtr timer,
    CARD32 time,
    pointer pval)
{
    SecurityAuthorizationPtr pAuth = (SecurityAuthorizationPtr)pval;

    assert(pAuth->timer == timer);

    if (pAuth->secondsRemaining)
    {
	return SecurityComputeAuthorizationTimeout(pAuth,
						   pAuth->secondsRemaining);
    }
    else
    {
	FreeResource(pAuth->id, RT_NONE);
	return 0;
    }
} /* SecurityAuthorizationExpired */

/* SecurityStartAuthorizationTimer
 *
 * Arguments:
 *	pAuth is the authorization whose timer should be started.
 *
 * Returns: nothing.
 *
 * Side Effects:
 *	A timer is started, set to expire after the timeout period for
 *	this authorization.  When it expires, the function
 *	SecurityAuthorizationExpired will be called.
 */

static void
SecurityStartAuthorizationTimer(
    SecurityAuthorizationPtr pAuth)
{
    pAuth->timer = TimerSet(pAuth->timer, 0,
	SecurityComputeAuthorizationTimeout(pAuth, pAuth->timeout),
			    SecurityAuthorizationExpired, pAuth);
} /* SecurityStartAuthorizationTimer */


/* Proc functions all take a client argument, execute the request in
 * client->requestBuffer, and return a protocol error status.
 */

static int
ProcSecurityQueryVersion(
    ClientPtr client)
{
    /* REQUEST(xSecurityQueryVersionReq); */
    xSecurityQueryVersionReply 	rep;

    REQUEST_SIZE_MATCH(xSecurityQueryVersionReq);
    rep.type        	= X_Reply;
    rep.sequenceNumber 	= client->sequence;
    rep.length         	= 0;
    rep.majorVersion  	= SECURITY_MAJOR_VERSION;
    rep.minorVersion  	= SECURITY_MINOR_VERSION;
    if(client->swapped)
    {
	register char n;
    	swaps(&rep.sequenceNumber, n);
	swaps(&rep.majorVersion, n);
	swaps(&rep.minorVersion, n);
    }
    (void)WriteToClient(client, SIZEOF(xSecurityQueryVersionReply),
			(char *)&rep);
    return (client->noClientException);
} /* ProcSecurityQueryVersion */


static int
SecurityEventSelectForAuthorization(
    SecurityAuthorizationPtr pAuth,
    ClientPtr client,
    Mask mask)
{
    OtherClients *pEventClient;

    for (pEventClient = pAuth->eventClients;
	 pEventClient;
	 pEventClient = pEventClient->next)
    {
	if (SameClient(pEventClient, client))
	{
	    if (mask == 0)
		FreeResource(pEventClient->resource, RT_NONE);
	    else
		pEventClient->mask = mask;
	    return Success;
	}
    }
    
    pEventClient = (OtherClients *) xalloc(sizeof(OtherClients));
    if (!pEventClient)
	return BadAlloc;
    pEventClient->mask = mask;
    pEventClient->resource = FakeClientID(client->index);
    pEventClient->next = pAuth->eventClients;
    if (!AddResource(pEventClient->resource, RTEventClient,
		     (pointer)pAuth))
    {
	xfree(pEventClient);
	return BadAlloc;
    }
    pAuth->eventClients = pEventClient;

    return Success;
} /* SecurityEventSelectForAuthorization */


static int
ProcSecurityGenerateAuthorization(
    ClientPtr client)
{
    REQUEST(xSecurityGenerateAuthorizationReq);
    int len;			/* request length in CARD32s*/
    Bool removeAuth = FALSE;	/* if bailout, call RemoveAuthorization? */
    SecurityAuthorizationPtr pAuth = NULL;  /* auth we are creating */
    int err;			/* error to return from this function */
    XID authId;			/* authorization ID assigned by os layer */
    xSecurityGenerateAuthorizationReply rep; /* reply struct */
    unsigned int trustLevel;    /* trust level of new auth */
    XID group;			/* group of new auth */
    CARD32 timeout;		/* timeout of new auth */
    CARD32 *values;		/* list of supplied attributes */
    char *protoname;		/* auth proto name sent in request */
    char *protodata;		/* auth proto data sent in request */
    unsigned int authdata_len;  /* # bytes of generated auth data */
    char *pAuthdata;		/* generated auth data */
    Mask eventMask;		/* what events on this auth does client want */

    /* check request length */

    REQUEST_AT_LEAST_SIZE(xSecurityGenerateAuthorizationReq);
    len = SIZEOF(xSecurityGenerateAuthorizationReq) >> 2;
    len += (stuff->nbytesAuthProto + (unsigned)3) >> 2;
    len += (stuff->nbytesAuthData  + (unsigned)3) >> 2;
    values = ((CARD32 *)stuff) + len;
    len += Ones(stuff->valueMask);
    if (client->req_len != len)
	return BadLength;

    /* check valuemask */
    if (stuff->valueMask & ~XSecurityAllAuthorizationAttributes)
    {
	client->errorValue = stuff->valueMask;
	return BadValue;
    }

    /* check timeout */
    timeout = 60;
    if (stuff->valueMask & XSecurityTimeout)
    {
	timeout = *values++;
    }

    /* check trustLevel */
    trustLevel = XSecurityClientUntrusted;
    if (stuff->valueMask & XSecurityTrustLevel)
    {
	trustLevel = *values++;
	if (trustLevel != XSecurityClientTrusted &&
	    trustLevel != XSecurityClientUntrusted)
	{
	    client->errorValue = trustLevel;
	    return BadValue;
	}
    }

    /* check group */
    group = None;
    if (stuff->valueMask & XSecurityGroup)
    {
	group = *values++;
	if (SecurityValidateGroupCallback)
	{
	    SecurityValidateGroupInfoRec vgi;
	    vgi.group = group;
	    vgi.valid = FALSE;
	    CallCallbacks(&SecurityValidateGroupCallback, (pointer)&vgi);

	    /* if nobody said they recognized it, it's an error */

	    if (!vgi.valid)
	    {
		client->errorValue = group;
		return BadValue;
	    }
	}
    }

    /* check event mask */
    eventMask = 0;
    if (stuff->valueMask & XSecurityEventMask)
    {
	eventMask = *values++;
	if (eventMask & ~XSecurityAllEventMasks)
	{
	    client->errorValue = eventMask;
	    return BadValue;
	}
    }

    protoname = (char *)&stuff[1];
    protodata = protoname + ((stuff->nbytesAuthProto + (unsigned)3) >> 2);

    /* call os layer to generate the authorization */

    authId = GenerateAuthorization(stuff->nbytesAuthProto, protoname,
				   stuff->nbytesAuthData,  protodata,
				   &authdata_len, &pAuthdata);
    if ((XID) ~0L == authId)
    {
	err = SecurityErrorBase + XSecurityBadAuthorizationProtocol;
	goto bailout;
    }

    /* now that we've added the auth, remember to remove it if we have to
     * abort the request for some reason (like allocation failure)
     */
    removeAuth = TRUE;

    /* associate additional information with this auth ID */

    pAuth = (SecurityAuthorizationPtr)xalloc(sizeof(SecurityAuthorizationRec));
    if (!pAuth)
    {
	err = BadAlloc;
	goto bailout;
    }

    /* fill in the auth fields */

    pAuth->id = authId;
    pAuth->timeout = timeout;
    pAuth->group = group;
    pAuth->trustLevel = trustLevel;
    pAuth->refcnt = 0;	/* the auth was just created; nobody's using it yet */
    pAuth->secondsRemaining = 0;
    pAuth->timer = NULL;
    pAuth->eventClients = NULL;

    /* handle event selection */
    if (eventMask)
    {
	err = SecurityEventSelectForAuthorization(pAuth, client, eventMask);
	if (err != Success)
	    goto bailout;
    }

    if (!AddResource(authId, SecurityAuthorizationResType, pAuth))
    {
	err = BadAlloc;
	goto bailout;
    }

    /* start the timer ticking */

    if (pAuth->timeout != 0)
	SecurityStartAuthorizationTimer(pAuth);

    /* tell client the auth id and data */

    rep.type = X_Reply;
    rep.length = (authdata_len + 3) >> 2;
    rep.sequenceNumber = client->sequence;
    rep.authId = authId;
    rep.dataLength = authdata_len;

    if (client->swapped)
    {
	register char n;
    	swapl(&rep.length, n);
    	swaps(&rep.sequenceNumber, n);
    	swapl(&rep.authId, n);
    	swaps(&rep.dataLength, n);
    }

    WriteToClient(client, SIZEOF(xSecurityGenerateAuthorizationReply),
		  (char *)&rep);
    WriteToClient(client, authdata_len, pAuthdata);

    SecurityAudit("client %d generated authorization %d trust %d timeout %d group %d events %d\n",
		  client->index, pAuth->id, pAuth->trustLevel, pAuth->timeout,
		  pAuth->group, eventMask);

    /* the request succeeded; don't call RemoveAuthorization or free pAuth */

    removeAuth = FALSE;
    pAuth = NULL;
    err = client->noClientException;

bailout:
    if (removeAuth)
	RemoveAuthorization(stuff->nbytesAuthProto, protoname,
			    authdata_len, pAuthdata);
    if (pAuth) xfree(pAuth);
    return err;

} /* ProcSecurityGenerateAuthorization */

static int
ProcSecurityRevokeAuthorization(
    ClientPtr client)
{
    REQUEST(xSecurityRevokeAuthorizationReq);
    SecurityAuthorizationPtr pAuth;

    REQUEST_SIZE_MATCH(xSecurityRevokeAuthorizationReq);

    pAuth = (SecurityAuthorizationPtr)SecurityLookupIDByType(client,
	stuff->authId, SecurityAuthorizationResType, DixDestroyAccess);
    if (!pAuth)
	return SecurityErrorBase + XSecurityBadAuthorization;

    FreeResource(stuff->authId, RT_NONE);
    return Success;
} /* ProcSecurityRevokeAuthorization */


static int
ProcSecurityDispatch(
    ClientPtr client)
{
    REQUEST(xReq);

    switch (stuff->data)
    {
	case X_SecurityQueryVersion:
	    return ProcSecurityQueryVersion(client);
	case X_SecurityGenerateAuthorization:
	    return ProcSecurityGenerateAuthorization(client);
	case X_SecurityRevokeAuthorization:
	    return ProcSecurityRevokeAuthorization(client);
	default:
	    return BadRequest;
    }
} /* ProcSecurityDispatch */

static int
SProcSecurityQueryVersion(
    ClientPtr client)
{
    REQUEST(xSecurityQueryVersionReq);
    register char 	n;

    swaps(&stuff->length, n);
    REQUEST_SIZE_MATCH(xSecurityQueryVersionReq);
    swaps(&stuff->majorVersion, n);
    swaps(&stuff->minorVersion,n);
    return ProcSecurityQueryVersion(client);
} /* SProcSecurityQueryVersion */


static int
SProcSecurityGenerateAuthorization(
    ClientPtr client)
{
    REQUEST(xSecurityGenerateAuthorizationReq);
    register char 	n;
    CARD32 *values;
    unsigned long nvalues;

    swaps(&stuff->length, n);
    REQUEST_AT_LEAST_SIZE(xSecurityGenerateAuthorizationReq);
    swaps(&stuff->nbytesAuthProto, n);
    swaps(&stuff->nbytesAuthData, n);
    swapl(&stuff->valueMask, n);
    values = (CARD32 *)(&stuff[1]) +
	((stuff->nbytesAuthProto + (unsigned)3) >> 2) +
	((stuff->nbytesAuthData + (unsigned)3) >> 2);
    nvalues = (((CARD32 *)stuff) + stuff->length) - values;
    SwapLongs(values, nvalues);
    return ProcSecurityGenerateAuthorization(client);
} /* SProcSecurityGenerateAuthorization */


static int
SProcSecurityRevokeAuthorization(
    ClientPtr client)
{
    REQUEST(xSecurityRevokeAuthorizationReq);
    register char 	n;

    swaps(&stuff->length, n);
    REQUEST_SIZE_MATCH(xSecurityRevokeAuthorizationReq);
    swapl(&stuff->authId, n);
    return ProcSecurityRevokeAuthorization(client);
} /* SProcSecurityRevokeAuthorization */


static int
SProcSecurityDispatch(
    ClientPtr client)
{
    REQUEST(xReq);

    switch (stuff->data)
    {
	case X_SecurityQueryVersion:
	    return SProcSecurityQueryVersion(client);
	case X_SecurityGenerateAuthorization:
	    return SProcSecurityGenerateAuthorization(client);
	case X_SecurityRevokeAuthorization:
	    return SProcSecurityRevokeAuthorization(client);
	default:
	    return BadRequest;
    }
} /* SProcSecurityDispatch */

static void 
SwapSecurityAuthorizationRevokedEvent(
    xSecurityAuthorizationRevokedEvent *from,
    xSecurityAuthorizationRevokedEvent *to)
{
    to->type = from->type;
    to->detail = from->detail;
    cpswaps(from->sequenceNumber, to->sequenceNumber);
    cpswapl(from->authId, to->authId);
}

/* SecurityCheckDeviceAccess
 *
 * Arguments:
 *	client is the client attempting to access a device.
 *	dev is the device being accessed.
 *	fromRequest is TRUE if the device access is a direct result of
 *	  the client executing some request and FALSE if it is a
 *	  result of the server trying to send an event (e.g. KeymapNotify)
 *	  to the client.
 * Returns:
 *	TRUE if the device access should be allowed, else FALSE.
 *
 * Side Effects:
 *	An audit message is generated if access is denied.
 */

static void
SecurityDevice(CallbackListPtr *pcbl, pointer unused, pointer calldata)
{
    XaceDeviceAccessRec *rec = calldata;
    SecurityStateRec *subj, *obj;
    Mask requested = rec->access_mode;
    Mask allowed = SecurityDeviceMask;

    subj = dixLookupPrivate(&rec->client->devPrivates, stateKey);
    obj = dixLookupPrivate(&serverClient->devPrivates, stateKey);

    if (rec->dev != inputInfo.keyboard)
	/* this extension only supports the core keyboard */
	allowed = requested;

    if (SecurityDoCheck(subj, obj, requested, allowed) != Success) {
	SecurityAudit("Security denied client %d keyboard access on request "
		      "%s\n", rec->client->index,
		      SecurityLookupRequestName(rec->client));
	rec->status = BadAccess;
    }
}

/* SecurityResource
 *
 * This function gets plugged into client->CheckAccess and is called from
 * SecurityLookupIDByType/Class to determine if the client can access the
 * resource.
 *
 * Arguments:
 *	client is the client doing the resource access.
 *	id is the resource id.
 *	rtype is its type or class.
 *	access_mode represents the intended use of the resource; see
 *	  resource.h.
 *	res is a pointer to the resource structure for this resource.
 *
 * Returns:
 *	If access is granted, the value of rval that was passed in, else FALSE.
 *
 * Side Effects:
 *	Disallowed resource accesses are audited.
 */

static void
SecurityResource(CallbackListPtr *pcbl, pointer unused, pointer calldata)
{
    XaceResourceAccessRec *rec = calldata;
    SecurityStateRec *subj, *obj;
    int cid = CLIENT_ID(rec->id);
    Mask requested = rec->access_mode;
    Mask allowed = SecurityResourceMask;

    subj = dixLookupPrivate(&rec->client->devPrivates, stateKey);
    obj = dixLookupPrivate(&clients[cid]->devPrivates, stateKey);

    /* disable background None for untrusted windows */
    if ((requested & DixCreateAccess) && (rec->rtype == RT_WINDOW))
	if (subj->haveState && subj->trustLevel != XSecurityClientTrusted)
	    ((WindowPtr)rec->res)->forcedBG = TRUE;

    /* special checks for server-owned resources */
    if (cid == 0) {
	if (rec->rtype & RC_DRAWABLE)
	    /* additional operations allowed on root windows */
	    allowed |= SecurityRootWindowExtraMask;

	else if (rec->rtype == RT_COLORMAP)
	    /* allow access to default colormaps */
	    allowed = requested;

	else
	    /* allow read access to other server-owned resources */
	    allowed |= DixReadAccess;
    }

    if (SecurityDoCheck(subj, obj, requested, allowed) == Success)
	return;

#ifdef XAPPGROUP
    if (rec->id == XagDefaultColormap(rec->client))
	return;
#endif

    SecurityAudit("Security: denied client %d access %x to resource 0x%x "
		  "of client %d on request %s\n", rec->client->index,
		  requested, rec->id, cid,
		  SecurityLookupRequestName(rec->client));
    rec->status = BadAccess; /* deny access */
}


static void
SecurityExtension(CallbackListPtr *pcbl, pointer unused, pointer calldata)
{
    XaceExtAccessRec *rec = calldata;
    SecurityStateRec *subj;
    int i = 0;

    subj = dixLookupPrivate(&rec->client->devPrivates, stateKey);

    if (subj->haveState && subj->trustLevel != XSecurityClientTrusted)
	while (SecurityUntrustedExtensions[i])
	    if (!strcmp(SecurityUntrustedExtensions[i++], rec->ext->name)) {
		SecurityAudit("Security: denied client %d access to extension "
			      "%s on request %s\n",
			      rec->client->index, rec->ext->name,
			      SecurityLookupRequestName(rec->client));
		rec->status = BadAccess;
		return;
	    }
}

static void
SecurityServer(CallbackListPtr *pcbl, pointer unused, pointer calldata)
{
    XaceServerAccessRec *rec = calldata;
    SecurityStateRec *subj, *obj;
    Mask requested = rec->access_mode;
    Mask allowed = SecurityServerMask;

    subj = dixLookupPrivate(&rec->client->devPrivates, stateKey);
    obj = dixLookupPrivate(&serverClient->devPrivates, stateKey);
 
    if (SecurityDoCheck(subj, obj, requested, allowed) != Success) {
	SecurityAudit("Security: denied client %d access to server "
		      "configuration request %s\n", rec->client->index,
		      SecurityLookupRequestName(rec->client));
	rec->status = BadAccess;
    }
}

static void
SecurityClient(CallbackListPtr *pcbl, pointer unused, pointer calldata)
{
    XaceClientAccessRec *rec = calldata;
    SecurityStateRec *subj, *obj;
    Mask requested = rec->access_mode;
    Mask allowed = SecurityClientMask;

    subj = dixLookupPrivate(&rec->client->devPrivates, stateKey);
    obj = dixLookupPrivate(&rec->target->devPrivates, stateKey);

    if (SecurityDoCheck(subj, obj, requested, allowed) != Success) {
	SecurityAudit("Security: denied client %d access to client %d on "
		      "request %s\n", rec->client->index, rec->target->index,
		      SecurityLookupRequestName(rec->client));
	rec->status = BadAccess;
    }
}

static void
SecurityProperty(CallbackListPtr *pcbl, pointer unused, pointer calldata)
{    
    XacePropertyAccessRec *rec = calldata;
    SecurityStateRec *subj, *obj;
    ATOM name = (*rec->ppProp)->propertyName;
    Mask requested = rec->access_mode;
    Mask allowed = SecurityResourceMask | DixReadAccess;

    subj = dixLookupPrivate(&rec->client->devPrivates, stateKey);
    obj = dixLookupPrivate(&wClient(rec->pWin)->devPrivates, stateKey);

    if (SecurityDoCheck(subj, obj, requested, allowed) != Success) {
	SecurityAudit("Security: denied client %d access to property %s "
		      "(atom 0x%x) window 0x%x of client %d on request %s\n",
		      rec->client->index, NameForAtom(name), name,
		      rec->pWin->drawable.id, wClient(rec->pWin)->index,
		      SecurityLookupRequestName(rec->client));
	rec->status = BadAccess;
    }
}

static void
SecuritySend(CallbackListPtr *pcbl, pointer unused, pointer calldata)
{
    XaceSendAccessRec *rec = calldata;
    SecurityStateRec *subj, *obj;

    if (rec->client) {
	int i;

	subj = dixLookupPrivate(&rec->client->devPrivates, stateKey);
	obj = dixLookupPrivate(&wClient(rec->pWin)->devPrivates, stateKey);

	if (SecurityDoCheck(subj, obj, DixSendAccess, 0) == Success)
	    return;

	for (i = 0; i < rec->count; i++)
	    if (rec->events[i].u.u.type != UnmapNotify &&
		rec->events[i].u.u.type != ConfigureRequest &&
		rec->events[i].u.u.type != ClientMessage) {

		SecurityAudit("Security: denied client %d from sending event "
			      "of type %s to window 0x%x of client %d\n",
			      rec->client->index, rec->pWin->drawable.id,
			      wClient(rec->pWin)->index,
			      LookupEventName(rec->events[i].u.u.type));
		rec->status = BadAccess;
		return;
	    }
    }
}

static void
SecurityReceive(CallbackListPtr *pcbl, pointer unused, pointer calldata)
{
    XaceReceiveAccessRec *rec = calldata;
    SecurityStateRec *subj, *obj;

    subj = dixLookupPrivate(&rec->client->devPrivates, stateKey);
    obj = dixLookupPrivate(&wClient(rec->pWin)->devPrivates, stateKey);

    if (SecurityDoCheck(subj, obj, DixReceiveAccess, 0) == Success)
	return;

<<<<<<< HEAD
    f = Fopen(SecurityPolicyFile, "r");
    if (!f)
    {
	ErrorF("error opening security policy file %s\n",
	       SecurityPolicyFile);
	return;
    }

    while (!feof(f))
    {
	char buf[200];
	Bool validLine;
	char *p;

	if (!(p = fgets(buf, sizeof(buf), f)))
	    break;
	lineNumber++;

	/* if first line, check version number */
	if (lineNumber == 1)
	{
	    char *v = SecurityParseString(&p);
	    if (strcmp(v, SECURITY_POLICY_FILE_VERSION) != 0)
	    {
		ErrorF("%s: invalid security policy file version, ignoring file\n",
		       SecurityPolicyFile);
		break;
	    }
	    validLine = TRUE;
	}
	else
	{
	    switch (SecurityParseKeyword(&p))
	    {
		case SecurityKeywordComment:
		    validLine = TRUE;
		break;

		case SecurityKeywordProperty:
		    validLine = SecurityParsePropertyAccessRule(p);
		break;

		case SecurityKeywordSitePolicy:
		    validLine = SecurityParseSitePolicy(p);
		break;

		default:
		    validLine = (*p == '\0'); /* blank lines OK, others not */
		break;
	    }
	}

	if (!validLine)
	    ErrorF("Line %d of %s invalid, ignoring\n",
		   lineNumber, SecurityPolicyFile);
    } /* end while more input */

#ifdef PROPDEBUG
    {
	PropertyAccessPtr pacl;
	char *op = "aie";
	for (pacl = PropertyAccessList; pacl; pacl = pacl->next)
	{
	    ErrorF("property %s ", NameForAtom(pacl->name));
	    switch (pacl->windowRestriction)
	    {
		case SecurityAnyWindow: ErrorF("any "); break;
		case SecurityRootWindow: ErrorF("root "); break;
		case SecurityWindowWithProperty:
		{
		    ErrorF("%s ", NameForAtom(pacl->mustHaveProperty));
		    if (pacl->mustHaveValue)
			ErrorF(" = \"%s\" ", pacl->mustHaveValue);

		}
		break;
	    }
	    ErrorF("%cr %cw %cd\n", op[pacl->readAction],
		   op[pacl->writeAction], op[pacl->destroyAction]);
	}
    }
#endif /* PROPDEBUG */

    Fclose(f);
} /* SecurityLoadPropertyAccessList */
=======
    SecurityAudit("Security: denied client %d from receiving an event "
		  "sent to window 0x%x of client %d\n",
		  rec->client->index, rec->pWin->drawable.id,
		  wClient(rec->pWin)->index);
    rec->status = BadAccess;
}
>>>>>>> 37590855

/* SecurityClientStateCallback
 *
 * Arguments:
 *	pcbl is &ClientStateCallback.
 *	nullata is NULL.
 *	calldata is a pointer to a NewClientInfoRec (include/dixstruct.h)
 *	which contains information about client state changes.
 *
 * Returns: nothing.
 *
 * Side Effects:
 * 
 * If a new client is connecting, its authorization ID is copied to
 * client->authID.  If this is a generated authorization, its reference
 * count is bumped, its timer is cancelled if it was running, and its
 * trustlevel is copied to TRUSTLEVEL(client).
 * 
 * If a client is disconnecting and the client was using a generated
 * authorization, the authorization's reference count is decremented, and
 * if it is now zero, the timer for this authorization is started.
 */

static void
SecurityClientState(CallbackListPtr *pcbl, pointer unused, pointer calldata)
{
    NewClientInfoRec *pci = calldata;
    SecurityStateRec *state;
    SecurityAuthorizationPtr pAuth;
    int rc;

    state = dixLookupPrivate(&pci->client->devPrivates, stateKey);

    switch (pci->client->clientState) {
    case ClientStateInitial:
	state->trustLevel = XSecurityClientTrusted;
	state->authId = None;
	state->haveState = TRUE;
	break;

    case ClientStateRunning:
	state->authId = AuthorizationIDOfClient(pci->client);
	rc = dixLookupResource((pointer *)&pAuth, state->authId,
			       SecurityAuthorizationResType, serverClient,
			       DixGetAttrAccess);
	if (rc == Success) {
	    /* it is a generated authorization */
	    pAuth->refcnt++;
	    if (pAuth->refcnt == 1 && pAuth->timer)
		TimerCancel(pAuth->timer);

	    state->trustLevel = pAuth->trustLevel;
	}
	break;

    case ClientStateGone:
    case ClientStateRetained:
	rc = dixLookupResource((pointer *)&pAuth, state->authId,
			       SecurityAuthorizationResType, serverClient,
			       DixGetAttrAccess);
	if (rc == Success) {
	    /* it is a generated authorization */
	    pAuth->refcnt--;
	    if (pAuth->refcnt == 0)
		SecurityStartAuthorizationTimer(pAuth);
	}
	break;

    default:
	break; 
    }
}

/* SecurityResetProc
 *
 * Arguments:
 *	extEntry is the extension information for the security extension.
 *
 * Returns: nothing.
 *
 * Side Effects:
 *	Performs any cleanup needed by Security at server shutdown time.
 */

static void
SecurityResetProc(
    ExtensionEntry *extEntry)
{
    /* Unregister callbacks */
    DeleteCallback(&ClientStateCallback, SecurityClientState, NULL);

    XaceDeleteCallback(XACE_EXT_DISPATCH, SecurityExtension, NULL);
    XaceDeleteCallback(XACE_RESOURCE_ACCESS, SecurityResource, NULL);
    XaceDeleteCallback(XACE_DEVICE_ACCESS, SecurityDevice, NULL);
    XaceDeleteCallback(XACE_PROPERTY_ACCESS, SecurityProperty, NULL);
    XaceDeleteCallback(XACE_SEND_ACCESS, SecuritySend, NULL);
    XaceDeleteCallback(XACE_RECEIVE_ACCESS, SecurityReceive, NULL);
    XaceDeleteCallback(XACE_CLIENT_ACCESS, SecurityClient, NULL);
    XaceDeleteCallback(XACE_EXT_ACCESS, SecurityExtension, NULL);
    XaceDeleteCallback(XACE_SERVER_ACCESS, SecurityServer, NULL);
}


/* SecurityExtensionInit
 *
 * Arguments: none.
 *
 * Returns: nothing.
 *
 * Side Effects:
 *	Enables the Security extension if possible.
 */

void
SecurityExtensionInit(INITARGS)
{
    ExtensionEntry	*extEntry;
    int ret = TRUE;

    SecurityAuthorizationResType =
	CreateNewResourceType(SecurityDeleteAuthorization);

    RTEventClient = CreateNewResourceType(
				SecurityDeleteAuthorizationEventClient);

    if (!SecurityAuthorizationResType || !RTEventClient)
	return;

    RTEventClient |= RC_NEVERRETAIN;
    RegisterResourceName(SecurityAuthorizationResType, "SecurityAuthorization");
    RegisterResourceName(RTEventClient, "SecurityEventClient");

    /* Allocate the private storage */
    if (!dixRequestPrivate(stateKey, sizeof(SecurityStateRec)))
	FatalError("SecurityExtensionSetup: Can't allocate client private.\n");

    /* Register callbacks */
    ret &= AddCallback(&ClientStateCallback, SecurityClientState, NULL);

    ret &= XaceRegisterCallback(XACE_EXT_DISPATCH, SecurityExtension, NULL);
    ret &= XaceRegisterCallback(XACE_RESOURCE_ACCESS, SecurityResource, NULL);
    ret &= XaceRegisterCallback(XACE_DEVICE_ACCESS, SecurityDevice, NULL);
    ret &= XaceRegisterCallback(XACE_PROPERTY_ACCESS, SecurityProperty, NULL);
    ret &= XaceRegisterCallback(XACE_SEND_ACCESS, SecuritySend, NULL);
    ret &= XaceRegisterCallback(XACE_RECEIVE_ACCESS, SecurityReceive, NULL);
    ret &= XaceRegisterCallback(XACE_CLIENT_ACCESS, SecurityClient, NULL);
    ret &= XaceRegisterCallback(XACE_EXT_ACCESS, SecurityExtension, NULL);
    ret &= XaceRegisterCallback(XACE_SERVER_ACCESS, SecurityServer, NULL);

    if (!ret)
	FatalError("SecurityExtensionSetup: Failed to register callbacks\n");

    /* Add extension to server */
    extEntry = AddExtension(SECURITY_EXTENSION_NAME,
			    XSecurityNumberEvents, XSecurityNumberErrors,
			    ProcSecurityDispatch, SProcSecurityDispatch,
                            SecurityResetProc, StandardMinorOpcode);

    SecurityErrorBase = extEntry->errorBase;
    SecurityEventBase = extEntry->eventBase;

    EventSwapVector[SecurityEventBase + XSecurityAuthorizationRevoked] =
	(EventSwapPtr)SwapSecurityAuthorizationRevokedEvent;

    /* Label objects that were created before we could register ourself */
    SecurityLabelInitial();
}<|MERGE_RESOLUTION|>--- conflicted
+++ resolved
@@ -970,100 +970,12 @@
     if (SecurityDoCheck(subj, obj, DixReceiveAccess, 0) == Success)
 	return;
 
-<<<<<<< HEAD
-    f = Fopen(SecurityPolicyFile, "r");
-    if (!f)
-    {
-	ErrorF("error opening security policy file %s\n",
-	       SecurityPolicyFile);
-	return;
-    }
-
-    while (!feof(f))
-    {
-	char buf[200];
-	Bool validLine;
-	char *p;
-
-	if (!(p = fgets(buf, sizeof(buf), f)))
-	    break;
-	lineNumber++;
-
-	/* if first line, check version number */
-	if (lineNumber == 1)
-	{
-	    char *v = SecurityParseString(&p);
-	    if (strcmp(v, SECURITY_POLICY_FILE_VERSION) != 0)
-	    {
-		ErrorF("%s: invalid security policy file version, ignoring file\n",
-		       SecurityPolicyFile);
-		break;
-	    }
-	    validLine = TRUE;
-	}
-	else
-	{
-	    switch (SecurityParseKeyword(&p))
-	    {
-		case SecurityKeywordComment:
-		    validLine = TRUE;
-		break;
-
-		case SecurityKeywordProperty:
-		    validLine = SecurityParsePropertyAccessRule(p);
-		break;
-
-		case SecurityKeywordSitePolicy:
-		    validLine = SecurityParseSitePolicy(p);
-		break;
-
-		default:
-		    validLine = (*p == '\0'); /* blank lines OK, others not */
-		break;
-	    }
-	}
-
-	if (!validLine)
-	    ErrorF("Line %d of %s invalid, ignoring\n",
-		   lineNumber, SecurityPolicyFile);
-    } /* end while more input */
-
-#ifdef PROPDEBUG
-    {
-	PropertyAccessPtr pacl;
-	char *op = "aie";
-	for (pacl = PropertyAccessList; pacl; pacl = pacl->next)
-	{
-	    ErrorF("property %s ", NameForAtom(pacl->name));
-	    switch (pacl->windowRestriction)
-	    {
-		case SecurityAnyWindow: ErrorF("any "); break;
-		case SecurityRootWindow: ErrorF("root "); break;
-		case SecurityWindowWithProperty:
-		{
-		    ErrorF("%s ", NameForAtom(pacl->mustHaveProperty));
-		    if (pacl->mustHaveValue)
-			ErrorF(" = \"%s\" ", pacl->mustHaveValue);
-
-		}
-		break;
-	    }
-	    ErrorF("%cr %cw %cd\n", op[pacl->readAction],
-		   op[pacl->writeAction], op[pacl->destroyAction]);
-	}
-    }
-#endif /* PROPDEBUG */
-
-    Fclose(f);
-} /* SecurityLoadPropertyAccessList */
-=======
     SecurityAudit("Security: denied client %d from receiving an event "
 		  "sent to window 0x%x of client %d\n",
 		  rec->client->index, rec->pWin->drawable.id,
 		  wClient(rec->pWin)->index);
     rec->status = BadAccess;
 }
->>>>>>> 37590855
 
 /* SecurityClientStateCallback
  *
