--- conflicted
+++ resolved
@@ -1316,90 +1316,6 @@
     return result;
 }
 
-<<<<<<< HEAD
-/*
- * ContextPrivate machinery.
- * Context privates are intended for use by the drivers, allowing the
- * drivers to maintain context-specific data.  The driver should free
- * the associated data at DestroyContext time.
- */
-
-static void
-InitContextPrivates(XpContextPtr context)
-{
-    char *ptr;
-    DevUnion *ppriv;
-    unsigned *sizes;
-    unsigned size;
-    int i;
-
-    if (totalContextSize == sizeof(XpContextRec))
-        ppriv = (DevUnion *)NULL;
-    else 
-        ppriv = (DevUnion *)(context + 1);
-
-    context->devPrivates = ppriv;
-    sizes = contextPrivateSizes;
-    ptr = (char *)(ppriv + contextPrivateLen);
-    for (i = contextPrivateLen; --i >= 0; ppriv++, sizes++)
-    {
-        if ( (size = *sizes) )
-        {
-            ppriv->ptr = (pointer)ptr;
-            ptr += size;
-        }
-        else
-            ppriv->ptr = (pointer)NULL;
-    }
-}
-
-static void
-ResetContextPrivates(void)
-{
-    contextPrivateCount = 0;
-    contextPrivateLen = 0;
-    xfree(contextPrivateSizes);
-    contextPrivateSizes = (unsigned *)NULL;
-    totalContextSize = sizeof(XpContextRec);
-
-}
-
-int
-XpAllocateContextPrivateIndex(void)
-{
-    return contextPrivateCount++;
-}
-
-Bool
-XpAllocateContextPrivate(int index, unsigned amount)
-{
-    unsigned oldamount;
-
-    if (index >= contextPrivateLen)
-    {
-        unsigned *nsizes;
-        nsizes = (unsigned *)xrealloc(contextPrivateSizes,
-                                      (index + 1) * sizeof(unsigned));
-        if (!nsizes)
-            return FALSE;
-        while (contextPrivateLen <= index)
-        {
-            nsizes[contextPrivateLen++] = 0;
-            totalContextSize += sizeof(DevUnion);
-        }
-        contextPrivateSizes = nsizes;
-    }
-    oldamount = contextPrivateSizes[index];
-    if (amount > oldamount)
-    {
-        contextPrivateSizes[index] = amount;
-        totalContextSize += (amount - oldamount);
-    }
-    return TRUE;
-}
-
-=======
->>>>>>> ae869fc7
 static XpClientPtr
 AcquireClient(XpContextPtr pContext, ClientPtr client)
 {
