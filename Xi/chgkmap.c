--- conflicted
+++ resolved
@@ -105,19 +105,10 @@
 
     count = stuff->keyCodes * stuff->keySymsPerKeyCode;
     REQUEST_FIXED_SIZE(xChangeDeviceKeyMappingReq, count * sizeof(CARD32));
-<<<<<<< HEAD
-    dev = LookupDeviceIntRec(stuff->deviceid);
-    if (dev == NULL) {
-	SendErrorToClient(client, IReqCode, X_ChangeDeviceKeyMapping, 0,
-			  BadDevice);
-	return Success;
-    }
-=======
 
     ret = dixLookupDevice(&dev, stuff->deviceid, client, DixManageAccess);
     if (ret != Success)
 	return ret;
->>>>>>> 37590855
     len = stuff->length - (sizeof(xChangeDeviceKeyMappingReq) >> 2);
 
     ret = ChangeKeyMapping(client, dev, len, DeviceMappingNotify,
