/************************************************************

Copyright 1989, 1998  The Open Group

Permission to use, copy, modify, distribute, and sell this software and its
documentation for any purpose is hereby granted without fee, provided that
the above copyright notice appear in all copies and that both that
copyright notice and this permission notice appear in supporting
documentation.

The above copyright notice and this permission notice shall be included in
all copies or substantial portions of the Software.

THE SOFTWARE IS PROVIDED "AS IS", WITHOUT WARRANTY OF ANY KIND, EXPRESS OR
IMPLIED, INCLUDING BUT NOT LIMITED TO THE WARRANTIES OF MERCHANTABILITY,
FITNESS FOR A PARTICULAR PURPOSE AND NONINFRINGEMENT.  IN NO EVENT SHALL THE
OPEN GROUP BE LIABLE FOR ANY CLAIM, DAMAGES OR OTHER LIABILITY, WHETHER IN
AN ACTION OF CONTRACT, TORT OR OTHERWISE, ARISING FROM, OUT OF OR IN
CONNECTION WITH THE SOFTWARE OR THE USE OR OTHER DEALINGS IN THE SOFTWARE.

Except as contained in this notice, the name of The Open Group shall not be
used in advertising or otherwise to promote the sale, use or other dealings
in this Software without prior written authorization from The Open Group.

Copyright 1989 by Hewlett-Packard Company, Palo Alto, California.

			All Rights Reserved

Permission to use, copy, modify, and distribute this software and its
documentation for any purpose and without fee is hereby granted,
provided that the above copyright notice appear in all copies and that
both that copyright notice and this permission notice appear in
supporting documentation, and that the name of Hewlett-Packard not be
used in advertising or publicity pertaining to distribution of the
software without specific, written prior permission.

HEWLETT-PACKARD DISCLAIMS ALL WARRANTIES WITH REGARD TO THIS SOFTWARE, INCLUDING
ALL IMPLIED WARRANTIES OF MERCHANTABILITY AND FITNESS, IN NO EVENT SHALL
HEWLETT-PACKARD BE LIABLE FOR ANY SPECIAL, INDIRECT OR CONSEQUENTIAL DAMAGES OR
ANY DAMAGES WHATSOEVER RESULTING FROM LOSS OF USE, DATA OR PROFITS,
WHETHER IN AN ACTION OF CONTRACT, NEGLIGENCE OR OTHER TORTIOUS ACTION,
ARISING OUT OF OR IN CONNECTION WITH THE USE OR PERFORMANCE OF THIS
SOFTWARE.

********************************************************/

/********************************************************************
 *
 *  Dispatch routines and initialization routines for the X input extension.
 *
 */

#define	 NUMTYPES 15

#define	 NEED_EVENTS
#define	 NEED_REPLIES
#ifdef HAVE_DIX_CONFIG_H
#include <dix-config.h>
#endif

#include "inputstr.h"
#include "gcstruct.h"	/* pointer for extnsionst.h */
#include "extnsionst.h"	/* extension entry   */
#include <X11/extensions/XI.h>
#include <X11/extensions/XIproto.h>
#include <X11/extensions/geproto.h>
#include "geext.h" /* extension interfaces for ge */

#include "dixevents.h"
#include "exevents.h"
#include "extinit.h"
#include "exglobals.h"
#include "swaprep.h"

/* modules local to Xi */
#include "allowev.h"
#include "chaccess.h"
#include "chdevcur.h"
#include "chgdctl.h"
#include "chgfctl.h"
#include "chgkbd.h"
#include "chgprop.h"
#include "chgptr.h"
#include "chpkpair.h"
#include "closedev.h"
#include "extgrbdev.h"
#include "devbell.h"
#include "fakedevdata.h"
#include "getbmap.h"
#include "getbmap.h"
#include "getcptr.h"
#include "getdctl.h"
#include "getfctl.h"
#include "getfocus.h"
#include "getkmap.h"
#include "getmmap.h"
#include "getpairp.h"
#include "getprop.h"
#include "getselev.h"
#include "getvers.h"
#include "getvers.h"
#include "grabacc.h"
#include "grabdev.h"
#include "grabdevb.h"
#include "grabdevk.h"
#include "gtmotion.h"
#include "listdev.h"
#include "opendev.h"
#include "qryacces.c"
#include "querydp.h"
#include "queryst.h"
#include "regpair.h"
#include "selectev.h"
#include "sendexev.h"
#include "chgkmap.h"
#include "setbmap.h"
#include "setcptr.h"
#include "setdval.h"
#include "setfocus.h"
#include "setmmap.h"
#include "setmode.h"
#include "ungrdev.h"
#include "ungrdevb.h"
#include "ungrdevk.h"
#include "warpdevp.h"
#include "xiselev.h"


static Mask lastExtEventMask = 1;
int ExtEventIndex;
Mask ExtValidMasks[EMASKSIZE];
Mask ExtExclusiveMasks[EMASKSIZE];


/**
 * Filters for various generic events. 
 * Evtype is index, mask is value at index.
 */
static Mask xi_filters[3] = {
    XI_PointerKeyboardPairingChangedMask,
    XI_RandomStringMask,
    XI_RawDeviceEventMask,  
};

static struct dev_type
{
    Atom type;
    char *name;
} dev_type[] = {
    {
    0, XI_KEYBOARD}, {
    0, XI_MOUSE}, {
    0, XI_TABLET}, {
    0, XI_TOUCHSCREEN}, {
    0, XI_TOUCHPAD}, {
    0, XI_BARCODE}, {
    0, XI_BUTTONBOX}, {
    0, XI_KNOB_BOX}, {
    0, XI_ONE_KNOB}, {
    0, XI_NINE_KNOB}, {
    0, XI_TRACKBALL}, {
    0, XI_QUADRATURE}, {
    0, XI_ID_MODULE}, {
    0, XI_SPACEBALL}, {
    0, XI_DATAGLOVE}, {
    0, XI_EYETRACKER}, {
    0, XI_CURSORKEYS}, {
0, XI_FOOTMOUSE}};

CARD8 event_base[numInputClasses];
XExtEventInfo EventInfo[32];

/*****************************************************************
 *
 * Globals referenced elsewhere in the server.
 *
 */

int IReqCode = 0;
int BadDevice = 0;
static int BadEvent = 1;
int BadMode = 2;
int DeviceBusy = 3;
int BadClass = 4;

Mask DevicePointerMotionMask;
Mask DevicePointerMotionHintMask;
Mask DeviceFocusChangeMask;
Mask DeviceStateNotifyMask;
static Mask ChangeDeviceNotifyMask;
Mask DeviceMappingNotifyMask;
Mask DeviceOwnerGrabButtonMask;
Mask DeviceButtonGrabMask;
Mask DeviceButtonMotionMask;
Mask DevicePresenceNotifyMask;
Mask DeviceEnterWindowMask;
Mask DeviceLeaveWindowMask;

int DeviceValuator;
int DeviceKeyPress;
int DeviceKeyRelease;
int DeviceButtonPress;
int DeviceButtonRelease;
int DeviceMotionNotify;
int DeviceFocusIn;
int DeviceFocusOut;
int ProximityIn;
int ProximityOut;
int DeviceStateNotify;
int DeviceKeyStateNotify;
int DeviceButtonStateNotify;
int DeviceMappingNotify;
int ChangeDeviceNotify;
int DevicePresenceNotify;
int DeviceEnterNotify;
int DeviceLeaveNotify;

int RT_INPUTCLIENT;

/*****************************************************************
 *
 * Externs defined elsewhere in the X server.
 *
 */

extern XExtensionVersion AllExtensionVersions[];

Mask PropagateMask[MAX_DEVICES];

/*****************************************************************
 *
 * Declarations of local routines.
 *
 */

static XExtensionVersion thisversion = { XI_Present,
    XI_Add_DevicePresenceNotify_Major,
    XI_Add_DevicePresenceNotify_Minor
};


/*************************************************************************
 *
 * ProcIDispatch - main dispatch routine for requests to this extension.
 * This routine is used if server and client have the same byte ordering.
 *
 */

static int
ProcIDispatch(ClientPtr client)
{
    REQUEST(xReq);
    if (stuff->data == X_GetExtensionVersion)
	return (ProcXGetExtensionVersion(client));
    if (stuff->data == X_ListInputDevices)
	return (ProcXListInputDevices(client));
    else if (stuff->data == X_OpenDevice)
	return (ProcXOpenDevice(client));
    else if (stuff->data == X_CloseDevice)
	return (ProcXCloseDevice(client));
    else if (stuff->data == X_SetDeviceMode)
	return (ProcXSetDeviceMode(client));
    else if (stuff->data == X_SelectExtensionEvent)
	return (ProcXSelectExtensionEvent(client));
    else if (stuff->data == X_GetSelectedExtensionEvents)
	return (ProcXGetSelectedExtensionEvents(client));
    else if (stuff->data == X_ChangeDeviceDontPropagateList)
	return (ProcXChangeDeviceDontPropagateList(client));
    else if (stuff->data == X_GetDeviceDontPropagateList)
	return (ProcXGetDeviceDontPropagateList(client));
    else if (stuff->data == X_GetDeviceMotionEvents)
	return (ProcXGetDeviceMotionEvents(client));
    else if (stuff->data == X_ChangeKeyboardDevice)
	return (ProcXChangeKeyboardDevice(client));
    else if (stuff->data == X_ChangePointerDevice)
	return (ProcXChangePointerDevice(client));
    else if (stuff->data == X_GrabDevice)
	return (ProcXGrabDevice(client));
    else if (stuff->data == X_UngrabDevice)
	return (ProcXUngrabDevice(client));
    else if (stuff->data == X_GrabDeviceKey)
	return (ProcXGrabDeviceKey(client));
    else if (stuff->data == X_UngrabDeviceKey)
	return (ProcXUngrabDeviceKey(client));
    else if (stuff->data == X_GrabDeviceButton)
	return (ProcXGrabDeviceButton(client));
    else if (stuff->data == X_UngrabDeviceButton)
	return (ProcXUngrabDeviceButton(client));
    else if (stuff->data == X_AllowDeviceEvents)
	return (ProcXAllowDeviceEvents(client));
    else if (stuff->data == X_GetDeviceFocus)
	return (ProcXGetDeviceFocus(client));
    else if (stuff->data == X_SetDeviceFocus)
	return (ProcXSetDeviceFocus(client));
    else if (stuff->data == X_GetFeedbackControl)
	return (ProcXGetFeedbackControl(client));
    else if (stuff->data == X_ChangeFeedbackControl)
	return (ProcXChangeFeedbackControl(client));
    else if (stuff->data == X_GetDeviceKeyMapping)
	return (ProcXGetDeviceKeyMapping(client));
    else if (stuff->data == X_ChangeDeviceKeyMapping)
	return (ProcXChangeDeviceKeyMapping(client));
    else if (stuff->data == X_GetDeviceModifierMapping)
	return (ProcXGetDeviceModifierMapping(client));
    else if (stuff->data == X_SetDeviceModifierMapping)
	return (ProcXSetDeviceModifierMapping(client));
    else if (stuff->data == X_GetDeviceButtonMapping)
	return (ProcXGetDeviceButtonMapping(client));
    else if (stuff->data == X_SetDeviceButtonMapping)
	return (ProcXSetDeviceButtonMapping(client));
    else if (stuff->data == X_QueryDeviceState)
	return (ProcXQueryDeviceState(client));
    else if (stuff->data == X_SendExtensionEvent)
	return (ProcXSendExtensionEvent(client));
    else if (stuff->data == X_DeviceBell)
	return (ProcXDeviceBell(client));
    else if (stuff->data == X_SetDeviceValuators)
	return (ProcXSetDeviceValuators(client));
    else if (stuff->data == X_GetDeviceControl)
	return (ProcXGetDeviceControl(client));
    else if (stuff->data == X_ChangeDeviceControl)
	return (ProcXChangeDeviceControl(client));
<<<<<<< HEAD
    else if (stuff->data == X_QueryDevicePointer)
        return (ProcXQueryDevicePointer(client));
    else if (stuff->data == X_WarpDevicePointer)
        return (ProcXWarpDevicePointer(client));
    else if (stuff->data == X_ChangeDeviceCursor)
        return (ProcXChangeDeviceCursor(client));
    else if (stuff->data == X_ChangePointerKeyboardPairing)
        return (ProcXChangePointerKeyboardPairing(client));
    else if (stuff->data == X_XiSelectEvent)
        return (ProcXiSelectEvent(client));
    else if (stuff->data == X_RegisterPairingClient)
        return (ProcXRegisterPairingClient(client));
    else if (stuff->data == X_GrabAccessControl)
        return (ProcXGrabAccessControl(client));
    else if (stuff->data == X_ChangeWindowAccess)
        return (ProcXChangeWindowAccess(client));
    else if (stuff->data == X_QueryWindowAccess)
        return ProcXQueryWindowAccess(client);
    else if (stuff->data == X_SetClientPointer)
        return ProcXSetClientPointer(client);
    else if (stuff->data == X_GetClientPointer)
        return ProcXGetClientPointer(client);
    else if (stuff->data == X_GetPairedPointer)
        return ProcXGetPairedPointer(client);
    else if (stuff->data == X_FakeDeviceData)
        return ProcXFakeDeviceData(client);
    else if (stuff->data == X_ExtendedGrabDevice)
        return ProcXExtendedGrabDevice(client);
    else {
	SendErrorToClient(client, IReqCode, stuff->data, 0, BadRequest);
    }
=======

>>>>>>> d7c5e8bf
    return (BadRequest);
}

/*******************************************************************************
 *
 * SProcXDispatch 
 *
 * Main swapped dispatch routine for requests to this extension.
 * This routine is used if server and client do not have the same byte ordering.
 *
 */

static int
SProcIDispatch(ClientPtr client)
{
    REQUEST(xReq);
    if (stuff->data == X_GetExtensionVersion)
	return (SProcXGetExtensionVersion(client));
    if (stuff->data == X_ListInputDevices)
	return (SProcXListInputDevices(client));
    else if (stuff->data == X_OpenDevice)
	return (SProcXOpenDevice(client));
    else if (stuff->data == X_CloseDevice)
	return (SProcXCloseDevice(client));
    else if (stuff->data == X_SetDeviceMode)
	return (SProcXSetDeviceMode(client));
    else if (stuff->data == X_SelectExtensionEvent)
	return (SProcXSelectExtensionEvent(client));
    else if (stuff->data == X_GetSelectedExtensionEvents)
	return (SProcXGetSelectedExtensionEvents(client));
    else if (stuff->data == X_ChangeDeviceDontPropagateList)
	return (SProcXChangeDeviceDontPropagateList(client));
    else if (stuff->data == X_GetDeviceDontPropagateList)
	return (SProcXGetDeviceDontPropagateList(client));
    else if (stuff->data == X_GetDeviceMotionEvents)
	return (SProcXGetDeviceMotionEvents(client));
    else if (stuff->data == X_ChangeKeyboardDevice)
	return (SProcXChangeKeyboardDevice(client));
    else if (stuff->data == X_ChangePointerDevice)
	return (SProcXChangePointerDevice(client));
    else if (stuff->data == X_GrabDevice)
	return (SProcXGrabDevice(client));
    else if (stuff->data == X_UngrabDevice)
	return (SProcXUngrabDevice(client));
    else if (stuff->data == X_GrabDeviceKey)
	return (SProcXGrabDeviceKey(client));
    else if (stuff->data == X_UngrabDeviceKey)
	return (SProcXUngrabDeviceKey(client));
    else if (stuff->data == X_GrabDeviceButton)
	return (SProcXGrabDeviceButton(client));
    else if (stuff->data == X_UngrabDeviceButton)
	return (SProcXUngrabDeviceButton(client));
    else if (stuff->data == X_AllowDeviceEvents)
	return (SProcXAllowDeviceEvents(client));
    else if (stuff->data == X_GetDeviceFocus)
	return (SProcXGetDeviceFocus(client));
    else if (stuff->data == X_SetDeviceFocus)
	return (SProcXSetDeviceFocus(client));
    else if (stuff->data == X_GetFeedbackControl)
	return (SProcXGetFeedbackControl(client));
    else if (stuff->data == X_ChangeFeedbackControl)
	return (SProcXChangeFeedbackControl(client));
    else if (stuff->data == X_GetDeviceKeyMapping)
	return (SProcXGetDeviceKeyMapping(client));
    else if (stuff->data == X_ChangeDeviceKeyMapping)
	return (SProcXChangeDeviceKeyMapping(client));
    else if (stuff->data == X_GetDeviceModifierMapping)
	return (SProcXGetDeviceModifierMapping(client));
    else if (stuff->data == X_SetDeviceModifierMapping)
	return (SProcXSetDeviceModifierMapping(client));
    else if (stuff->data == X_GetDeviceButtonMapping)
	return (SProcXGetDeviceButtonMapping(client));
    else if (stuff->data == X_SetDeviceButtonMapping)
	return (SProcXSetDeviceButtonMapping(client));
    else if (stuff->data == X_QueryDeviceState)
	return (SProcXQueryDeviceState(client));
    else if (stuff->data == X_SendExtensionEvent)
	return (SProcXSendExtensionEvent(client));
    else if (stuff->data == X_DeviceBell)
	return (SProcXDeviceBell(client));
    else if (stuff->data == X_SetDeviceValuators)
	return (SProcXSetDeviceValuators(client));
    else if (stuff->data == X_GetDeviceControl)
	return (SProcXGetDeviceControl(client));
    else if (stuff->data == X_ChangeDeviceControl)
	return (SProcXChangeDeviceControl(client));
<<<<<<< HEAD
    else if (stuff->data == X_QueryDevicePointer)
	return (SProcXQueryDevicePointer(client));
    else if (stuff->data == X_WarpDevicePointer)
	return (SProcXWarpDevicePointer(client));
    else if (stuff->data == X_ChangeDeviceCursor)
        return (SProcXChangeDeviceCursor(client));
    else if (stuff->data == X_ChangePointerKeyboardPairing)
        return (SProcXChangePointerKeyboardPairing(client));
    else if (stuff->data == X_XiSelectEvent)
        return (SProcXiSelectEvent(client));
    else if (stuff->data == X_RegisterPairingClient)
        return (SProcXRegisterPairingClient(client));
    else if (stuff->data == X_GrabAccessControl)
        return (SProcXGrabAccessControl(client));
    else if (stuff->data == X_ChangeWindowAccess)
        return (SProcXChangeWindowAccess(client));
    else if (stuff->data == X_QueryWindowAccess)
        return SProcXQueryWindowAccess(client);
    else if (stuff->data == X_SetClientPointer)
        return SProcXSetClientPointer(client);
    else if (stuff->data == X_GetClientPointer)
        return SProcXGetClientPointer(client);
    else if (stuff->data == X_GetPairedPointer)
        return SProcXGetPairedPointer(client);
    else if (stuff->data == X_FakeDeviceData)
        return SProcXFakeDeviceData(client);
    else if (stuff->data == X_ExtendedGrabDevice)
        return SProcXExtendedGrabDevice(client);
    else {
	SendErrorToClient(client, IReqCode, stuff->data, 0, BadRequest);
    }
=======

>>>>>>> d7c5e8bf
    return (BadRequest);
}

/**********************************************************************
 *
 * SReplyIDispatch
 * Swap any replies defined in this extension.
 *
 */

/* FIXME: this would be more concise and readable in ANSI C */
#define DISPATCH(code) \
    if (rep->RepType == X_##code) \
	SRepX##code (client, len, (x##code##Reply *) rep)

static void
SReplyIDispatch(ClientPtr client, int len, xGrabDeviceReply * rep)
					/* All we look at is the type field */
{	/* This is common to all replies    */
    if (rep->RepType == X_GetExtensionVersion)
	SRepXGetExtensionVersion(client, len,
				 (xGetExtensionVersionReply *) rep);
    else if (rep->RepType == X_ListInputDevices)
	SRepXListInputDevices(client, len, (xListInputDevicesReply *) rep);
    else if (rep->RepType == X_OpenDevice)
	SRepXOpenDevice(client, len, (xOpenDeviceReply *) rep);
    else if (rep->RepType == X_SetDeviceMode)
	SRepXSetDeviceMode(client, len, (xSetDeviceModeReply *) rep);
    else if (rep->RepType == X_GetSelectedExtensionEvents)
	SRepXGetSelectedExtensionEvents(client, len,
					(xGetSelectedExtensionEventsReply *)
					rep);
    else if (rep->RepType == X_GetDeviceDontPropagateList)
	SRepXGetDeviceDontPropagateList(client, len,
					(xGetDeviceDontPropagateListReply *)
					rep);
    else if (rep->RepType == X_GetDeviceMotionEvents)
	SRepXGetDeviceMotionEvents(client, len,
				   (xGetDeviceMotionEventsReply *) rep);
    else if (rep->RepType == X_GrabDevice)
	SRepXGrabDevice(client, len, (xGrabDeviceReply *) rep);
    else if (rep->RepType == X_GetDeviceFocus)
	SRepXGetDeviceFocus(client, len, (xGetDeviceFocusReply *) rep);
    else if (rep->RepType == X_GetFeedbackControl)
	SRepXGetFeedbackControl(client, len, (xGetFeedbackControlReply *) rep);
    else if (rep->RepType == X_GetDeviceKeyMapping)
	SRepXGetDeviceKeyMapping(client, len,
				 (xGetDeviceKeyMappingReply *) rep);
    else if (rep->RepType == X_GetDeviceModifierMapping)
	SRepXGetDeviceModifierMapping(client, len,
				      (xGetDeviceModifierMappingReply *) rep);
    else if (rep->RepType == X_SetDeviceModifierMapping)
	SRepXSetDeviceModifierMapping(client, len,
				      (xSetDeviceModifierMappingReply *) rep);
    else if (rep->RepType == X_GetDeviceButtonMapping)
	SRepXGetDeviceButtonMapping(client, len,
				    (xGetDeviceButtonMappingReply *) rep);
    else if (rep->RepType == X_SetDeviceButtonMapping)
	SRepXSetDeviceButtonMapping(client, len,
				    (xSetDeviceButtonMappingReply *) rep);
    else if (rep->RepType == X_QueryDeviceState)
	SRepXQueryDeviceState(client, len, (xQueryDeviceStateReply *) rep);
    else if (rep->RepType == X_SetDeviceValuators)
	SRepXSetDeviceValuators(client, len, (xSetDeviceValuatorsReply *) rep);
    else if (rep->RepType == X_GetDeviceControl)
	SRepXGetDeviceControl(client, len, (xGetDeviceControlReply *) rep);
    else if (rep->RepType == X_ChangeDeviceControl)
	SRepXChangeDeviceControl(client, len,
				 (xChangeDeviceControlReply *) rep);
    else if (rep->RepType == X_QueryDevicePointer)
	SRepXQueryDevicePointer(client, len,
				(xQueryDevicePointerReply *) rep);
    else if (rep->RepType == X_RegisterPairingClient)
	SRepXRegisterPairingClient(client, len,
				  (xRegisterPairingClientReply *) rep);
    else if (rep->RepType == X_GrabAccessControl)
        SRepXGrabAccessControl(client, len,
                                  (xGrabAccessControlReply*) rep);
    else if (rep->RepType == X_QueryWindowAccess)
        SRepXQueryWindowAccess(client, len,
                               (xQueryWindowAccessReply*) rep);
    else if (rep->RepType == X_GetClientPointer)
        SRepXGetClientPointer(client, len, (xGetClientPointerReply*) rep);
    else if (rep->RepType == X_GetPairedPointer)
        SRepXGetPairedPointer(client, len, (xGetPairedPointerReply*) rep);
    else if (rep->RepType == X_ExtendedGrabDevice)
        SRepXExtendedGrabDevice(client, len, (xExtendedGrabDeviceReply*) rep);
    else {
	FatalError("XINPUT confused sending swapped reply");
    }
}

/************************************************************************
 *
 * This function swaps the DeviceValuator event.
 *
 */

static void
SEventDeviceValuator(deviceValuator * from, deviceValuator * to)
{
    char n;
    int i;
    INT32 *ip B32;

    *to = *from;
    swaps(&to->sequenceNumber, n);
    swaps(&to->device_state, n);
    ip = &to->valuator0;
    for (i = 0; i < 6; i++) {
	swapl((ip + i), n);	/* macro - braces are required      */
    }
}

static void
SEventFocus(deviceFocus * from, deviceFocus * to)
{
    char n;

    *to = *from;
    swaps(&to->sequenceNumber, n);
    swapl(&to->time, n);
    swapl(&to->window, n);
}

static void
SDeviceStateNotifyEvent(deviceStateNotify * from, deviceStateNotify * to)
{
    int i;
    char n;
    INT32 *ip B32;

    *to = *from;
    swaps(&to->sequenceNumber, n);
    swapl(&to->time, n);
    ip = &to->valuator0;
    for (i = 0; i < 3; i++) {
	swapl((ip + i), n);	/* macro - braces are required      */
    }
}

static void
SDeviceKeyStateNotifyEvent(deviceKeyStateNotify * from,
			   deviceKeyStateNotify * to)
{
    char n;

    *to = *from;
    swaps(&to->sequenceNumber, n);
}

static void
SDeviceButtonStateNotifyEvent(deviceButtonStateNotify * from,
			      deviceButtonStateNotify * to)
{
    char n;

    *to = *from;
    swaps(&to->sequenceNumber, n);
}

static void
SChangeDeviceNotifyEvent(changeDeviceNotify * from, changeDeviceNotify * to)
{
    char n;

    *to = *from;
    swaps(&to->sequenceNumber, n);
    swapl(&to->time, n);
}

static void
SDeviceMappingNotifyEvent(deviceMappingNotify * from, deviceMappingNotify * to)
{
    char n;

    *to = *from;
    swaps(&to->sequenceNumber, n);
    swapl(&to->time, n);
}

static void
SDevicePresenceNotifyEvent (devicePresenceNotify *from, devicePresenceNotify *to)
{
    char n;

    *to = *from;
    swaps(&to->sequenceNumber,n);
    swapl(&to->time, n);
    swaps(&to->control, n);
}

static void 
SDeviceEnterNotifyEvent (deviceEnterNotify *from, deviceEnterNotify *to)
{
    char n;

    *to = *from;
    swaps(&to->sequenceNumber,n);
    swapl(&to->time, n);
}

static void 
SDeviceLeaveNotifyEvent (deviceLeaveNotify *from, deviceLeaveNotify *to)
{
    char n;

    *to = *from;
    swaps(&to->sequenceNumber,n);
    swapl(&to->time, n);
    swapl(&to->root, n);
    swapl(&to->event, n);
    swapl(&to->child, n);
    swaps(&to->rootX, n);
    swaps(&to->rootY, n);
    swaps(&to->eventX, n);
    swaps(&to->eventY, n);
}

static void
SRawDeviceEvent(rawDeviceEvent* from, rawDeviceEvent *to)
{
    char n;
    int i;
    CARD32* valptr;
    

    *to = *from;
    swaps(&to->sequenceNumber, n);
    swapl(&to->length, n);
    swapl(&to->evtype, n);
    valptr = &to->valuator0;
    for (i = 0; i < from->num_valuators; i++, valptr++)
        swapl(valptr, n);
}

/**************************************************************************
 *
 * Allow the specified event to have its propagation suppressed.
 * The default is to not allow suppression of propagation.
 *
 */

static void
AllowPropagateSuppress(Mask mask)
{
    int i;

    for (i = 0; i < MAX_DEVICES; i++)
	PropagateMask[i] |= mask;
}

/**************************************************************************
 *
 * Return the next available extension event mask.
 *
 */

static Mask
GetNextExtEventMask(void)
{
    int i;
    Mask mask = lastExtEventMask;

    if (lastExtEventMask == 0) {
	FatalError("GetNextExtEventMask: no more events are available.");
    }
    lastExtEventMask <<= 1;

    for (i = 0; i < MAX_DEVICES; i++)
	ExtValidMasks[i] |= mask;
    return mask;
}

/**************************************************************************
 *
 * Record an event mask where there is no unique corresponding event type.
 * We can't call SetMaskForEvent, since that would clobber the existing
 * mask for that event.  MotionHint and ButtonMotion are examples.
 *
 * Since extension event types will never be less than 64, we can use
 * 0-63 in the EventInfo array as the "type" to be used to look up this
 * mask.  This means that the corresponding macros such as 
 * DevicePointerMotionHint must have access to the same constants.
 *
 */

static void
SetEventInfo(Mask mask, int constant)
{
    EventInfo[ExtEventIndex].mask = mask;
    EventInfo[ExtEventIndex++].type = constant;
}

/**************************************************************************
 *
 * Allow the specified event to be restricted to being selected by one
 * client at a time.
 * The default is to allow more than one client to select the event.
 *
 */

static void
SetExclusiveAccess(Mask mask)
{
    int i;

    for (i = 0; i < MAX_DEVICES; i++)
	ExtExclusiveMasks[i] |= mask;
}

/**************************************************************************
 *
 * Assign the specified mask to the specified event.
 *
 */

static void
SetMaskForExtEvent(Mask mask, int event)
{

    EventInfo[ExtEventIndex].mask = mask;
    EventInfo[ExtEventIndex++].type = event;

    if ((event < LASTEvent) || (event >= 128))
	FatalError("MaskForExtensionEvent: bogus event number");
    SetMaskForEvent(mask, event);
}

/************************************************************************
 *
 * This function sets up extension event types and masks.
 *
 */

static void
FixExtensionEvents(ExtensionEntry * extEntry)
{
    Mask mask;

    DeviceValuator = extEntry->eventBase;
    DeviceKeyPress = DeviceValuator + 1;
    DeviceKeyRelease = DeviceKeyPress + 1;
    DeviceButtonPress = DeviceKeyRelease + 1;
    DeviceButtonRelease = DeviceButtonPress + 1;
    DeviceMotionNotify = DeviceButtonRelease + 1;
    DeviceFocusIn = DeviceMotionNotify + 1;
    DeviceFocusOut = DeviceFocusIn + 1;
    ProximityIn = DeviceFocusOut + 1;
    ProximityOut = ProximityIn + 1;
    DeviceStateNotify = ProximityOut + 1;
    DeviceMappingNotify = DeviceStateNotify + 1;
    ChangeDeviceNotify = DeviceMappingNotify + 1;
    DeviceKeyStateNotify = ChangeDeviceNotify + 1;
    DeviceButtonStateNotify = DeviceKeyStateNotify + 1;
    DevicePresenceNotify = DeviceButtonStateNotify + 1;
    DeviceEnterNotify = DevicePresenceNotify + 1;
    DeviceLeaveNotify = DeviceEnterNotify + 1;

    event_base[KeyClass] = DeviceKeyPress;
    event_base[ButtonClass] = DeviceButtonPress;
    event_base[ValuatorClass] = DeviceMotionNotify;
    event_base[ProximityClass] = ProximityIn;
    event_base[FocusClass] = DeviceFocusIn;
    event_base[OtherClass] = DeviceStateNotify;

    BadDevice += extEntry->errorBase;
    BadEvent += extEntry->errorBase;
    BadMode += extEntry->errorBase;
    DeviceBusy += extEntry->errorBase;
    BadClass += extEntry->errorBase;

    mask = GetNextExtEventMask();
    SetMaskForExtEvent(mask, DeviceKeyPress);
    AllowPropagateSuppress(mask);

    mask = GetNextExtEventMask();
    SetMaskForExtEvent(mask, DeviceKeyRelease);
    AllowPropagateSuppress(mask);

    mask = GetNextExtEventMask();
    SetMaskForExtEvent(mask, DeviceButtonPress);
    AllowPropagateSuppress(mask);

    mask = GetNextExtEventMask();
    SetMaskForExtEvent(mask, DeviceButtonRelease);
    AllowPropagateSuppress(mask);

    mask = GetNextExtEventMask();
    SetMaskForExtEvent(mask, ProximityIn);
    SetMaskForExtEvent(mask, ProximityOut);
    AllowPropagateSuppress(mask);

    mask = GetNextExtEventMask();
    DeviceStateNotifyMask = mask;
    SetMaskForExtEvent(mask, DeviceStateNotify);

    mask = GetNextExtEventMask();
    DevicePointerMotionMask = mask;
    SetMaskForExtEvent(mask, DeviceMotionNotify);
    AllowPropagateSuppress(mask);

    DevicePointerMotionHintMask = GetNextExtEventMask();
    SetEventInfo(DevicePointerMotionHintMask, _devicePointerMotionHint);
    SetEventInfo(GetNextExtEventMask(), _deviceButton1Motion);
    SetEventInfo(GetNextExtEventMask(), _deviceButton2Motion);
    SetEventInfo(GetNextExtEventMask(), _deviceButton3Motion);
    SetEventInfo(GetNextExtEventMask(), _deviceButton4Motion);
    SetEventInfo(GetNextExtEventMask(), _deviceButton5Motion);

    /* If DeviceButtonMotionMask is != ButtonMotionMask, event delivery
     * breaks down. The device needs the dev->button->motionMask. If DBMM is
     * the same as BMM, we can ensure that both core and device events can be
     * delivered, without the need for extra structures in the DeviceIntRec.
     */
    DeviceButtonMotionMask = GetNextExtEventMask();
    SetEventInfo(DeviceButtonMotionMask, _deviceButtonMotion);
    if (DeviceButtonMotionMask != ButtonMotionMask)
    {
        /* This should never happen, but if it does, hide under the
         * bed and cry for help. */
        ErrorF("[Xi] DeviceButtonMotionMask != ButtonMotionMask. Trouble!\n");
    }

    DeviceFocusChangeMask = GetNextExtEventMask();
    SetMaskForExtEvent(DeviceFocusChangeMask, DeviceFocusIn);
    SetMaskForExtEvent(DeviceFocusChangeMask, DeviceFocusOut);

    mask = GetNextExtEventMask();
    SetMaskForExtEvent(mask, DeviceMappingNotify);
    DeviceMappingNotifyMask = mask;

    mask = GetNextExtEventMask();
    SetMaskForExtEvent(mask, ChangeDeviceNotify);
    ChangeDeviceNotifyMask = mask;

    DeviceButtonGrabMask = GetNextExtEventMask();
    SetEventInfo(DeviceButtonGrabMask, _deviceButtonGrab);
    SetExclusiveAccess(DeviceButtonGrabMask);

    DeviceOwnerGrabButtonMask = GetNextExtEventMask();
    SetEventInfo(DeviceOwnerGrabButtonMask, _deviceOwnerGrabButton);

    DevicePresenceNotifyMask = GetNextExtEventMask();
    SetEventInfo(DevicePresenceNotifyMask, _devicePresence);

    DeviceEnterWindowMask = GetNextExtEventMask();
    SetMaskForExtEvent(DeviceEnterWindowMask, DeviceEnterNotify);
    AllowPropagateSuppress(DeviceEnterWindowMask);

    DeviceLeaveWindowMask = GetNextExtEventMask();
    SetMaskForExtEvent(DeviceLeaveWindowMask, DeviceLeaveNotify);
    AllowPropagateSuppress(DeviceLeaveWindowMask);

    SetEventInfo(0, _noExtensionEvent);
}

/************************************************************************
 *
 * This function restores extension event types and masks to their 
 * initial state.
 *
 */

static void
RestoreExtensionEvents(void)
{
    int i;

    IReqCode = 0;

    for (i = 0; i < ExtEventIndex - 1; i++) {
	if ((EventInfo[i].type >= LASTEvent) && (EventInfo[i].type < 128))
	    SetMaskForEvent(0, EventInfo[i].type);
	EventInfo[i].mask = 0;
	EventInfo[i].type = 0;
    }
    ExtEventIndex = 0;
    lastExtEventMask = 1;
    DeviceValuator = 0;
    DeviceKeyPress = 1;
    DeviceKeyRelease = 2;
    DeviceButtonPress = 3;
    DeviceButtonRelease = 4;
    DeviceMotionNotify = 5;
    DeviceFocusIn = 6;
    DeviceFocusOut = 7;
    ProximityIn = 8;
    ProximityOut = 9;
    DeviceStateNotify = 10;
    DeviceMappingNotify = 11;
    ChangeDeviceNotify = 12;
    DeviceKeyStateNotify = 13;
    DeviceButtonStateNotify = 13;
    DevicePresenceNotify = 14;
    DeviceEnterNotify = 15;
    DeviceLeaveNotify = 16;

    BadDevice = 0;
    BadEvent = 1;
    BadMode = 2;
    DeviceBusy = 3;
    BadClass = 4;

}

/***********************************************************************
 *
 * IResetProc.
 * Remove reply-swapping routine.
 * Remove event-swapping routine.
 *
 */

static void
IResetProc(ExtensionEntry * unused)
{

    ReplySwapVector[IReqCode] = ReplyNotSwappd;
    EventSwapVector[DeviceValuator] = NotImplemented;
    EventSwapVector[DeviceKeyPress] = NotImplemented;
    EventSwapVector[DeviceKeyRelease] = NotImplemented;
    EventSwapVector[DeviceButtonPress] = NotImplemented;
    EventSwapVector[DeviceButtonRelease] = NotImplemented;
    EventSwapVector[DeviceMotionNotify] = NotImplemented;
    EventSwapVector[DeviceFocusIn] = NotImplemented;
    EventSwapVector[DeviceFocusOut] = NotImplemented;
    EventSwapVector[ProximityIn] = NotImplemented;
    EventSwapVector[ProximityOut] = NotImplemented;
    EventSwapVector[DeviceStateNotify] = NotImplemented;
    EventSwapVector[DeviceKeyStateNotify] = NotImplemented;
    EventSwapVector[DeviceButtonStateNotify] = NotImplemented;
    EventSwapVector[DeviceMappingNotify] = NotImplemented;
    EventSwapVector[ChangeDeviceNotify] = NotImplemented;
    EventSwapVector[DevicePresenceNotify] = NotImplemented;
    EventSwapVector[DeviceEnterNotify] = NotImplemented;
    EventSwapVector[DeviceLeaveNotify] = NotImplemented;
    RestoreExtensionEvents();
}

/*****************************************************************
 *
 * Returns TRUE if the device has some sort of pointer type.
 *
 */

_X_EXPORT Bool
DeviceIsPointerType(DeviceIntPtr dev)
{
    if (dev_type[1].type == dev->type)
        return TRUE;

    return FALSE;
}


/***********************************************************************
 *
 * Assign an id and type to an input device.
 *
 */

_X_EXPORT void
AssignTypeAndName(DeviceIntPtr dev, Atom type, char *name)
{
    dev->type = type;
    dev->name = (char *)xalloc(strlen(name) + 1);
    strcpy(dev->name, name);
}

/***********************************************************************
 *
 * Make device type atoms.
 *
 */

static void
MakeDeviceTypeAtoms(void)
{
    int i;

    for (i = 0; i < NUMTYPES; i++)
	dev_type[i].type =
	    MakeAtom(dev_type[i].name, strlen(dev_type[i].name), 1);
}

/**************************************************************************
 * Return a DeviceIntPtr corresponding to a specified device id.
 *
 */

DeviceIntPtr
LookupDeviceIntRec(CARD8 id)
{
    DeviceIntPtr dev;

    for (dev = inputInfo.devices; dev; dev = dev->next) {
	if (dev->id == id)
	    return dev;
    }

    for (dev = inputInfo.off_devices; dev; dev = dev->next) {
	if (dev->id == id)
	    return dev;
    }

    return NULL;
}

/*****************************************************************************
 *
 *	SEventIDispatch
 *
 *	Swap any events defined in this extension.
 */
#define DO_SWAP(func,type) func ((type *)from, (type *)to)

static void
SEventIDispatch(xEvent * from, xEvent * to)
{
    int type = from->u.u.type & 0177;

    if (type == DeviceValuator)
	DO_SWAP(SEventDeviceValuator, deviceValuator);
    else if (type == DeviceKeyPress) {
	SKeyButtonPtrEvent(from, to);
	to->u.keyButtonPointer.pad1 = from->u.keyButtonPointer.pad1;
    } else if (type == DeviceKeyRelease) {
	SKeyButtonPtrEvent(from, to);
	to->u.keyButtonPointer.pad1 = from->u.keyButtonPointer.pad1;
    } else if (type == DeviceButtonPress) {
	SKeyButtonPtrEvent(from, to);
	to->u.keyButtonPointer.pad1 = from->u.keyButtonPointer.pad1;
    } else if (type == DeviceButtonRelease) {
	SKeyButtonPtrEvent(from, to);
	to->u.keyButtonPointer.pad1 = from->u.keyButtonPointer.pad1;
    } else if (type == DeviceMotionNotify) {
	SKeyButtonPtrEvent(from, to);
	to->u.keyButtonPointer.pad1 = from->u.keyButtonPointer.pad1;
    } else if (type == DeviceFocusIn)
	DO_SWAP(SEventFocus, deviceFocus);
    else if (type == DeviceFocusOut)
	DO_SWAP(SEventFocus, deviceFocus);
    else if (type == ProximityIn) {
	SKeyButtonPtrEvent(from, to);
	to->u.keyButtonPointer.pad1 = from->u.keyButtonPointer.pad1;
    } else if (type == ProximityOut) {
	SKeyButtonPtrEvent(from, to);
	to->u.keyButtonPointer.pad1 = from->u.keyButtonPointer.pad1;
    } else if (type == DeviceStateNotify)
	DO_SWAP(SDeviceStateNotifyEvent, deviceStateNotify);
    else if (type == DeviceKeyStateNotify)
	DO_SWAP(SDeviceKeyStateNotifyEvent, deviceKeyStateNotify);
    else if (type == DeviceButtonStateNotify)
	DO_SWAP(SDeviceButtonStateNotifyEvent, deviceButtonStateNotify);
    else if (type == DeviceMappingNotify)
	DO_SWAP(SDeviceMappingNotifyEvent, deviceMappingNotify);
    else if (type == ChangeDeviceNotify)
	DO_SWAP(SChangeDeviceNotifyEvent, changeDeviceNotify);
    else if (type == DevicePresenceNotify)
	DO_SWAP(SDevicePresenceNotifyEvent, devicePresenceNotify);
<<<<<<< HEAD
    else if (type == DeviceEnterNotify)
        DO_SWAP(SDeviceEnterNotifyEvent, deviceEnterNotify);
    else if (type == DeviceLeaveNotify)
        DO_SWAP(SDeviceLeaveNotifyEvent, deviceLeaveNotify);
=======
>>>>>>> d7c5e8bf
    else {
	FatalError("XInputExtension: Impossible event!\n");
    }
}

/****************************************************************
 *
 * EventSwap for generic events coming from the GE extension.
 */

static void 
XIGEEventSwap(xGenericEvent* from, xGenericEvent* to)
{
    int n;

    swaps(&from->sequenceNumber, n);
    switch(from->evtype)
    {
        case XI_PointerKeyboardPairingChangedNotify:
            SPointerKeyboardPairingChangedNotifyEvent
                ((pairingChangedNotify*)from, (pairingChangedNotify*)to);
            break;
        case XI_RawDeviceEvent:
            SRawDeviceEvent((rawDeviceEvent*)from, (rawDeviceEvent*)to);
            break;
    }
}

/**
 * EventFill to fill various fields for events before they are delivered to
 * the client.
 */
static void 
XIGEEventFill(xGenericEvent* ev, DeviceIntPtr pDev, 
              WindowPtr pWin, GrabPtr grab)
{
}

/**********************************************************************
 *
 * IExtensionInit - initialize the input extension.
 *
 * Called from InitExtensions in main() or from QueryExtension() if the
 * extension is dynamically loaded.
 *
 * This extension has several events and errors.
 *
 */

void
XInputExtensionInit(void)
{
    ExtensionEntry *extEntry;

    extEntry = AddExtension(INAME, IEVENTS, IERRORS, ProcIDispatch,
			    SProcIDispatch, IResetProc, StandardMinorOpcode);
    if (extEntry) {
	IReqCode = extEntry->base;
	AllExtensionVersions[IReqCode - 128] = thisversion;
	MakeDeviceTypeAtoms();
	RT_INPUTCLIENT = CreateNewResourceType((DeleteType) InputClientGone);
	FixExtensionEvents(extEntry);
	ReplySwapVector[IReqCode] = (ReplySwapPtr) SReplyIDispatch;
	EventSwapVector[DeviceValuator] = SEventIDispatch;
	EventSwapVector[DeviceKeyPress] = SEventIDispatch;
	EventSwapVector[DeviceKeyRelease] = SEventIDispatch;
	EventSwapVector[DeviceButtonPress] = SEventIDispatch;
	EventSwapVector[DeviceButtonRelease] = SEventIDispatch;
	EventSwapVector[DeviceMotionNotify] = SEventIDispatch;
	EventSwapVector[DeviceFocusIn] = SEventIDispatch;
	EventSwapVector[DeviceFocusOut] = SEventIDispatch;
	EventSwapVector[ProximityIn] = SEventIDispatch;
	EventSwapVector[ProximityOut] = SEventIDispatch;
	EventSwapVector[DeviceStateNotify] = SEventIDispatch;
	EventSwapVector[DeviceKeyStateNotify] = SEventIDispatch;
	EventSwapVector[DeviceButtonStateNotify] = SEventIDispatch;
	EventSwapVector[DeviceMappingNotify] = SEventIDispatch;
	EventSwapVector[ChangeDeviceNotify] = SEventIDispatch;
<<<<<<< HEAD
	EventSwapVector[DeviceEnterNotify] = SEventIDispatch;
	EventSwapVector[DeviceLeaveNotify] = SEventIDispatch;

        /* init GE events */
        GERegisterExtension(IReqCode, XIGEEventSwap, XIGEEventFill);
        SetGenericFilter(IReqCode, xi_filters);
=======
	EventSwapVector[DevicePresenceNotify] = SEventIDispatch;
>>>>>>> d7c5e8bf
    } else {
	FatalError("IExtensionInit: AddExtensions failed\n");
    }
}<|MERGE_RESOLUTION|>--- conflicted
+++ resolved
@@ -320,7 +320,6 @@
 	return (ProcXGetDeviceControl(client));
     else if (stuff->data == X_ChangeDeviceControl)
 	return (ProcXChangeDeviceControl(client));
-<<<<<<< HEAD
     else if (stuff->data == X_QueryDevicePointer)
         return (ProcXQueryDevicePointer(client));
     else if (stuff->data == X_WarpDevicePointer)
@@ -352,9 +351,6 @@
     else {
 	SendErrorToClient(client, IReqCode, stuff->data, 0, BadRequest);
     }
-=======
-
->>>>>>> d7c5e8bf
     return (BadRequest);
 }
 
@@ -441,7 +437,6 @@
 	return (SProcXGetDeviceControl(client));
     else if (stuff->data == X_ChangeDeviceControl)
 	return (SProcXChangeDeviceControl(client));
-<<<<<<< HEAD
     else if (stuff->data == X_QueryDevicePointer)
 	return (SProcXQueryDevicePointer(client));
     else if (stuff->data == X_WarpDevicePointer)
@@ -473,9 +468,6 @@
     else {
 	SendErrorToClient(client, IReqCode, stuff->data, 0, BadRequest);
     }
-=======
-
->>>>>>> d7c5e8bf
     return (BadRequest);
 }
 
@@ -1137,13 +1129,10 @@
 	DO_SWAP(SChangeDeviceNotifyEvent, changeDeviceNotify);
     else if (type == DevicePresenceNotify)
 	DO_SWAP(SDevicePresenceNotifyEvent, devicePresenceNotify);
-<<<<<<< HEAD
     else if (type == DeviceEnterNotify)
         DO_SWAP(SDeviceEnterNotifyEvent, deviceEnterNotify);
     else if (type == DeviceLeaveNotify)
         DO_SWAP(SDeviceLeaveNotifyEvent, deviceLeaveNotify);
-=======
->>>>>>> d7c5e8bf
     else {
 	FatalError("XInputExtension: Impossible event!\n");
     }
@@ -1222,16 +1211,13 @@
 	EventSwapVector[DeviceButtonStateNotify] = SEventIDispatch;
 	EventSwapVector[DeviceMappingNotify] = SEventIDispatch;
 	EventSwapVector[ChangeDeviceNotify] = SEventIDispatch;
-<<<<<<< HEAD
+	EventSwapVector[DevicePresenceNotify] = SEventIDispatch;
 	EventSwapVector[DeviceEnterNotify] = SEventIDispatch;
 	EventSwapVector[DeviceLeaveNotify] = SEventIDispatch;
 
         /* init GE events */
         GERegisterExtension(IReqCode, XIGEEventSwap, XIGEEventFill);
         SetGenericFilter(IReqCode, xi_filters);
-=======
-	EventSwapVector[DevicePresenceNotify] = SEventIDispatch;
->>>>>>> d7c5e8bf
     } else {
 	FatalError("IExtensionInit: AddExtensions failed\n");
     }
