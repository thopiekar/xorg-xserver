--- conflicted
+++ resolved
@@ -131,20 +131,13 @@
 				 X_GrabDevice)) != Success)
 	return rc;
 
-<<<<<<< HEAD
-    error = GrabDevice(client, dev, stuff->this_device_mode,
-		       stuff->other_devices_mode, stuff->grabWindow,
-		       stuff->ownerEvents, stuff->time,
-		       tmp[stuff->deviceid].mask, &rep.status, FALSE);
-=======
     rc = GrabDevice(client, dev, stuff->this_device_mode,
 		    stuff->other_devices_mode, stuff->grabWindow,
 		    stuff->ownerEvents, stuff->time,
-		    tmp[stuff->deviceid].mask, &rep.status);
+		    tmp[stuff->deviceid].mask, &rep.status, FALSE);
 
     if (rc != Success)
 	return rc;
->>>>>>> d7c5e8bf
 
     WriteReplyToClient(client, sizeof(xGrabDeviceReply), &rep);
     return Success;
@@ -189,12 +182,7 @@
 
     for (i = 0; i < count; i++, list++) {
 	device = *list >> 8;
-<<<<<<< HEAD
-	if (device > 255) { /* FIXME: we only use 7 bit for devices? */
-	    SendErrorToClient(client, IReqCode, req, 0, BadClass);
-=======
-	if (device > 255)
->>>>>>> d7c5e8bf
+	if (device > 255) /* FIXME: we only use 7 bit for devices? */
 	    return BadClass;
 
 	tdev = LookupDeviceIntRec(device);
