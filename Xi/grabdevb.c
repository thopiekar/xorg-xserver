--- conflicted
+++ resolved
@@ -128,17 +128,12 @@
 	    return ret;
 	if (mdev->key == NULL)
 	    return BadMatch;
-<<<<<<< HEAD
-    } else
+    } else {
 	mdev = PickKeyboard(client);
-=======
-    } else {
-	mdev = inputInfo.keyboard;
 	ret = XaceHook(XACE_DEVICE_ACCESS, client, mdev, DixReadAccess);
 	if (ret != Success)
 	    return ret;
     }
->>>>>>> ae869fc7
 
     class = (XEventClass *) (&stuff[1]);	/* first word of values */
 
