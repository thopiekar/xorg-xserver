/************************************************************

Copyright 1989, 1998  The Open Group

Permission to use, copy, modify, distribute, and sell this software and its
documentation for any purpose is hereby granted without fee, provided that
the above copyright notice appear in all copies and that both that
copyright notice and this permission notice appear in supporting
documentation.

The above copyright notice and this permission notice shall be included in
all copies or substantial portions of the Software.

THE SOFTWARE IS PROVIDED "AS IS", WITHOUT WARRANTY OF ANY KIND, EXPRESS OR
IMPLIED, INCLUDING BUT NOT LIMITED TO THE WARRANTIES OF MERCHANTABILITY,
FITNESS FOR A PARTICULAR PURPOSE AND NONINFRINGEMENT.  IN NO EVENT SHALL THE
OPEN GROUP BE LIABLE FOR ANY CLAIM, DAMAGES OR OTHER LIABILITY, WHETHER IN
AN ACTION OF CONTRACT, TORT OR OTHERWISE, ARISING FROM, OUT OF OR IN
CONNECTION WITH THE SOFTWARE OR THE USE OR OTHER DEALINGS IN THE SOFTWARE.

Except as contained in this notice, the name of The Open Group shall not be
used in advertising or otherwise to promote the sale, use or other dealings
in this Software without prior written authorization from The Open Group.

Copyright 1989 by Hewlett-Packard Company, Palo Alto, California.

			All Rights Reserved

Permission to use, copy, modify, and distribute this software and its
documentation for any purpose and without fee is hereby granted,
provided that the above copyright notice appear in all copies and that
both that copyright notice and this permission notice appear in
supporting documentation, and that the name of Hewlett-Packard not be
used in advertising or publicity pertaining to distribution of the
software without specific, written prior permission.

HEWLETT-PACKARD DISCLAIMS ALL WARRANTIES WITH REGARD TO THIS SOFTWARE, INCLUDING
ALL IMPLIED WARRANTIES OF MERCHANTABILITY AND FITNESS, IN NO EVENT SHALL
HEWLETT-PACKARD BE LIABLE FOR ANY SPECIAL, INDIRECT OR CONSEQUENTIAL DAMAGES OR
ANY DAMAGES WHATSOEVER RESULTING FROM LOSS OF USE, DATA OR PROFITS,
WHETHER IN AN ACTION OF CONTRACT, NEGLIGENCE OR OTHER TORTIOUS ACTION,
ARISING OUT OF OR IN CONNECTION WITH THE USE OR PERFORMANCE OF THIS
SOFTWARE.

********************************************************/

/***********************************************************************
 *
 * Request to change the mode of an extension input device.
 *
 */

#define	 NEED_EVENTS
#define	 NEED_REPLIES
#ifdef HAVE_DIX_CONFIG_H
#include <dix-config.h>
#endif

#include "inputstr.h"	/* DeviceIntPtr      */
#include <X11/extensions/XI.h>
#include <X11/extensions/XIproto.h>
#include "XIstubs.h"
#include "extinit.h"	/* LookupDeviceIntRec */
#include "exglobals.h"

#include "setmode.h"

/***********************************************************************
 *
 * Handle a request from a client with a different byte order.
 *
 */

int
SProcXSetDeviceMode(ClientPtr client)
{
    char n;

    REQUEST(xSetDeviceModeReq);
    swaps(&stuff->length, n);
    return (ProcXSetDeviceMode(client));
}

/***********************************************************************
 *
 * This procedure sets the mode of a device.
 *
 */

int
ProcXSetDeviceMode(ClientPtr client)
{
    DeviceIntPtr dev;
    xSetDeviceModeReply rep;

    REQUEST(xSetDeviceModeReq);
    REQUEST_SIZE_MATCH(xSetDeviceModeReq);

    rep.repType = X_Reply;
    rep.RepType = X_SetDeviceMode;
    rep.length = 0;
    rep.sequenceNumber = client->sequence;

    dev = LookupDeviceIntRec(stuff->deviceid);
<<<<<<< HEAD
    if (dev == NULL) {
	SendErrorToClient(client, IReqCode, X_SetDeviceMode, 0, BadDevice);
	return Success;
    }
    if (dev->valuator == NULL) {
	SendErrorToClient(client, IReqCode, X_SetDeviceMode, 0, BadMatch);
	return Success;
    }
    if ((dev->deviceGrab.grab) && !SameClient(dev->deviceGrab.grab, client))
=======
    if (dev == NULL)
	return BadDevice;
    if (dev->valuator == NULL)
	return BadMatch;
    if ((dev->grab) && !SameClient(dev->grab, client))
>>>>>>> d7c5e8bf
	rep.status = AlreadyGrabbed;
    else
	rep.status = SetDeviceMode(client, dev, stuff->mode);

    if (rep.status == Success)
	dev->valuator->mode = stuff->mode;
    else if (rep.status != AlreadyGrabbed)
	return rep.status;

    WriteReplyToClient(client, sizeof(xSetDeviceModeReply), &rep);
    return Success;
}

/***********************************************************************
 *
 * This procedure writes the reply for the XSetDeviceMode function,
 * if the client and server have a different byte ordering.
 *
 */

void
SRepXSetDeviceMode(ClientPtr client, int size, xSetDeviceModeReply * rep)
{
    char n;

    swaps(&rep->sequenceNumber, n);
    swapl(&rep->length, n);
    WriteToClient(client, size, (char *)rep);
}<|MERGE_RESOLUTION|>--- conflicted
+++ resolved
@@ -102,23 +102,11 @@
     rep.sequenceNumber = client->sequence;
 
     dev = LookupDeviceIntRec(stuff->deviceid);
-<<<<<<< HEAD
-    if (dev == NULL) {
-	SendErrorToClient(client, IReqCode, X_SetDeviceMode, 0, BadDevice);
-	return Success;
-    }
-    if (dev->valuator == NULL) {
-	SendErrorToClient(client, IReqCode, X_SetDeviceMode, 0, BadMatch);
-	return Success;
-    }
-    if ((dev->deviceGrab.grab) && !SameClient(dev->deviceGrab.grab, client))
-=======
     if (dev == NULL)
 	return BadDevice;
     if (dev->valuator == NULL)
 	return BadMatch;
-    if ((dev->grab) && !SameClient(dev->grab, client))
->>>>>>> d7c5e8bf
+    if ((dev->deviceGrab.grab) && !SameClient(dev->deviceGrab.grab, client))
 	rep.status = AlreadyGrabbed;
     else
 	rep.status = SetDeviceMode(client, dev, stuff->mode);
