--- conflicted
+++ resolved
@@ -1,4 +1,3 @@
-<<<<<<< HEAD
 xorg-server (2:1.1.99.903-1) experimental; urgency=low
 
   * New upstream release candidate.
@@ -59,7 +58,7 @@
     GetDrawableAttributes extension that's needed for compiz to work properly.
 
  -- Thierry Reding <thierry@gilfi.de>  Fri,  1 Dec 2006 20:32:34 +0100
-=======
+
 xorg-server (2:1.1.1-16) unstable; urgency=medium
 
   * New patch 41_xfree86_linux_acpi_fix_tokenizing.diff from upstream git to
@@ -118,7 +117,6 @@
     changes out. Closes: #374026
 
  -- David Nusinow <dnusinow@debian.org>  Tue, 12 Dec 2006 21:13:20 -0500
->>>>>>> 801a572a
 
 xorg-server (2:1.1.1-11) unstable; urgency=low
 
