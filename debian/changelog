<<<<<<< HEAD
xorg-server (2:1.4.99.902-1) UNRELEASED; urgency=low

  * Add postrm script for xserver-xorg-core, to remove
    /var/log/Xorg.*.log{,.old} on purge (closes: #343384).
  * Use dh_* -s instead of -a in binary-arch, to fix FTBFS on s390 (which
    doesn't build xserver-xfbdev).
  * New upstream release candidate.
    + refresh 13_debian_add_xkbpath_env_variable.diff
    + doesn't crash when there is no pci device (closes: #472823)
    + includes a quirk for LPL monitors with broken EDID (closes: #473260)
    + XKB is now enabled in Xnest (closes: #164379)
  * Stop building Xprt, and drop related patches; it will be provided as a
    separate package.

 -- Julien Cristau <jcristau@debian.org>  Sun, 23 Mar 2008 15:39:16 +0100

xorg-server (2:1.4.99.901-2) experimental; urgency=low

  * xserver-xorg-dev needs to depend on libpciaccess-dev.
  * Pull from upstream server-1.5-branch as of March 21st (commit 98249dfa).
    + fixes build on ia64 (closes: #471663)
  * Add missing conflicts on xserver-xorg-input-2.

 -- Julien Cristau <jcristau@debian.org>  Fri, 21 Mar 2008 22:40:36 +0100

xorg-server (2:1.4.99.901-1) experimental; urgency=low

  [ Julien Cristau ]
  * New upstream release candidate
  * Update patches:
    + 001_ubuntu_add_extra_modelines_from_xorg.patch: remove useless
      whitespace changes
    + 02_libvgahw_gcc4_volatile_fix.diff: delete, the gcc bug this was working
      around is fixed for a long time
    + 03_auto_load_driver.diff, 04_auto_load_driver_no_conf.diff,
      05_kill_type1.diff, 07_autoconfig_screen_with_device_section.diff,
      08_better_dpms_logging.diff, 10_dont_look_in_home_for_config.diff,
      11_dont_crash_on_bad_dri_mode.diff, 14_default_screen_section.diff,
      21_glx_align_fixes.patch, 40_default_dpi_96.patch,
      41_vbe_filter_less.diff,
      42_dont_break_grab_and_focus_for_window_when_redirecting.diff,
      43_allow_override_BIOS_EDID_preferred_mode.diff,
      44_preferredmode_infinite_loop.diff,
      45_only_XF86_APM_CAPABILITY_CHANGED_for_video_change_acpi_events.diff,
      46_reduce_wakeups_from_smart_scheduler.patch,
      47_fbdevhw_magic_numbers.diff, 51_xkb-and-loathing.diff,
      93_xprint_fonts_fix: remove, applied upstream
    + 06_use_proc_instead_of_sysfs_for_pci_domains.diff: disable for now,
      shouldn't be needed with pciaccess
    + 13_debian_add_xkbpath_env_variable.diff: refresh
    + 94_xprint_XSERVER_LIBS: disable, should be fixed upstream
  * Disable glx, dri and dri2 for now.
  * Re-enable dmx, build the xdmx and xdmx-tools packages.
  * Add build-deps on libpciaccess-dev and libssl-dev for Xorg, bump build-dep
    on libpixman-1-dev to >= 0.9.5.
  * Add build-dep on libxv-dev for Xephyr.
  * Drop XS- prefix from Vcs-* debian/control fields.
  * Bump videoabiver to 2.9, inputabiver to 2.1, serverminver to 2:1.4.99.901.
  * Drop obsolete --with-rgb-path configure option.
  * /etc/X11/xserver/SecurityPolicy is gone, don't install it.
  * Don't build-dep on "foo (>= bar-1)", to fix lintian warnings.

  [ Drew Parsons ]
  * Remove 94_xprint_XSERVER_LIBS (not needed in xserver 1.5).

  [ Brice Goglin ]
  * Build the Xfbdev server for real now, in new package xserver-xfbdev,
    closes: #439764.

 -- Julien Cristau <jcristau@debian.org>  Fri, 14 Mar 2008 13:46:48 +0100

xorg-server (2:1.4.1~git20080131-2) UNRELEASED; urgency=low
=======
xorg-server (2:1.4.1~git20080517-1) unstable; urgency=low

  [ Julien Cristau ]
  * Pass -DPRE_RELEASE=0 in CPPFLAGS, so we don't print the pre-release
    warning in the Xorg log.
  * Pull from upstream server-1.4-branch
    + drop patch 40_default_dpi_96.patch applied upstream
    + refresh patches 03_auto_load_driver.diff and
      04_auto_load_driver_no_conf.diff
  * Don't build-depend on packages with a -1 debian revision.
  * Drop the XS- prefix from Vcs-* control fields.
  * Add x11-common to the Depends field of xnest, xvfb and xserver-xephyr (its
    init script sets up the /tmp/.X11-unix directory).
  * Re-enable the dmx DDX, and build the xdmx and xdmx-tools packages (the
    build is now fixed upstream); closes: #449254.

  [ Drew Parsons ]
  * Patch 95_xprint_disable_dbus disables dbus in Xprint by providing
    dummy config functions. Taken from upstream commit
    2a3d1421e0cc18822ae8f478fcc272e16a9e9340, with removal of
    CONFIG_LIB from configure.ac shifted to 94_xprint_XSERVER_LIBS.
    Closes: #472180.
  * Enable the xprint DDX, and build the xprint and xprint-common packages.

 -- Julien Cristau <jcristau@debian.org>  Sun, 18 May 2008 13:36:11 +0200

xorg-server (2:1.4.1~git20080507-1) unstable; urgency=low

  * Pull from upstream server-1.4-branch, highlights:
    - the server should now scale input events correctly
    - xkb keymap failures now give an explanation instead of just a 'failed to
      load' message
  * Drop patch 51_xkb-and-loathing.diff, applied upstream
  * Refresh patches 13_debian_add_xkbpath_env_variable.diff,
    21_glx_align_fixes.patch, 46_reduce_wakeups_from_smart_scheduler.patch and
    94_xprint_XSERVER_LIBS.
  * chmod +x configure in debian/rules clean so we can build a git snapshot
    where configure is not in the tarball.
  * Cherry-pick fix from upstream's master branch to re-arm the DPMS timer
    when re-enabling DPMS (closes: #397197).

 -- Julien Cristau <jcristau@debian.org>  Thu, 08 May 2008 15:34:38 +0200

xorg-server (2:1.4.1~git20080131-4) unstable; urgency=low

  * fix AlwaysCore handling: enabling AlwaysCore in xorg.conf 1) is the
    default, and 2) shouldn't prevent the device from sending core events
    (closes: #461760).

 -- Julien Cristau <jcristau@debian.org>  Tue, 29 Apr 2008 20:14:22 +0200

xorg-server (2:1.4.1~git20080131-3) unstable; urgency=low

  * XKB: Fix processInputProc wrapping (cherry-picked from upstream).
    Thanks to Thomas Jaeger.  This should fix the bug with some keys getting
    stuck (closes: #473165).
  * xkb: when copying the keymap, make sure the structs default to 0/NULL
    (cherry-picked from upstream).  Fixes a crash and closes: #461783.
  * __glXDRIbindTexImage: Fail if no texture bound to pixmap's texture target
    (cherry-picked from upstream).
  * EXA: Fix off-by-one in polyline drawing (cherry-picked from upstream).
  * EXA: Skip empty glyphs (cherry-picked from upstream).
  * Fix overly-restrictive integer overflow check in EXA pixmap creation
    (cherry-picked from upstream).  Fixes BadAlloc errors returned by
    XCreatePixmap for pixmaps of width 8192 or greater (closes: #471782).

  Following patches by Bart Trojanowski, stolen from the ubuntu package:
  * 15_X86EMU-added-blacklist-for-I-O-port-in-0-0xFF-range.patch
    - Restrict access to I/O ports in range 0-0xFF from x86emu.
  * 16_X86EMU-pass-the-correct-bus-dev-fn-tag-to-pci-emula.patch
    - Fix improper emulation of PCI access General Software BIOS.
  * Add 17_x86emu_handle_cpuid.patch to fix X86EMU CPUID handling.
    (closes: #451089).

 -- Julien Cristau <jcristau@debian.org>  Wed, 02 Apr 2008 00:20:15 +0200

xorg-server (2:1.4.1~git20080131-2) unstable; urgency=low
>>>>>>> 3623afdc

  [ Brice Goglin ]
  * Add 46_reduce_wakeups_from_smart_scheduler.patch to reduce
    power consumption, closes: #462700.

  [ Drew Parsons ]
  * Restore Xprint, cherry-picking commits
    f7f79724fdea0cc6fda0e90e56431df937d49335 and
    d67e210f3458b62d7d4a6032aabfda0004d661c1 from master (xserver 1.5).
    Include patch 94_xprint_XSERVER_LIBS to give new meaning of
    XSERVER_LIBS as expected in configure.ac from master (see commit
    a02db0d500cac20d0f0f107d27c064a175018421). Delete
    94_xprint_XSERVER_LIBS when we upgrade to xserver 1.5.

  [ Julien Cristau ]
  * Re-enable patch 51_xkb-and-loathing.diff: ignore SIGALRM around calls to
    Popen()/Pclose() to fix a hang when opening menus in OpenOffice.org
    (once again closes: #433131)
  * Refresh all patches to make patch-audit happy.
  * Pull from upstream server-1.4-branch as of March 14th.
  * 42_dont_break_grab_and_focus_for_window_when_redirecting.diff removed,
    applied upstream.
  * Don't build xprint just yet, because it needs NEW processing.

  [ David Nusinow ]
  * Add 11_dont_crash_on_bad_dri_mode. See bugzilla #13860

 -- Julien Cristau <jcristau@debian.org>  Fri, 14 Mar 2008 15:18:16 +0100

xorg-server (2:1.4.1~git20080131-1) unstable; urgency=low

  [ Brice Goglin ]
  * Add 45_only_XF86_APM_CAPABILITY_CHANGED_for_video_change_acpi_events.diff
    to prevent XF86_APM_CAPABILITY_CHANGED from being issued for all ACPI
    events, thanks Sjoerd Simons, closes: #461463.

  [ David Nusinow ]
  * Update Japanese translation from Hideki Yamane. closes: #462761
  * New upstream pull
    + Fixes crashes due to absent LED's being referenced

 -- David Nusinow <dnusinow@debian.org>  Thu, 31 Jan 2008 21:43:12 -0500

xorg-server (2:1.4.1~git20080118-1) unstable; urgency=low

  [ Brice Goglin ]
  * Add 42_dont_break_grab_and_focus_for_window_when_redirecting.diff
    to prevent password authentication bypass, closes: #449108.

  [ Julien Cristau ]
  * New upstream snapshot
    + includes the security fixes from the previous version
    + fixes regression introduced by the fix for CVE-2007-6429 in the MIT-SHM
      extension (closes: #461410)

 -- Brice Goglin <bgoglin@debian.org>  Fri, 18 Jan 2008 22:20:32 +0100

xorg-server (2:1.4.1~git20080105-2) unstable; urgency=low

  [ David Nusinow ]
  * Improve dpms logging patch to correctly label message type

  [ Brice Goglin ]
  * Grab upstream commit db9ae863536fff80b5463d99e71dc47ae587980d
    to set DEFAULT_DPI to 96 instead of 75.

  [ Julien Cristau ]
  * Fix multiple security issues
    + CVE-2007-6427: XInput Extension Memory Corruption
    + CVE-2007-6428: TOG-CUP Extension Memory Corruption
    + CVE-2007-6429: EVI Extension Integer Overflow,
                     MIT-SHM Extension Integer Overflow
    + CVE-2007-5760: XFree86-Misc Extension Invalid Array Index
    + CVE-2007-5958: file existence disclosure
    + CVE-2008-0006: PCF font parser buffer overflow
  * Bump Standards-Version to 3.7.3 (no changes).

 -- Julien Cristau <jcristau@debian.org>  Thu, 17 Jan 2008 15:10:03 +0100

xorg-server (2:1.4.1~git20080105-1) unstable; urgency=low

  * Don't reference non-existent bug-reporting.txt file in xvfb-run.1
  * New upstream git pull, again from the server-1.4-branch
    + Drop 08_xkb_infinite_loop.diff, it's upstream now
  * Improve logging when DPMS is enabled implicitly
    + Adds 08_better_dpms_logging.diff

 -- David Nusinow <dnusinow@debian.org>  Sun, 06 Jan 2008 16:56:38 -0500

xorg-server (2:1.4.1~git20071212-2) unstable; urgency=low

  * Add patch 08_xkb_infinite_loop.diff from upstream bug#13511: papers over
    an infinite loop in event processing (closes: #451989).

 -- Julien Cristau <jcristau@debian.org>  Sat, 22 Dec 2007 00:02:01 +0100

xorg-server (2:1.4.1~git20071212-1) unstable; urgency=low

  [ Julien Cristau ]
  * debian/rules: Use lsb_release -i -s to get the vendor name, instead of
    hardcoding "Debian".
  * debian/control: build-dep on lsb-release.
  * Cherry-pick commit f30abe30 from master: edid quirk for MAX 0x77e monitor.
  * Add patch 44_preferredmode_infinite_loop.diff from upstream git: fixes an
    infinite loop when PreferredMode is used in xorg.conf.

  [ David Nusinow ]
  * New upstream version. This is based on the server-1.4-branch, and includes
    all the changes in the 1.4.0.90 (pre-)release as well as additional fixes.
    This is primarily a bugfix release
    + Remove 12_bgPixel_fix_64bit_issue.diff. Applied upstream

 -- David Nusinow <dnusinow@debian.org>  Wed, 12 Dec 2007 20:19:11 -0500

xorg-server (2:1.4.1~git20071119-1) unstable; urgency=low

  * Ship a .orig.tar.gz that's been autoreconf'ed. Closes: #451891
  * Re-enable validation of the screen section of xorg.conf
    Modify 14_default_screen_section.diff. This also fixes a problem where the
    server can't find the device section when it is specified in the screen
    section. Closes: #451950

 -- David Nusinow <dnusinow@debian.org>  Mon, 19 Nov 2007 20:38:04 -0500

xorg-server (2:1.4.1~git20071117-1) unstable; urgency=low

  [ Julien Cristau ]
  * Add conflict on xserver-xorg-input-wacom (<< 0.7.8) to xserver-xorg-core.
    That driver is built against the old ABI, but doesn't provide
    xserver-xorg-input.

  [ David Nusinow ]
  * Add 14_default_screen_section.diff. This allows you to not have a screen
    section in your xorg.conf. A basic default one with a simple identifier
    will be created for you in this case using all default values

  [ Christian Perrier ]
  * Debconf translations:
  * Galician. Closes: #444764
  * German. Closes: #444917
  * Brazilian Portuguese. Closes: #445266
  * Russian. Closes: #443859
  * Portuguese. Closes: #445051
  * Slovak. Closes: #446418, #448220

  [ Brice Goglin ]
  * Bump x11proto-core-dev build-dependency to >= 7.0.9,
    thanks Max Kellermann, closes: #446869.

  [ David Nusinow ]
  * New upstream stable snapshot
    + fixes a bunch of input-related bugs, notably keyboard leds
      (closes: #440743 and its pile of duplicates)
  * Remove patches merged in this snapshot
    + 08_exa_fix_exaFillRegionTiled_fallback.diff
    + 11_exa_no_negative_tile_offsets.diff
    + 42_fix_RemoveGeneralSocket_crash_from_dbus.diff
    + 44_XKB_mapping_changes_for_all_core-sending_devices.diff
    + 45_GetKeyboardEvents_reject_out-of-range_keycodes.diff
  * Make xephyr recommend xfonts-base. Closes: #451542

 -- David Nusinow <dnusinow@debian.org>  Sat, 17 Nov 2007 18:54:02 -0500

xorg-server (2:1.4-3) unstable; urgency=low

  [ David Nusinow ]
  * Minor cleanups of 03_autoload_drivers.diff. Thanks to Julien for
    spotting all these ugly bits
    + Newline after #else when picking the driver (this is the failsafe
      choice)
    + Change by hacked "ids" file name suffix check to use strncmp and check
      for ".ids"
    + Use strncpy instead of strncat unnecessarily
  * Add support for a partially configured device section
    Implemented in 03_autoload_driver.diff. Now if you have a device section
    but lack a driver, it'll use the settings. This will allow you to just
    have a device section and enable EXA but not have to specify the driver or
    anything else.
  * Add 07_autoconfig_screen_with_device_section.diff
    This patch allows the Screen section to not specify a device section. If
    this happens, the server will automatically use the first device section
    listed in the xorg.conf instead

  [ Brice Goglin ]
  * Allow building the Xfbdev server in new package xserver-xfbdev, but leave
    it disabled for now (see #439764).
  * Add upstream commit 27ad5d74c20f01516a1bff73be283f8982fcf0fe as patch
    44_XKB_mapping_changes_for_all_core-sending_devices.diff to fix broken
    xmodmap invocation in .xsession, closes: #443044.
  * Add upstream commit 0e800ca4651a947ccef239e6fe7bf64aab92257c as patch
    45_GetKeyboardEvents_reject_out-of-range_keycodes.diff to fix crash
    in GetKeyboardValuatorEvents, closes: #443697.

  [ Christian Perrier ]
  * Debconf templates and debian/control reviewed by the debian-l10n-
    english team as part of the Smith review project. Closes: #442210
  * Debconf translation updates:
    - Swedish. Closes: #443047
    - Czech. Closes: #443100
    - French
    - Vietnamese. Closes: #443174
    - Italian. Closes: #422414
  * New debconf translations
    - Hungarian. Closes: #442956
    - Thai. Closes: #442962
    - Tamil. Closes: #443027
    - Basque. Closes: #443156
    - Hebrew. Closes: #443204
    - Bulgarian. Closes: #443226
    - Finnish. Closes: #443611

  [ Julien Cristau ]
  * Add patch backported from upstream commit
    13949f997289068354e83bc83e50d97b8232efb1 to remove the type1 module: patch
    05_kill_type1.diff replaces 48_disable_type1.diff, and is now enabled in
    debian/patches/series.
  * Don't build kdrive-based servers we're not shipping.
  * Use ${binary:Version} instead of ${Source-Version}.
  * Add 08_exa_fix_exaFillRegionTiled_fallback.diff by Michel Dänzer to punt
    on fallback case not handled correctly in exaFillRegionTiled (backported
    from master's c7d6d1f5); closes: #444203.
  * Add 11_exa_no_negative_tile_offsets.diff by Michel Dänzer to make sure
    tile offsets passed to drivers are never negative (backported from
    master's 006f6525).
  * Add 12_bgPixel_fix_64bit_issue.diff by Hong Liu: bgPixel (unsigned long)
    is 64-bit on x86_64, so -1 != 0xffffffff (master's 9adea807).

 -- Julien Cristau <jcristau@debian.org>  Sat, 29 Sep 2007 16:14:35 +0200

xorg-server (2:1.4-2) unstable; urgency=low

  [ Brice Goglin ]
  * Add 42_fix_RemoveGeneralSocket_crash_from_dbus.diff to fix a crash
    when leaving, closes: #440547.
  * Add 43_allow_override_BIOS_EDID_preferred_mode.diff to allow overriding
    BIOD/EDID preferred mode with Option PreferredMode in the config file.

  [ David Nusinow ]
  * Upload to unstable

 -- David Nusinow <dnusinow@debian.org>  Sun, 16 Sep 2007 14:24:18 -0400

xorg-server (2:1.4-1) experimental; urgency=low

  * New upstream release (X.Org 7.3)
    + RandR doesn't mark Xinerama as active when no crtcs are enabled
      (closes: #431746)
  * Add proper depends to xserver-xorg-dev:
    x11proto-core-dev, x11proto-input-dev (>= 1.4), x11proto-xext-dev,
    x11proto-video-dev, x11proto-randr-dev (>= 1.2), x11proto-render-dev (>=
    2:0.9.3), x11proto-fonts-dev
  * Bump serverminver to 2:1.4, videoabiver to 2, inputabiver to 2.

 -- Julien Cristau <jcristau@debian.org>  Mon, 10 Sep 2007 14:35:38 +0200

xorg-server (2:1.3.99.2-1) experimental; urgency=low

  [ David Nusinow ]
  * Refactor auto_load_driver patch to allow the same method to be used when
    there is no xorg.conf present
  * Add 04_auto_load_driver_no_config.diff to use my auto_load_driver method
    when there's no xorg.conf present

  [ Brice Goglin ]
  * Simplify output redirections in the reportbug script,
    thanks Justin Pryzby, closes: #358390.
  * Add missing URL in long descriptions, update links to the upstream
    module, fix some capitalization, thanks Christian Perrier.

  [ Julien Cristau ]
  * New upstream release candidate.
    + bump build dep on renderproto to >= 0.9.3, and on pixman to >= 0.9.4-2.
    + bump video abi version and serverminver.
  * Drop the Conflict on fglrx-driver, which is taken care of by the abi
    version.

 -- Julien Cristau <jcristau@debian.org>  Tue, 04 Sep 2007 17:32:19 +0200

xorg-server (2:1.3.99.0-2) experimental; urgency=low

  * Improve 03_auto_load_driver.diff
    + Move memory cleanup and directory closing to after the end label to
      prevent leaks. Thanks Julien.
    + Allow a driver to claim everything from a specific vendor. It does so by
      only specifying a vendor ID and leaving the latter four digits empty.

 -- David Nusinow <dnusinow@debian.org>  Sun, 19 Aug 2007 16:06:54 -0400

xorg-server (2:1.3.99.0-1) experimental; urgency=low

  [ Julien Cristau, David Nusinow ]
  * New upstream release candidate.
    + X is now more tolerant of devices without a CtrlProc (closes: #269860).
    + cvt(1) and gtf(1) typos fixed (closes: #432065).
    + Make sure DRIScreenPrivIndex is -1 when no DRI screen private is
      allocated. (closes: #413697).
    + __glXDRIscreenProbe: Use drmOpen/CloseOnce (closes: #419614).
    + segfault in swrast_Triangle fixed in mesa (closes: #407502).
    + the Xvfb manpage doesn't refer to /usr/tmp anymore (closes: #270257).
    + typos in Xserver(1) fixed (closes: #306688).

  * Remove patches that were pushed upstream
    + 03_xnest_manpage_overhaul.diff
    + 04_read_rom_in_chunks.diff
    + 05_module_defaults.diff
    + 07_stolen_from_HEAD_xorgconf_manpage.diff
    + 08_s390_servermd.diff
    + 12_security_policy_in_etc.diff
    + 16_s390_fix.diff
    + 18_execinfo_configured.patch
    + 23_kfreebsd_support.diff
    + 24_hurd_ioperm_fix.diff
    + 32_disable_sparc_pci_bridge.diff
    + 39_alpha_build_flags.patch
    + 40_consolidate_portPriv_pDraw_assignments.diff
    + 42_only_run_special_key_behaviours_on_non-XKB.diff
    + 44_fedora-xephyr-keysym-madness.diff (different fix applied upstream)
    + 45_CVE-2007-2437.diff
    + 46_export-ramdac-symbols.diff
    + 49_map_keyboard_driver_to_kbd.diff
    + 50_alpha_no_include_asm_pci.h.diff
    + 94_use_default_font_path.diff
    + 125_glx_remove-stray__GLinterface.diff,
      126_glxproxy_remove-stray__GLinterface.diff and
      127_mesa-6.5.3-compat.diff (obsolete)

  * Update other patches:
    + 09_debian_xserver_rtff.diff disabled (doesn't apply, and isn't even
      used AFAICS;
    + 11_define_XFree86Server.diff dropped, to be fixed in drivers instead;
    + 13_debian_add_xkbpath_env_variable.diff refreshed;
    + 21_glx_align_fixes.patch updated;
    + 43_xephyr_crash_at_exit.diff dropped (doesn't apply);
    + 47_fbdevhw_magic_numbers.diff disabled for now;
    + 48_disable_type1.diff disabled for now;
    + 51_xkb-and-loathing.diff disabled for now.

  [ Julien Cristau ]
  * Add build-dep on x11proto-input-dev (>= 1.4.2), libpixman-1-dev
    (>= 0.9.0), libdbus-1-dev, libhal-dev (except on hurd-i386 for the last
    two).
  * Bump build-dep on mesa-swx11-source to >> 7.0.1~rc2-1.
  * Bump serverminver to this version, videoabiver to 1.9, inputabiver to
    0.9 (so this doesn't clash with a release and drivers have to be
    rebuilt).
  * Bump build-dep on compositeproto to >= 0.4.
  * Install the upstream changelog.
  * Disable the xprint and dmx DDX for now, they fail to build.
  * xserver-xorg-dev needs a dependency on libpixman-1-dev.
  * Add explanations about our tarball and upstream URL to debian/copyright.

  [ Drew Parsons ]
  * Update Xprint build to include pixman.

  [ David Nusinow ]
  * Add 03_auto_load_driver.diff. This patch allows the server to select a
    driver and automatically create a Devices section when none is specified
    in your xorg.conf. It chooses the driver based on a set of PCI ID's that
    the driver itself provides in /usr/share/xserver-xorg/pci. If no driver
    claims the PCI ID of your primary video card, then it will choose a
    fallback based on your system.

 -- Julien Cristau <jcristau@debian.org>  Sat, 18 Aug 2007 18:28:49 +0200

xorg-server (2:1.3.0.0.dfsg-13) UNRELEASED; urgency=low

  [ Debconf templates translations ]
  * Italian added. Closes: #422414
  * Slovak added. Closes: #438578

 -- Christian Perrier <bubulle@debian.org>  Sun, 26 Aug 2007 12:09:52 +0200

xorg-server (2:1.3.0.0.dfsg-12) unstable; urgency=low

  [ Brice Goglin ]
  * Add 51_xkb-and-loathing.diff to fix a hang in OpenOffice.org
    when opening menus, closes: #433131.
  * Install the exa(4) and fbdevhw(4) manpages.

  [ Julien Cristau ]
  * Update the xorg.conf(5) manpage to get documentation for RandR 1.2
    options:
    + 07_stolen_from_HEAD_xorgconf_manpage.diff: new patch;
    + 07_xorgconf_manpage_overhaul.diff dropped;
    + 34_xorg.conf_man_typos.patch dropped;
    + 05_module_defaults.diff, 94_use_default_font_path.diff: dropped hunks
      applying to hw/xfree86/doc/man/xorg.conf.man.pre.
  * Add patch 11_define_XFree86Server.diff: XFree86Server needs to be defined
    in xorg-server.h and exported to drivers.
  * Add patches 125_glx_remove-stray__GLinterface.diff
    126_glxproxy_remove-stray__GLinterface.diff and 127_mesa-6.5.3-compat.diff
    to build with mesa >= 6.5.3, and bump build-dependency on
    mesa-swx11-source.
  * Include the Debian package version in OSVENDOR to make it appear in the
    X log.

 -- Julien Cristau <jcristau@debian.org>  Thu, 09 Aug 2007 16:32:14 +0200

xorg-server (2:1.3.0.0.dfsg-11) unstable; urgency=low

  * Yet another alpha build fix: also remove the asm/pci.h include from
    os-support/linux/lnx_axp.c.  Include "lnx.h" and <unistd.h> instead.

 -- Julien Cristau <jcristau@debian.org>  Sat, 14 Jul 2007 20:09:35 +0200

xorg-server (2:1.3.0.0.dfsg-10) unstable; urgency=medium

  * hw/xfree86/common/compiler.h and <sys/io.h> declare incompatible
    prototypes for outb and friends, so change the patch from -9 to not
    #include <sys/io.h> and rely on declarations in lnx.h itself for the
    IOBASE_* macros.

 -- Julien Cristau <jcristau@debian.org>  Sat, 14 Jul 2007 18:06:14 +0200

xorg-server (2:1.3.0.0.dfsg-9) unstable; urgency=medium

  * Include <sys/io.h> instead of <asm/pci.h> in
    hw/xfree86/os-support/linux/lnx.h, as the latter isn't exported to
    userspace anymore; fixes FTBFS on alpha.  Thanks, Steve Langasek!

 -- Julien Cristau <jcristau@debian.org>  Sat, 14 Jul 2007 12:17:10 +0200

xorg-server (2:1.3.0.0.dfsg-8) unstable; urgency=medium

  * Medium-urgency upload to get the fix for #428794 in testing faster,
    hopefully.

  [ Brice Goglin ]
  * Add 47_fbdevhw_magic_numbers.diff: patch by Adam Jackson to keep the
    fbdev2xfree_timing() function from changing the pixel clock value if the
    fbdev driver claims that it is 0.

  [ Julien Cristau ]
  * Don't build the type1 font module.
  * Add patch by Alan Coopersmith to map (case-insensitively) the old
    "keyboard" input driver to "kbd" (addresses: #428794).  I'm not
    reassigning the bug to xserver-xorg-core for now so as not to break
    testing by letting xserver-xorg-input-keyboard transition before the fixed
    xorg-server.

 -- Julien Cristau <jcristau@debian.org>  Sat, 14 Jul 2007 01:48:20 +0200

xorg-server (2:1.3.0.0.dfsg-7) unstable; urgency=low

  [ Brice Goglin ]
  * Add 40_consolidate_portPriv_pDraw_assignments.diff to avoid a crash
    in xf86XVReputVideo (closes: #424899, #431655).
  * Add 41_vbe_filter_less.diff to not reject VESA modes early since
    xf86ValidateModes should handle them just fine (closes: #424684).
  * Add 42_only_run_special_key_behaviours_on_non-XKB.diff to fix special
    keys in Xephyr (closes: #415025).
  * Add 43_xephyr_crash_at_exit.diff to avoid crashing Xephyr when first
    client disconnect (closes: #420421).

 -- Julien Cristau <jcristau@debian.org>  Wed, 04 Jul 2007 23:42:40 +0200

xorg-server (2:1.3.0.0.dfsg-6) unstable; urgency=low

  * Change fglrx conflict to << 8.37.6 (closes: #424975).

 -- Julien Cristau <jcristau@debian.org>  Fri, 01 Jun 2007 14:58:39 +0200

xorg-server (2:1.3.0.0.dfsg-5) unstable; urgency=low

  [ Brice Goglin ]
  * Add 24_hurd_ioperm_fix.diff to fix xf86Enable/DisableIO on Hurd with
    recent GNU Mach. Thanks Samuel Thibault!
  * Add 06_use_proc_instead_of_sysfs_for_pci_domains.diff since sysfs-based
    PCI management code is broken at least on sparc and powerpc.
    Closes: #422077, #422095. Thanks to Jim Watson for testing!
  * Install the Xephyr README, closes: #395888.
  * Update 07_xorgconf_manpage_overhaul.diff to drop the reference to the
    xorg.conf example which we do not install since Xserver 1.3 does automatic
    configuration, the manpage is very well documented, and we generate a
    config file during installation. Closes: #222932.
  * Fix warning in /etc/init.d/xprint when /usr/lib/X11/fonts does not exist.
    Closes: #422352. Thanks Cristian Ionescu-Idbohrn!
  * Pull upstream commit 9c80eda826448822328bb678a7d284cc43fffb17 to disable
    RandR's fake xinerama geometry when there's more than one protocol screen
    (closes: #420679).

  [ Julien Cristau ]
  * Add patch to make sure that the ramdac symbols are present in the server
    and drivers can use them (closes: #423129).
  * xserver-xorg-core Conflicts with fglrx-driver, which broke with 1.3.
    We'll need to make this versioned (or drop it) when fglrx is fixed.

 -- Julien Cristau <jcristau@debian.org>  Wed, 16 May 2007 15:17:55 +0200

xorg-server (2:1.3.0.0.dfsg-4) unstable; urgency=low

  * Cherry-pick patch from upstream git to fix security issue in the Xrender
    extension: malicious clients can cause a division by zero in the server
    (closes: #422936). Reference: CVE-2007-2437. Thanks, Micah Anderson!

 -- Julien Cristau <jcristau@debian.org>  Wed, 09 May 2007 02:11:08 +0200

xorg-server (2:1.3.0.0.dfsg-3) unstable; urgency=low

  * Include 94_use_default_font_path.diff. This patch is like Eugene's patch
    to always look in the default font path from the past, but now we provide
    an option to disable looking in the default font path at runtime. This
    will allow people to specify additional font paths in their xorg.conf
    without losing their current paths. This will also help avoid people
    having ye olde "fixed font" problem.
  * Fix compilation warnings for 05_module_defaults.diff. Previously the patch
    used a generic pointer for the options record, but now we use the actual
    XF86OptionsPtr type.

 -- David Nusinow <dnusinow@debian.org>  Thu, 26 Apr 2007 22:39:52 -0400

xorg-server (2:1.3.0.0.dfsg-2) unstable; urgency=low

  * Add Brice Goglin's fix for 05_module_defaults.diff, so that it also works
    when there is no module section at all. Thanks to Michel Dänzer for
    helping also.

 -- David Nusinow <dnusinow@debian.org>  Sat, 21 Apr 2007 09:34:12 -0400

xorg-server (2:1.3.0.0.dfsg-1) unstable; urgency=low

  * Upload to unstable.
  * Add XS-Vcs-* to debian/control.
  * Remove non-free file hw/xfree86/doc/README.DRI from the upstream tarball.
  * Bump serverminver to 2:1.3.0.0.

 -- Julien Cristau <jcristau@debian.org>  Fri, 20 Apr 2007 07:54:14 +0200

xorg-server (2:1.3.0.0-1) experimental; urgency=low

  * New upstream release

 -- David Nusinow <dnusinow@debian.org>  Thu, 19 Apr 2007 22:27:05 -0400

xorg-server (2:1.2.99.905-3) experimental; urgency=low

  [ Julien Cristau ]
  * xvfb now Recommends: xfonts-base (closes: #314598).

  [ David Nusinow ]
  * Add 05_module_defaults.diff. This provides default modules loading
    capabilities for the server that may be overrided easily. Previously the
    server would load a set of default modules, but only if none were
    specified in the xorg.conf, or if you didn't have a xorg.conf at all. This
    patch provides a default set and you can add only the "Load" instructions
    to xorg.conf that you want without losing the defaults. Similarly, if you
    don't want to load a module that's loaded by default, you can add
    "Disable modulename" to your xorg.conf (see man xorg.conf in this release
    for details). See upstream bug #10541 for more.

 -- David Nusinow <dnusinow@debian.org>  Sun, 15 Apr 2007 11:17:45 -0400

xorg-server (2:1.2.99.905-2) experimental; urgency=low

  * Install the cvt and gtf utilities and their manpages (closes: #414792).
  * Build the xserver-xorg-core-dbg package, which contains debugging symbols
    for Xorg and /usr/lib/xorg/modules/**/*.so

 -- Julien Cristau <jcristau@debian.org>  Mon, 09 Apr 2007 20:38:22 +0200

xorg-server (2:1.2.99.905-1) experimental; urgency=low

  * New upstream release candidate.
    + includes fix for CVE-2007-1003: XC-MISC Extension ProcXCMiscGetXIDList()
      Memory Corruption.

 -- Julien Cristau <jcristau@debian.org>  Fri, 06 Apr 2007 12:05:40 +0200

xorg-server (2:1.2.99.903-1) experimental; urgency=low

  [ Drew Parsons ]
  * Add exclude entries to dh_install in debian/rules.

  [ Julien Cristau ]
  * Prepare packaging to ship debugging symbols for xserver-xorg-core in
    xserver-xorg-core-dbg, but leave it commented out so we can get rc3 in the
    archive first.
  * New upstream release candidate.
    + bump serverminver to 2:1.2.99.903.

 -- Julien Cristau <jcristau@debian.org>  Tue, 27 Mar 2007 07:33:29 +0200

xorg-server (2:1.2.99.902-1) experimental; urgency=low

  [ Drew Parsons ]
  * Bring xprint back into the xorg fold.
    - include existing patches:
      - 91_ttf2pt1 allows Xprint to use ttf2pt1 for Type1 font handling
      	(but extract and apply manually the patch to
       	hw/xprint/ps/Makefile.am so it may be applied by autoconf)
      - 91_ttf2pt1_updates brings ttf2pt1 into the modern X11R7.1 world
      - 92_xprint-security-holes-fix.patch places PS/PDF file output
      	into the user's home directory (~/Xprintjobs), more secure than
      	a shared /tmp/Xprintjobs
      - 93_spooltodir_check_file_exists ensures output filenames are
      	less than 256 characters in length
      - 93_xprint_fonts_fix released references to font names after use.
     - enable freetype support for Xprint.
     - add descriptions to debian/control and Build-Dependency on
       x11proto-print-dev
  * Run autoreconf to update changes to hw/xprint/ps/Makefile.am.

  [ Brice Goglin ]
  * Apply patch from adrian@smop.co.uk to our xvfb-run wrapper
    to check whether Xvfb started ok and fix its cleanup
    (closes: #351042).

  [ Julien Cristau ]
  * New upstream release candidate.
  * Bump serverminver to 2:1.2.99.902.
  * Drop patch 42_build_int10_submodules.diff, and use x86emu on all
    architectures instead (closes: #410879).
  * Refresh patches:
    + 12_security_policy_in_etc.diff
    + 21_glx_align_fixes.patch
    + 23_kfreebsd_support.diff
  * Delete a few files generated by configure on clean, since they seem to
    have been included in the tarball.

 -- Julien Cristau <jcristau@debian.org>  Thu, 15 Mar 2007 04:28:00 +0100

xorg-server (2:1.2.99.901-1) experimental; urgency=low

  * New upstream release candidate.
    + Remove patches 24 (hurd support), 35 (randr byteswap) and 43 (set damage
      version), applied upstream.
    + Bump build-dep on x11proto-randr-dev to >= 1.2, and on
      x11proto-damage-dev to >= 1.1.

 -- Julien Cristau <jcristau@debian.org>  Wed,  7 Mar 2007 19:58:53 +0100

xorg-server (2:1.2.0-6) experimental; urgency=low

  * Set videoabiver to 1.0, same as in xorg-server 1.1.

 -- Julien Cristau <jcristau@debian.org>  Fri,  2 Mar 2007 16:38:12 +0100

xorg-server (2:1.2.0-5) experimental; urgency=low

  * Add input ABI versioning metadata. Rename serverabiver file to
    videoabiver, and add inputabiver. Bump serverminver to 2:1.2.0-5 to deal
    with this change.

 -- David Nusinow <dnusinow@debian.org>  Thu,  1 Mar 2007 22:09:45 -0500

xorg-server (2:1.2.0-4) experimental; urgency=low

  [ Julien Cristau ]
  * Don't strip modules when DEB_BUILD_OPTIONS contains nostrip.  Thanks,
    Cyril Brulebois!

  [ David Nusinow ]
  * Move serverabiver file to serverminver. Use serverabiver to store the
    actual video ABI version number (1.1 right now). This will allow drivers
    to automatically generate their Provides: xserver-xorg-video-* line when
    built against a particular server version. The rename of the files
    is to better denote what they actually are.
  * Bump the serverminver to 2:1.2.0-4 because of this change

 -- David Nusinow <dnusinow@debian.org>  Wed, 21 Feb 2007 21:53:51 -0500

xorg-server (2:1.2.0-3) experimental; urgency=low

  [ Julien Cristau ]
  * Pass --with-os-name and --with-os-vendor to configure.
  * Bump serverabiver to 2:1.2.0-1.
  * Add patch from upstream git to set the supported damage version from the
    server, instead of from the damage headers.  xserver 1.2.0 supports damage
    1.0, not 1.1.

 -- Julien Cristau <jcristau@debian.org>  Sat, 17 Feb 2007 12:03:03 +0100

xorg-server (2:1.2.0-2) experimental; urgency=low

  * Delete useless debian/substvars.
  * Change my email address in debian/control.
  * Fix patch 42_build_int10_submodules.diff.  The definition of
    xf86InitInt10() was moved to int10/helper_exec.c between 1.1.1 and 1.2.0,
    so we move it to int10/helper_mem.c, which we build in the main int10
    module, not the vm86 and x86emu submodules.  Thanks to Cédric Augonnet and
    Brice Goglin for the report and testing.

 -- Julien Cristau <jcristau@debian.org>  Sat, 10 Feb 2007 20:57:57 +0100

xorg-server (2:1.2.0-1) experimental; urgency=low

  * New upstream release.
    + 40_xorg-xserver-1.1.0-dbe-render.diff dropped.
    + 38_GetDrawableAttributes.patch dropped.
    + 37_build-mesa-mipmap.patch dropped.
    + 33_Xserver_man_typos.patch dropped.
    + 24_hurd_support.diff massively reduced.
    + 13_debian_add_xkbpath_env_variable.diff refreshed.
    + 07_xorgconf_manpage_overhaul.diff updated.
    + 42_build_int10_submodules.diff updated.
  * Bump build-dep on mesa-swx11-source to >= 6.5.2.
  * Version build-dependencies on x11proto-composite-dev and x11proto-kb-dev
    to match configure.ac.
  * Add build-dep on libxfixes-dev (needed for Xdmx).

 -- Julien Cristau <jcristau@debian.org>  Fri,  9 Feb 2007 20:54:27 +0100

xorg-server (2:1.1.99.903-1) experimental; urgency=low

  * New upstream release candidate.
  * Forward-port patches:
    * 07_xorgconf_manpage_overhaul.diff: refresh
    * 12_security_policy_in_etc.diff: refresh
    * 21_glx_align_fixes.patch: refresh
    * 23_kfreebsd_support.diff: refresh
    * 24_hurd_support.diff: refresh
    * 34_xorg.conf_man_typos.patch: refresh
    * 36_fix_ffs.patch: remove, applied upstream
  * Bump build-dependency on libdrm-dev to (>= 2.3.0) because that is the X
    server's minimum requirement.

 -- Thierry Reding <thierry@gilfi.de>  Sat,  2 Dec 2006 12:44:59 +0100

xorg-server (2:1.1.99.902-1) experimental; urgency=low

  * Update to latest upstream release candidate.
  * Forward-port patches:
    * 02_libvgahw_gcc4_volatile_fix.diff: update
    * 04_read_rom_in_chunks.diff: update
    * 05_arm_cache_flush.diff: remove, applied upstream
    * 06_arm_is_not_x86_and_has_no_vga.diff: remove, applied upstream
    * 07_xorgconf_manpage_overhaul.diff: update
    * 08_s390_servermd.diff: update
    * 09_debian_xserver_rtff.diff: update
    * 12_security_policy_in_etc.diff: update
    * 13_debian_add_xkbpath_env_variable.diff: update
    * 15_symlink_mesa.diff: remove, fixed upstream
    * 16_s390_fix.diff: update
    * 17_ignoreabi.diff: remove, applied upstream
    * 18_execinfo_only_for_backtrace.patch: remove, applied upstream
    * 18_execinfo_configured.patch: remove, applied upstream
    * 19_configurable_misc_utils.patch: remove, applied upstream
    * 20_mesa_6.5.1.diff: remove, applied upstream
    * 21_glx_align_fixes.patch: update
    * 22_xkb_cycle_3layouts.diff: remove, applied upstream
    * 23_kfreebsd_support.diff: update, partially applied upstream
    * 24_hurd_support.diff: update, partially applied upstream
    * 25_tfp_damage.diff: remove, applied upstream
    * 26_aiglx_happy_vt_switch.diff: remove, applied upstream
    * 27_aiglx_locking.diff: remove, applied upstream
    * 28_mesa_copy_sub_buffer.diff: remove, applied upstream
    * 29_mesa_reseed_makefile.diff: remove, fixed upstream
    * 30_fix_vmode_switch.diff: remove, fixed upstream
    * 31_blocksigio.diff: remove, fixed upstream
    * 32_disable_sparc_pci_bridge.diff: update
    * 34_xorg.conf_man_typos.patch: update
    * 35_randr_byteswap.patch: update
    * 36_fix_ffs.patch: update
    * 37_Fix-__glXDRIbindTexImage-for-32-bpp-on-big-endian-platforms.diff:
      remove, applied upstream
  * Upstream no longer ships a changelog, so don't try to install it.
  * Add 37_build-mesa-mipmap.patch that adds the missing mipmap.c to libmain's
    sources.
  * Add 38_GetDrawableAttributes.patch which readds support for the
    GetDrawableAttributes extension that's needed for compiz to work properly.

 -- Thierry Reding <thierry@gilfi.de>  Fri,  1 Dec 2006 20:32:34 +0100

xorg-server (2:1.1.1-21) unstable; urgency=emergency

  * Security update.
  * Fix integer overflow in the ProcXCMiscGetXIDList() function in the XC-MISC
    extension.  Reference: CVE-2007-1003.

 -- Julien Cristau <jcristau@debian.org>  Wed, 04 Apr 2007 00:34:51 +0200

xorg-server (2:1.1.1-20) unstable; urgency=low

  * xephyr: Add patch from upstream git to fix memory leak in
    ephyrScreenFini().  Thanks, Guillem Jover!

 -- Julien Cristau <jcristau@debian.org>  Tue,  6 Mar 2007 22:20:14 +0100

xorg-server (2:1.1.1-19) unstable; urgency=high

  [ Drew Parsons ]
  * Removed spurious space in default font line
    (/usr/X11R6/lib/X11/fonts/Type1 not "/usr/X11R6/lib/  X11/fonts/Type1")

  [ David Nusinow ]
  * Conflict with and replace xserver-common, because that package used to 
    provide the SecurityPolicy file. This is an RC bugfix because it breaks
    upgrades, so it gets a high urgency. Thanks Christian Tsotras and Lionel
    Elie Mamane for reporting and it. Closes: #402658

 -- David Nusinow <dnusinow@debian.org>  Wed, 28 Feb 2007 21:48:19 -0500

xorg-server (2:1.1.1-18) unstable; urgency=medium

  * Add patch from Fedora to make xephyr work on 64bit architectures
    (closes: #405928).

 -- Julien Cristau <jcristau@debian.org>  Fri, 16 Feb 2007 22:20:08 +0100

xorg-server (2:1.1.1-17) unstable; urgency=medium

  * Make the int10 module usable on i386 with a 64bit kernel (closes: #409730).
    + New patch 42_build_int10_submodules.diff, which allows us to build vm86
      and x86emu as two separate submodules, and make the int10 module itself
      fall back to loading x86emu if vm86 calls fail.
    + Add workaround for https://bugs.freedesktop.org/show_bug.cgi?id=7299 to
      the above patch: move definition of Int10Current from int10/xf86int10.c
      to int10/helper_mem.c.
    + Drop the part of 39_alpha_build_flags.patch applying to
      hw/xfree86/os-support/linux/Makefile.in, and run autoreconf with all
      patches applied.

 -- Julien Cristau <jcristau@debian.org>  Wed,  7 Feb 2007 20:37:19 +0100

xorg-server (2:1.1.1-16) unstable; urgency=medium

  * New patch 41_xfree86_linux_acpi_fix_tokenizing.diff from upstream git to
    fix a crash on acpi events (closes: #409443).

 -- Julien Cristau <julien.cristau@ens-lyon.org>  Sat,  3 Feb 2007 22:56:04 +0100

xorg-server (2:1.1.1-15) unstable; urgency=high

  * High-urgency upload for security bugfix.
  * New patch 40_xorg-xserver-1.1.0-dbe-render.diff to fix multiple integer
    overflows in the dbe and render extensions.
    CVE IDs: CVE-2006-6101 CVE-2006-6102 CVE-2006-6103
  * Add myself to Uploaders, and remove Fabio and Branden, with their
    permission.  They're of course welcome back when they have more time!

 -- Julien Cristau <julien.cristau@ens-lyon.org>  Tue,  9 Jan 2007 15:45:46 +0100

xorg-server (2:1.1.1-14) unstable; urgency=high

  * The "let's drop 20 years of build logic and replace it with autoconf in a
    single release, trust me, what could go wrong? <gibber, gibber>" release
  * High-urgency upload for RC bugfix
  * New patch 39_alpha_build_flags.patch: no really, when they said
    lnx_ev56.c should be built with -mcpu=ev56, they really meant it.
    Closes: #392500.

 -- Steve Langasek <vorlon@debian.org>  Sun,  7 Jan 2007 15:19:08 -0800

xorg-server (2:1.1.1-13) unstable; urgency=medium

  [ Julien Cristau ]
  * xserver-xorg-core recommends xfonts-base and suggests xfonts-100dpi |
    xfonts-75dpi and xfonts-scalable.  Also add explanation about fonts to the
    long description, stolen from the old xserver-common package (closes:
    #400654).

  [ David Nusinow ]
  * This is important for upgrades to etch, and has no notable risk, so bump
    priority to medium.

 -- David Nusinow <dnusinow@debian.org>  Fri, 29 Dec 2006 19:57:51 -0500

xorg-server (2:1.1.1-12) unstable; urgency=low

  [ Julien Cristau ]
  * Delete hw/xfree86/common/xf86Build.h in debian/rules clean, since it's
    wrongly included in the upstream tarball.

  [ David Nusinow ]
  * Pull fix for the ignore_abi.diff patch. This one's a major brown bag on my
    part. Thanks Michel Dänzer.
  * Add 38_wait_for_something_force_timer_reset.diff which forces the server
    to reset timers when they've overrun in some cases rather than wait
    forever. Patch by Daniel Stone. Thanks Michel Dänzer for pointing the
    changes out. Closes: #374026

 -- David Nusinow <dnusinow@debian.org>  Tue, 12 Dec 2006 21:13:20 -0500

xorg-server (2:1.1.1-11) unstable; urgency=low

  [ Drew Parsons ]
  * Patches 33_Xserver_man_typos.patch and 34_xorg.conf_man_typos.patch
    fix minor typos in Xserver and xorg.conf man pages.
    Closes: #364556, #308899.
  * Add patch 35_randr_byteswap.patch from upstream. Fixes a client/server
    byteswapping problem. Closes: #291100.

  [ Julien Cristau ]
  * Don't build-depend on libdrm-dev on hurd-i386 (closes: #358015). Thanks,
    Samuel Thibault.
  * Update hurd support patch (closes: #356300). Thanks, Samuel Thibault.
  * Add reportbug script stolen from the monolith, to add the user's config
    and log file in every bug report.
  * Delete hw/xfree86/common/xf86Build.h from our source tree, so that the
    build date is correctly calculated at build time, and not hardcoded to
    07 July 2006.  Thanks to Jurij Smakov for noticing.
  * Add patch 36_fix_ffs.patch by Jurij Smakov to fix infinite loop in ffs()
    if called with an argument of 0 (closes: #395564).
  * Add patch 37_Fix-__glXDRIbindTexImage-for-32-bpp-on-big-endian-platforms
    from upstream git to fix color issue on big endian platforms
    (closes: #392453). Thanks to Michel Dänzer for the patch!
  * Fix typo in xvfb-run (closes: #337703).
  * Install xdmxconfig and its manpage in xdmx-tools (closes: #393991).
  * Add Replaces: xdmx (<= 2:1.1.1-10) to xdmx-tools because of the xmdxconfig
    manpage move.

 -- David Nusinow <dnusinow@debian.org>  Fri, 24 Nov 2006 15:44:52 -0500

xorg-server (2:1.1.1-10) unstable; urgency=low

  [ Denis Barbier ]
  * Fix video mode switching.  Closes: #391052
  * Fix FTBFS on kfreebsd-i386 and kfreebsd-amd64.  Thanks Petr Salinger.
    Closes: #363517

  [ David Nusinow ]
  * Add depends on xserver-xorg so that /etc/X11/X gets installed. Thanks
    Frans Pop. Closes: #392295
  * Add 31_blocksigio.diff. This patch by Alan Hourihane, and it prevents a
    race condition when a driver tries to set the cursor state when the server
    is in the middle of switching resolution. Thanks to Frans Pop for
    reporting the bug, Michel Dänzer for reading through the backtrace and
    diagnosing the problem, and Alan for the final patch. Closes: #390646.

  [ Jurij Smakov ]
  * Add 32_disable_sparc_pci_bridge.diff. Disable PCI bridge handling on
    sparc, which is broken and causes filesystem corruption (by poking
    the PCI bus in the wrong places) on some machines. Closes: #392312.

  [ Drew Parsons ]
  * Use __appmansuffix__ not __mansuffix__ in
    03_xnest_manpage_overhaul.diff.  Closes: #390599.
  * Install upstream ChangeLog.  Closes: #365274.

 -- David Nusinow <dnusinow@debian.org>  Mon, 16 Oct 2006 21:59:51 -0400

xorg-server (2:1.1.1-9) unstable; urgency=low

  [ Jurij Smakov ]
  * Add 21_glx_align_fixes.patch to reintroduce the setting of __GLX_ALIGN64
    variable, lost during the modular transition. This setting is essential
    for architectures with strong alignment requirements. Patch affects
    alpha, sparc, amd64, ia64 and s390, mimicking the behaviour of the
    monolithic build. Closes: #388125.

  [ Denis Barbier ]
  * Add 22_xkb_cycle_3layouts.diff to fix layout switching when 3 layouts
    are present.  Thanks Ivan Pascal for the patch.  Closes: #345803

  [ David Nusinow ]
  * Add kFreeBSD support patch (23). Thanks to Robert Millan, Petr Salinger,
    Daniel Stone, and Michael Banck for input and patch writing.
    Closes: #363517
  * Add hurd support patch (24). Thanks Samuel Thibault, Daniel Stone, and
    Michael Banck. Closes: #356300
  * Disable the explicit enabling of dri in the configure. The configure
    script autodetects whether or not to use this anyway, and enabling it
    explicitly breaks the build on hurd. Thanks Samuel Thibault and Michael
    Banck. Closes: #358015
  * Add several patches written by Kristian Høgsberg for allowing compiz to
    work with AIGLX. These patches were vetted by Theirry Reding with valuable
    advice from Michel Dänzer, and feedback from Kristian himself.
    - 25_tfp_damage.diff
    - 26_aiglx_happy_vt_switch.diff
    - 27_aiglx_locking.diff
    - 28_mesa_copy_sub_buffer.diff
    - 29_mesa_reseed_makefile.diff
    - update of 20_mesa_6.5.1.diff
  * Remove bizarre wholesale inclusion of another patch in the 23_kbsd patch

  [ Eugene Konev ]
  * Use --with-default-font-path instead of --with-fontdir.
  * Set RGBPath through --with-rgb-path.
  * Drop 11_debian_always_use_default_font_path.diff.
  * Drop 14_debian_always_look_in_our_module_path.diff.
  * Ship SecurityPolicy in xserver-xorg-core.

 -- David Nusinow <dnusinow@debian.org>  Thu, 28 Sep 2006 23:59:35 -0400

xorg-server (2:1.1.1-8) unstable; urgency=low

  * Update mesa symlink patch to the latest from HEAD
  * Add 20_mesa_6.5.1.diff to allow the server to build with mesa 6.5.1
  * Bump build-dep versions on x11proto-gl to 1.4.8, and mesa to 6.5.1

 -- David Nusinow <dnusinow@debian.org>  Mon, 25 Sep 2006 22:21:37 -0400

xorg-server (2:1.1.1-7) unstable; urgency=low

  * Fix s390 build issue. Thanks Bastian Blank for the report and Eugene Konev
    for the patch. Closes: #388628.
  * Disable build of various utilities that we don't ship anyway. Patch thanks
    to Eugene Konev.

 -- David Nusinow <dnusinow@debian.org>  Thu, 21 Sep 2006 23:07:16 -0400

xorg-server (2:1.1.1-6) unstable; urgency=low

  * Upload 7.1 to unstable.

  [ Drew Parsons ]
  * Added SGI FreeB licence to debian/copyright. Closes: #368563.
  * Apply upstream patches 18_execinfo_only_for_backtrace.patch, to use
    execinfo.h for and only for backtrace. Applied git patch
    5a3488ccac8e5dabd9fc98bc41ef178ead1b2faf directly into configure scripts,
    activated with autoreconf.  Closes: #363218.
  * Only requires build-depends version of x11proto-gl-dev on 1.4.6.

  [ Steve Langasek ]
  * Add versioned build-depends on x11proto-fixes-dev (>= 4.0), to
    ensure the package is built against the right protocol version.
    Closes: #383778.

 -- David Nusinow <dnusinow@debian.org>  Mon, 18 Sep 2006 18:30:07 -0400

xorg-server (2:1.1.1-5) experimental; urgency=low

  * Fix error in 16_s390_fix.diff caused by my idiot copying. Thanks Yannick
    Roehlly and Daniel Stone.

 -- David Nusinow <dnusinow@debian.org>  Sun, 27 Aug 2006 23:25:21 +0000

xorg-server (2:1.1.1-4) experimental; urgency=low

  [ Drew Parsons ]
  * Tighten dependencies between X11R7.1 server and video drivers.
    xserver-xorg-core no longer Depends: xserver-xorg-video-all
    | xserver-xorg-video but instead Conflicts: xserver-xorg-video.
    (closes: #383873)
    The dependency on xserver-xorg-video-all | xserver-xorg-video-1.0 is
    managed by the xserver-xorg binary package (not included here in
    order to avoid circular dependencies). (closes: #362313)
  * Likewise remove Depends: xserver-xorg-input-all | xserver-xorg-input
    (again, handled by xserver-xorg) to avoid circular dependency with drivers.

  [ David Nusinow ]
  * Epoch bump
  * Add 17_ignoreabi.diff to allow users to simply set a value in xorg.conf
    rather than pass -ignoreABI to the server every time it starts

 -- David Nusinow <dnusinow@debian.org>  Wed, 23 Aug 2006 22:03:06 +0000

xorg-server (1:1.1.1-3) unstable; urgency=low

  * Add 16_s390_fix.diff to fix FTBFS on s390. Thanks Bastian Blank.
    (closes: #362641)
  * Bump build-depends version of libgl1-mesa-dev to 6.5.x package we have in
    experimental currently
  * Bump build-depends version of x11proto-gl-dev to 1.4.7 or greater

 -- David Nusinow <dnusinow@debian.org>  Tue, 22 Aug 2006 00:57:31 +0000

xorg-server (1:1.1.1-2) experimental; urgency=low

  [ Drew Parsons ]
  * Updated mesa-swx11-source build-depends to (>> 6.5.0), required
    for xserver 1.1.1. (closes: #383334)

  [ David Nusinow ]
  * Enable and ship xephyr
  * Hack off the 'x' manpage suffix
  * Install Xnest manpage
  * Bump policy version to 3.7.2.0. No changes necessary.

 -- David Nusinow <dnusinow@debian.org>  Wed, 16 Aug 2006 21:14:44 +0000

xorg-server (1:1.1.1-1) experimental; urgency=low

  [ David Nusinow ]
  * New upstream release
  * Move patch target call so that we don't try and build twice
  * Remove obsolete 15_security_allocate_local.diff and
    16_SECURITY_setuid.diff
  * Add 15_symlink_mesa.diff

 -- David Nusinow <dnusinow@debian.org>  Sun,  6 Aug 2006 16:12:25 +0000

xorg-server (2:1.0.2-10) unstable; urgency=low

  * Upload to unstable to fixed messed up last upload which was supposed to go
    to experimental. Brown bag o' joy.

 -- David Nusinow <dnusinow@debian.org>  Tue, 22 Aug 2006 19:31:08 +0000

xorg-server (1:1.0.2-9) UNRELEASED; urgency=high

  [ Denis Barbier ]
  * Fix 13_debian_add_xkbpath_env_variable.diff, XKBPATH environment
    variable was not always taken into account.

  [ David Nusinow ]
  * Remove two Ubuntu packaging holdovers. Have xvfb recommend xbase-clients
    rather than xauth, and have xserver-xorg-core recommend xkb-data rather
    than xkeyboard-config. Thanks Sterling MacNay.
  * Security update. Fix for setuid privledge escalation vulernabilities.
    See http://lists.freedesktop.org/archives/xorg/2006-June/016146.html for
    the full advisory.

  [ Jurij Smakov ]
  * Stop including the non-existent asm/kbio.h header file in
    hw/xfree86/os-support/linux/lnx_{io,kbd}.c to avoid the build failure
    on sparc.

 -- David Nusinow <dnusinow@debian.org>  Sat,  1 Jul 2006 17:20:45 -0400

xorg-server (1:1.0.2-8) unstable; urgency=low

  * Move xserverrc back to xbase-clients. Thanks Benjamin Mesing.
  * Add 15_security_allocate_local.diff. This fixes Bug fd.o bug #6642.
    Fix buffer overflow in Render.  (CVE 2006-1526). Patch by Eric Anholt.

 -- David Nusinow <dnusinow@debian.org>  Tue,  2 May 2006 21:47:17 -0400

xorg-server (1:1.0.2-7) unstable; urgency=low

  * Ship xserverrc again in /etc/X11/xinit. Thanks Bastian Kleineidam and
    Vasilis Vasaitis. (closes: #357713)

 -- David Nusinow <dnusinow@debian.org>  Wed, 26 Apr 2006 00:01:16 -0400

xorg-server (1:1.0.2-6) unstable; urgency=low

  [ David Nusinow ]
  * Use -DNO_INLINE on s390. Thanks Bastian Blank and Julien Cristau.
    (closes: #362641)
  * Re-add xvfb-run and manpage to xvfb package. Thanks Josselin Mouette and
    Jamie Wilkinson. (closes: #363494)
  * Add 014_debian_always_look_in_our_module_path.diff. This will cause the
    server to always look in the default module path even if they've specified
    an alternate path in their xorg.conf file via the ModulePath option. A
    note to users: you should remove this part of your xorg.conf unless you
    need it, as the server will look in the right place for modules if you
    don't specify a location.
  * Run dh_install with --list-missing
  * Add missing manpages all around. Thanks Roland Mas and Jan Hudec.
    (closes: #362489, #364199)
  * Actually install apps to xdmx-tools. Thanks Xavier Bestel.
    (closes: #356813)

  [ Denis Barbier ]
  * Add 13_debian_add_xkbpath_env_variable.diff so that the server takes
    the XKBPATH environment variable into account. (closes: #363229)

 -- David Nusinow <dnusinow@debian.org>  Sat, 22 Apr 2006 17:06:23 -0400

xorg-server (1:1.0.2-5) unstable; urgency=low

  * Add 11_debian_always_use_default_font_path.diff from Eugene Konev. This
    patch causes the server to add the default font path to whatever the user
    has specified. Right now, that's /usr/share/fonts/X11, as defined on
    configure in debian/rules. Thanks Eugene, this will definitely go a long
    way.
  * Document how to get rid of error loading glcore (and other modules) in
    NEWS.Debian. Thanks Matej Vela and others.
  * Provide the virtual 'xserver' package. Thanks Steve Langasek and Daniel
    Stone. (closes: #362750)
  * Add 12_security_policy_in_etc.diff from Eugene Konev. This will allow us
    to tell the server on configure to look in /etc/X11/xserver for the
    SecurityPolicy file. Thanks Joey Hess and Eugene. (closes: #362246)

 -- David Nusinow <dnusinow@debian.org>  Mon, 17 Apr 2006 00:34:08 -0400

xorg-server (1:1.0.2-4) unstable; urgency=low

  * Document the need to update paths in xserver-xorg-core's NEWS file.
    (closes: #362077, #362244, #362431)
  * Make xserver-xorg-core Architecture: any. (closes: #362150)
  * Build with --with-fontdir=/usr/share/fonts/X11. Remove
    --with-default-font-path option to make this work. Thanks Eugene Konev.

 -- David Nusinow <dnusinow@debian.org>  Thu, 13 Apr 2006 23:54:06 -0400

xorg-server (1:1.0.2-3) unstable; urgency=low

  * Add build-conflicts on xlibs-static-dev. Thanks Zephaniah E. Hull.

 -- David Nusinow <dnusinow@debian.org>  Tue, 11 Apr 2006 18:44:51 -0400

xorg-server (1:1.0.2-2) unstable; urgency=low

  * Upload to unstable
  * Add versioned build-dep on libdmx-dev. Thanks Frank Lichtenheld.
    (closes: #361752)

 -- David Nusinow <dnusinow@debian.org>  Mon, 10 Apr 2006 19:34:04 -0400

xorg-server (1:1.0.2-1) experimental; urgency=low

  [ David Nusinow ]
  * New upstream release. Fixes CVE-2006-0745

  [ Denis Barbier ]
  * Set XKB base path to /usr/share/X11/xkb.

 -- David Nusinow <dnusinow@debian.org>  Mon, 20 Mar 2006 21:41:04 -0500

xorg-server (1:1.0.1-2) experimental; urgency=low

  [ David Nusinow ]
  * Add versioned dependency on x11-common
  * Remove old cruft in our patches directory
  * Port patches from trunk
    + 030_libvgahw_gcc4_volatile_fix.diff
    + general/026_xc_programs_manpage_overhaul.diff
    + arm/303_arm_cache_flush.diff
    + arm/315_arm_is_not_x86_and_has_no_vga.diff
    + general/099e_xorgconf_manpage_overhaul.diff
    + s390/500_s390_support.diff
    + debian/910_debian_Xserver_RTFF.diff
  * add 04_read_rom_in_chunks.diff. This reads PCI ROM in large chunks rather
    than one byte at a time. This patch by Alex Williamson and forwarded to us
    by Dann Frazier. Thanks to both of them. (closes: #353168)
  * Don't build xserver-xorg-core on s390. This means putting all the other
    arches as being explicitly listed. Damn !s390.
  * Version the conflict with xserver-xfree86 to allow for the transition
    package to be installed
  * Remove README.DRI, as it is non-free. Add it to prune list.
  * Add 10_dont_look_in_home_for_config.diff to prevent looking in a user's
    home directory for xorg.conf. Thanks Daniel Stone for the patch.

 -- David Nusinow <dnusinow@debian.org>  Sun, 12 Mar 2006 16:18:13 -0500

xorg-server (1:1.0.1-1) experimental; urgency=low

  * First upload to Debian
  * Add bison and flex to the build-depends
  * Define INSTALL in debian/rules
  * Add xserver-xorg-core dependency xserver-xorg-video-all |
    xserver-xorg-video. The former is a metapackage that depends on all the
    video drivers we ship and the latter is a virtual package that each video
    driver provides. This scheme will install the metapackage by default but
    will permit any single video driver to satsify the dependency. Do the same
    thing for the input drivers.
  * switch dpatch build-dependency to quilt
  * Deal with mesa packaging rename: build-dep on mesa-swrast-source ->
    mesa-swx11-source
  * Change xserver-core depends to be on x11-common rather than xorg-common
  * Have xserver-xorg-dev install the files in /usr/share/aclocal so we get
    xorg-server.m4
  * Manually set permissions on serverabiver installation
  * Set the default font path to /usr/share/fonts/X11 instead of
    /usr/share/X11/fonts. Thanks Eugene Konev.

 -- David Nusinow <dnusinow@debian.org>  Mon, 20 Feb 2006 00:18:45 -0500

xorg-server (1:0.99.2+cvs.20051025-3) dapper; urgency=low

  * Version mesa-swrast-source Build-Dep to 6.4.0 or higher, so GLcore is a
    little less crash-happy (e.g. when moving your glxgears window).
  * Export /usr/share/xserver-xorg/serverabiver to xserver-xorg-dev, which
    describes the relationship needed from a driver on xserver-xorg-core.

 -- Daniel Stone <daniel.stone@ubuntu.com>  Fri, 28 Oct 2005 13:00:26 +1000

xorg-server (1:0.99.2+cvs.20051025-2) dapper; urgency=low

  * Add Build-Deps on libxaw7-dev, libxmu-dev, libxt-dev, libxpm-dev,
    libx11-dev, libxtst-dev, and libxres-dev for DMX utils.

 -- Daniel Stone <daniel.stone@ubuntu.com>  Wed, 26 Oct 2005 14:34:40 +1000

xorg-server (1:0.99.2+cvs.20051025-1) dapper; urgency=low

  * Update to new upstream version.
  * All applicable patches have been committed upstream, bar #989 and #990.

 -- Daniel Stone <daniel.stone@ubuntu.com>  Thu, 20 Oct 2005 10:26:33 +1000

xorg-server (1:0.99.0+cvs.20050901-1) breezy; urgency=low

  * First xorg-server release.

 -- Daniel Stone <daniel.stone@ubuntu.com>  Wed,  6 Jul 2005 15:48:17 +1000<|MERGE_RESOLUTION|>--- conflicted
+++ resolved
@@ -1,4 +1,3 @@
-<<<<<<< HEAD
 xorg-server (2:1.4.99.902-1) UNRELEASED; urgency=low
 
   * Add postrm script for xserver-xorg-core, to remove
@@ -70,8 +69,6 @@
 
  -- Julien Cristau <jcristau@debian.org>  Fri, 14 Mar 2008 13:46:48 +0100
 
-xorg-server (2:1.4.1~git20080131-2) UNRELEASED; urgency=low
-=======
 xorg-server (2:1.4.1~git20080517-1) unstable; urgency=low
 
   [ Julien Cristau ]
@@ -149,7 +146,6 @@
  -- Julien Cristau <jcristau@debian.org>  Wed, 02 Apr 2008 00:20:15 +0200
 
 xorg-server (2:1.4.1~git20080131-2) unstable; urgency=low
->>>>>>> 3623afdc
 
   [ Brice Goglin ]
   * Add 46_reduce_wakeups_from_smart_scheduler.patch to reduce
