--- conflicted
+++ resolved
@@ -1,4 +1,3 @@
-<<<<<<< HEAD
 xorg-server (2:1.14.2.901-1) UNRELEASED; urgency=low
 
   * New upstream release
@@ -24,10 +23,11 @@
   * Bump input ABI version in serverminver
   * Bump libxi-dev build requirement to 2:1.6.99.1
 
+  [ Julien Cristau ]
+  * Merge sid branch up to 2:1.12.4-6.1.
+
  -- Julien Cristau <jcristau@debian.org>  Fri, 26 Jul 2013 14:05:51 +0200
 
-xorg-server (2:1.12.4-4) UNRELEASED; urgency=low
-=======
 xorg-server (2:1.12.4-6.1) unstable; urgency=low
 
   * Non-maintainer upload.
@@ -61,7 +61,6 @@
  -- Julien Cristau <jcristau@debian.org>  Sat, 23 Feb 2013 15:37:44 +0100
 
 xorg-server (2:1.12.4-4) unstable; urgency=low
->>>>>>> 8c623bd4
 
   * Fix memory leak in libnettle sha1 patch.  Thanks, Yaakov Selkowitz!
   * Cherry-pick from upstream:
