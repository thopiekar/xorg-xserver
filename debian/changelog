<<<<<<< HEAD
xorg-server (2:1.9.99.902-2) UNRELEASED; urgency=low

  * Bump dependency on x11proto-randr-dev, needed since xorg-server.pc
    pulls a newer randrproto version.

 -- Cyril Brulebois <kibi@debian.org>  Sat, 19 Feb 2011 16:56:06 +0100

xorg-server (2:1.9.99.902-1) experimental; urgency=low

  [ Christopher James Halse Rogers ]
  * New upstream release (1.10 rc1)
  * Drop 16-xaa-fbcomposite-fix-negative-size.diff, the mod macro that this
    patch fixes is no longer used.
  * debian/control:
    - Bump x11proto-randr-dev and x11proto-xext-dev build-deps to 1.3.99 and
      7.1.99 for new XRandR and XSync extension protocols.

  [ Julien Cristau ]
  * Bump serverminver and ABI versions.

  [ Cyril Brulebois ]
  * New upstream release (1.10 rc2).
  * bug script: Report libGL-related diversions.
  * Bump serverminver again, since ABI_XINPUT_VERSION was bumped from 12.0
    to 12.2.
  * Update debian/copyright from upstream COPYING.
  * Add patch to work around out-of-tree issues: 16-oot-build.diff

 -- Cyril Brulebois <kibi@debian.org>  Sat, 19 Feb 2011 15:29:54 +0100

xorg-server (2:1.9.4-2) UNRELEASED; urgency=low
=======
xorg-server (2:1.9.4-3) unstable; urgency=low

  * Maintainer script clean-up:
    - xserver-xorg-core.preinst.in: Remove, 1.5 is long gone.
    - xserver-xorg-core.postinst.in: Remove, 1.5 is long gone, and 1.7.4
      was between lenny and squeeze.
    - xserver-xorg-core.postrm.in: Rename as xserver-xorg-core.postrm,
      handling upgrades from 1.5 is no longer needed, only keep the logs
      removal and the #DEBHELPER# placeholder.
  * Move remaining xsfbs bits to debian/rules:
    - Create/clean stampdir/.
    - Use quilt.make, $(QUILT_STAMPFN), unpatch.
    - Define SOURCE_NAME and SOURCE_VERSION.
  * Remove debian/xsfbs accordingly.
  * Remove reference to xsfbs in README.Debian accordingly.
  * Add patch: 20-update-gpu-pitch.diff (from upstream bug 33929), fixing
    issues with the radeon driver (Closes: #613957).

 -- Cyril Brulebois <kibi@debian.org>  Sun, 20 Feb 2011 05:35:50 +0100

xorg-server (2:1.9.4-2) unstable; urgency=low
>>>>>>> ba0fc4cc

  * Put an end to the dependency hell! Now that we have proper
    dependencies between drivers and the server, remove xserver-xorg from
    xserver-xorg-core's Depends (Closes: #362313). In a nutshell, one may
    want to choose between installing:
    - xserver-xorg-core: the server itself, with no strings attached.
    - xserver-xorg: pulls the server and drivers, contains the X wrapper
      and some documentation.
    - xorg: pulls xserver-xorg as well as various X11 clients and fonts.
  * bug script: Report KMS configuration files and their contents.
  * bug script: Keep only one lspci call (with proper filtering), which
    makes PCI IDs come back.
  * bug script: Report libGL-related diversions.
  * Stop providing xorg-input-abi-11.0 and xorg-video-abi-8.0 now that
    drivers have reached unstable.
  * Merge server-1.9-branch up to 0a4b0de9af.

 -- Cyril Brulebois <kibi@debian.org>  Wed, 16 Feb 2011 23:17:07 +0100

xorg-server (2:1.9.4-1) unstable; urgency=low

  * The “squeeze is released, target sid!” upload.
  * New upstream release.
  * Unfuzzy all patches.
  * Get rid of long obsolete NEWS file.
  * Replace “--remaining-packages” with “-Nfoo -Nbar” in the “dh_strip -s”
    call, to avoid non-stripped binaries if the build is resumed.
  * Use “dh_prep” instead of deprecated “dh_clean -k”.
  * Bump debhelper build-dep accordingly.
  * Introduce dh_xsf_substvars, to be used in driver packages to set
    appropriate substitution variables for Depends and Provides, before
    calling dh_gencontrol. Ship it in xserver-xorg-dev.
  * Also ship a debhelper sequence: xsf.pm, to insert dh_xsf_substvars
    before dh_gencontrol. Usage: “dh $@ --with xsf” when using dh.
  * Get rid of inputabiver and videoabiver files, they've been deprecated
    for a while, and drivers should all have switched by now.
  * rules: Only read the first line of debian/serverminver to set the
    serverminver variable, used to prepare xinputdep and videodrvdep
    files.
  * rules: Keep only the major ABI version from pkg-config's output to
    build xorg-{input,video}-abi-$ABI. To handle minor ABI versions, we
    have the serverminver mechanism.
  * To avoid having to binNMU all drivers to update their Depends from
    xorg-*-abi-$MAJOR-$MINOR to xorg-*-abi-$MAJOR, add xorg-video-abi-8.0
    and xorg-input-abi-11.0 to the server's Provides temporarily (until
    the next ABI bump).
  * Add ${videoabi}, ${inputabi} to the udeb's Provides. There's no reason
    for udebs to have loose dependencies.
  * Accordingly, copy server's substvars as udeb's substvars once the
    videoabi/inputabi variables are computed.
  * Add an abibumpcheck target which checks for xinput and videodrv ABI
    updates, based on the versions stored in debian/serverminver; make
    clean depend on it to make sure such an update is noticed at the very
    beginning of the build.
  * Add current versions to debian/serverminver accordingly.
  * Remove “xserver” from Provides, it's deprecated.
  * Use architecture wildcards for build-deps.
  * Make xserver-xfbdev linux-any; add armhf and powerpcspe to the udeb
    (Closes: #585697, #605764).
  * Cherry-pick, thanks to Samuel Thibault (Closes: #590715):
    - xserver: enable TLS even if AIGLX is not enabled
  * Update Uploaders list. Thanks, David & Steve & Brice!
  * Bump Standards-Version to 3.9.1 (no changes needed).

 -- Cyril Brulebois <kibi@debian.org>  Sat, 05 Feb 2011 10:40:55 +0100

xorg-server (2:1.9.3.902-1) experimental; urgency=low

  * New upstream release (1.9.4 rc2).
  * Improve bug script:
    - Stop reporting about roster and checksum for config file and server
      symlink, they are no longer used.
    - Replace printf with echo everywhere, it's slightly more readable and
      all lines are newline-terminated anyway.
    - Also use a “pecho” (pretty echo) function to underline some strings,
      making the output slightly more readable.
    - Fix listing xorg.conf.d's contents. Previously, that was only done
      if xorg.conf existed.
    - Check for local libraries by running ldd on the server.
    - Check for obsolete libraries in the same way (/usr/X11R6/lib might
      still exist in some cases, and be referenced in /etc/ld.so.conf, so
      using ldd is sufficient to find out, see #546836 for an example).

 -- Cyril Brulebois <kibi@debian.org>  Mon, 31 Jan 2011 14:00:41 +0100

xorg-server (2:1.9.3.901-1) experimental; urgency=low

  * New upstream release (1.9.4 rc1).

 -- Cyril Brulebois <kibi@debian.org>  Sun, 09 Jan 2011 03:10:13 +0100

xorg-server (2:1.9.2.902-1) experimental; urgency=low

  * New upstream release (1.9.3 rc2).
  * Drop 06_dont_trap_access_to_timer_and_keyboard.diff, merged upstream.

 -- Cyril Brulebois <kibi@debian.org>  Sun, 05 Dec 2010 02:16:14 +0100

xorg-server (2:1.9.2-1) experimental; urgency=low

  * New upstream release.

 -- Cyril Brulebois <kibi@debian.org>  Wed, 10 Nov 2010 00:10:19 +0100

xorg-server (2:1.9.0.902-1) experimental; urgency=low

  * New upstream release (1.9.1 rc2).
  * Drop 20-Revert-for-bug-30267.diff, merged upstream.

 -- Cyril Brulebois <kibi@debian.org>  Sat, 16 Oct 2010 15:24:48 +0200

xorg-server (2:1.9.0.901-1) experimental; urgency=low

  [ Christopher James Halse Rogers ]
  * New upstream release (1.9.0):
    - Fixes crash in DamageUnregister on session close (LP: #343694)
    - Fixes crash with extremely large windows exposed by xpdf (Closes: #320627)
  * Drop 17-fix-DRI2-segfault-when-clientGone.diff: fixed upstream in more
    generality.

  [ Cyril Brulebois ]
  * New upstream release (1.9.1 rc1).
  * Add patch: 20-Revert-for-bug-30267.diff, to fix FTBFS due to test
    failures, see https://bugs.freedesktop.org/show_bug.cgi?id=30267 for
    reference.
  * Bump xutils-dev build-dep for new macros.
  * Remove --disable-multibuffer from configure flags, that extension is
    gone for real now.

 -- Cyril Brulebois <kibi@debian.org>  Tue, 12 Oct 2010 22:13:20 +0200

xorg-server (2:1.8.99.905-1) experimental; urgency=low

  * Drop recommends on xbase-clients.
  * Add xauth to xserver-common recommends.
  * Bump Standards-Version to 3.9.0.
  * Don't install serverminver, drivers shouldn't use this anymore.
  * New upstream release candidate.

 -- Julien Cristau <jcristau@debian.org>  Sat, 17 Jul 2010 11:13:32 +0100

xorg-server (2:1.8.99.904-1) experimental; urgency=low

  [ Julien Cristau ]
  * Install the upstream changelog in xserver-common, instead of duplicating
    its 1MB in all other packages.
  * Stop repacking the tarball: the non-modifiable README.DRI was removed
    upstream.
  * Bump build-deps on x11proto-core-dev, x11proto-dri2-dev, libxfont-dev.
  * Bump xserver-xorg-dev dependency on x11proto-core-dev and
    x11proto-dri2-dev, add dependency on x11proto-xinerama-dev.
  * Bump serverminver, videoabiver, inputabiver.

  [ Christopher James Halse Rogers ]
  * New upstream RC
    - A number of DRI2 fixes.
    - Fix for hanging OpenGL clients with multiple heads.
  * 17-fix-DRI2-segfault-when-clientGone.diff:
    - Pick up fix from https://bugs.freedesktop.org/show_bug.cgi?id=27497 to
      fix server crash in DRI2SwapEvent handling (LP: #595182).

 -- Julien Cristau <jcristau@debian.org>  Fri, 09 Jul 2010 12:45:09 +0100

xorg-server (2:1.8.1.901-1) experimental; urgency=low

  [ Julien Cristau ]
  * New upstream release
  * Merge changes from 2:1.7.7-2.

  [ Christopher James Halse Rogers ]
  * 16-xaa-fbcomposite-fix-negative-size.diff:
    - mi hunk merged upstream.  Update to keep just the fbpict.c hunk.

 -- Julien Cristau <jcristau@debian.org>  Mon, 07 Jun 2010 23:22:48 +0200

xorg-server (2:1.8.1-1) experimental; urgency=low

  * New upstream release
    - 02_Add-libgcrypt-and-libnettle-as-options-for-sha1.diff: partly merged
      upstream, rest renamed to 02_Add-libnettle-as-option-for-sha1.diff and
      ported to new version
    - 05_only_call_gamma_set_if_nonnull.diff: merged upstream
    - 07-xfree86-fix-build-with-xv-disabled.diff: rediffed
    - 08-config-xorg-conf-d.diff: merged upstream
    - 09-inputclass-sans-abi9.diff: likewise
    - 10-config-libudev-backend.diff: likewise
    - 11-xfree86-fix-video-fallback.diff: likewise
    - 12-xfree86-dont-complain-about-missing-coredevices.diff: likewise
    - 13-unbreak-input-abi.diff: obsolete
    - 14-tone-down-nidr-errors.diff: merged upstream
    - 15-nouveau.diff: rediffed
    - 17-xfree86-saner-conf-search-paths.diff: merged upstream
    - 18-Add-10-evdev.conf.diff: likewise
  * Bump xutils-dev build-dep for new macros.
  * Add build-dep on xfonts-utils for fontutil.pc.
  * Bump build-deps on mesa, glproto and dri2proto.
  * Drop obsolete configure options --disable-xsdl and
    --disable-null-root-cursor.
  * --enable-werror has been replaced by --enable-strict-compilation, adjust
    rules.
  * xdmx-tools.install: xdmx was renamed to dmxinfo.
  * Bump debian/serverminver and ABI versions.

 -- Julien Cristau <jcristau@debian.org>  Wed, 12 May 2010 18:01:39 +0200

xorg-server (2:1.7.7-2) unstable; urgency=low

  * autoconfig: load the nouveau driver for nvidia hw.  Stolen from F13.
  * Try to catch non-event devices when running udevadm info in the bug
    script.
  * Pull from upstream server-1.7-nominations branch
    - dix: make DeviceEvent coordinates signed for Xinerama (closes: #581763)
    - xfree86: dga needs to use the master keyboard state (closes: #576393)
    - Fix null pointer dereference in xf86_reload_cursors (closes: #507916)

 -- Julien Cristau <jcristau@debian.org>  Thu, 03 Jun 2010 17:00:18 +0200

xorg-server (2:1.7.7-1) unstable; urgency=low

  [ Timo Aaltonen ]
  * Update patch 17; Add missing __datadir__ to cpprules.in.

  [ Cyril Brulebois ]
  * Add listing files under /etc/X11/xorg.conf.d in bug script.
  * Fix typo in 10-mouse.conf: s/Mouse/Pointer/ (Closes: #579130).

  [ Julien Cristau ]
  * Drop the GLX 1.4 patches to fix server crashes with DRI2 (closes:
    #567677).
  * Change driver ABI Conflicts to Breaks.  Drop old Conflicts/Replaces on
    pre-modular xserver packages.
  * Unset PRERELEASE to avoid the prerelease warning in the log.
  * New upstream release:
    - fixes Xvfb crash with XI2 (closes: #575905)
    - EXA: Check sys_ptr isn't NULL before passing it to the UploadToScreen
      hook (closes: #576656)
  * 19-exa-handle-pixmap-create-destroy-in-lower-layers.diff is now upstream,
    remove it.
  * Drop mention of input_id from debian/copyright since we stopped shipping
    it a while back.

 -- Julien Cristau <jcristau@debian.org>  Tue, 04 May 2010 15:17:59 +0200

xorg-server (2:1.7.6.901-3) unstable; urgency=low

  [ Julien Cristau ]
  * On !linux, install mouse and kbd catchall snippets in the xorg.conf.d
    directory.  Fixes FTBFS on those archs.

  [ Cyril Brulebois ]
  * Cherry-pick “exa: handle pixmap create/destroy in lower layers” which
    fixes server crashes when pixmaps are created in the course of
    software fallbacks (Closes: #576816). Many thanks to Arthur Marsh for
    the tests!

 -- Cyril Brulebois <kibi@debian.org>  Mon, 19 Apr 2010 15:26:15 +0200

xorg-server (2:1.7.6.901-2) unstable; urgency=low

  * Fix dependency generation: Replace PKG_CONFIG_DIR with PKG_CONFIG_PATH
    (/usr/share/xserver-xorg/{videodrv,xinput}dep may lack a version
    otherwise).

 -- Cyril Brulebois <kibi@debian.org>  Sat, 17 Apr 2010 18:38:17 +0200

xorg-server (2:1.7.6.901-1) unstable; urgency=low

  * New upstream release candidate.
    - Fix crash when all glyphs of a given depth are freed, but not all
      glyphsets (closes: #568533)

  [ Cyril Brulebois ]
  * Steal patch 112_xaa-fbcomposite-fix-negative-size.patch from ubuntu,
    and rename it 16-xaa-fbcomposite-fix-negative-size.diff as it's now
    applied in Debian as well. It fixes arithmetic bugs in mod(); thanks to
    Bryce Harrington.
  * Merge 'xsfbs/debian-unstable' to fix target dependencies, which fixes
    useless rebuilds.
  * Add support for “noudeb” in DEB_BUILD_OPTIONS to disable building the
    udeb flavour (even on architectures where udebs are supposed to be
    built) to speed up debug builds. When this is used, the udeb is still
    built, but rather empty…
  * Modify bug script to include kernel version (from /proc/version) since
    the uname in Xorg.*.log might not give enough details (like the Debian
    revision).

  [ Julien Cristau ]
  * Remove from debian/rules an obsolete reference to
    /usr/share/debhelper/dh_make/debianm/rules.
  * Make xserver-xorg-core provide ABI-versioned virtual packages for drivers
    to depend on.  This is a first step in making our ABI handling saner (see
    #573371).
  * xvfb-run: don't rely on /tmp/X$i-lock to bump $SERVERNUM in auto-servernum
    mode (closes: #577195).  Thanks, Jozef Kutej!
  * Bump serverminver for new handling of input config.
  * Add Breaks on input drivers installing files in /usr/lib/X11/xorg.conf.d
    since we're changing the path.
  * Stop looking for x11_driver property in udev, since we're migrating the
    drivers over to xorg.conf.d anyway.
  * Install 10-evdev.conf in /usr/share/X11/xorg.conf.d (from upstream, patch
    18-Add-10-evdev.conf.diff).

  [ Timo Aaltonen ]
  * Add 17-xfree86-saner-conf-search-paths.diff. Allows using another
    xorg.conf.d directory for local changes.

 -- Cyril Brulebois <kibi@debian.org>  Sat, 17 Apr 2010 16:55:39 +0200

xorg-server (2:1.7.6-2) unstable; urgency=low

  [ Timo Aaltonen ]
  * Add 08-config-xorg-conf-d.diff, 09-inputclass-sans-abi9.diff,
    10-config-libudev-backend.diff. Backport xorg.conf.d, inputclass
    and libudev support from xserver 1.8. Replaces the patches we had
    before. This allows us to migrate from a temporary udev based
    input device configuration straight to the long term solution
    introduced in 1.8.
  * Add 11-xfree86-fix-video-fallback.diff from SUSE. Allows the video
    fallback method to work when there's an xorg.conf around.
  * Add 12-xfree86-dont-complain-about-missing-coredevices.diff.
    No reason to complain about these, unless AEI is off.
  * Add 13-unbreak-input-abi.diff. Keep the old NewInputDeviceRequest(),
    rename the new as NIDR18() and call it from NIDR(). This way we
    don't break the input ABI.
  * Add 14-tone-down-nidr-errors.diff. Use X_INFO instead of X_ERROR.

  [ Julien Cristau ]
  * 15-keep-udev-x11-driver.diff: keep looking for the x11_driver udev
    property as a transitional measure.  This should allow the new server to
    work while drivers aren't transitioned to xorg.conf.d yet.

 -- Timo Aaltonen <tjaalton@ubuntu.com>  Tue, 30 Mar 2010 21:32:52 +0300

xorg-server (2:1.7.6-1) unstable; urgency=low

  [ Brice Goglin ]
  * Add 06_dont_trap_access_to_timer_and_keyboard.diff,
    thanks Samuel Thibault.

  [ Timo Aaltonen ]
  * New upstream release, closes: #574354.

  [ Julien Cristau ]
  * Don't build xserver-xorg-core-udeb on sparc.  The linker fails because
    relocations have to be truncated when building statically against
    libnettle.

 -- Cyril Brulebois <kibi@debian.org>  Tue, 23 Mar 2010 16:59:08 +0100

xorg-server (2:1.7.5.902-1) unstable; urgency=low

  [ Julien Cristau ]
  * config/udev: fix adding unnamed devices.
  * Build two flavours, one for the main package and one for the udeb.
  * Add patch to fix Xorg build with XV disabled.

  [ Timo Aaltonen ]
  * Add 16-config-dont-filter-input-subsys.diff so for instance serial
    wacom devices are initialized by the udev backend (LP: #522318,
    closes: #568236).

  [ Brice Goglin ]
  * New upstream release.
    + Allow for missing or disabled compat_output, closes: #572268, #554450.
    + Reenable RECORD extension, closes: #570680.
    + dix: try to ring the bell even if the current device doesn't have one,
      closes: #564200.
  * Refresh patches.
  * Fix typo in xvfb-run.1, thanks Joey Hess, closes: #527490.
  * Add 06_dont_trap_access_to_timer_and_keyboard.diff,
    thanks Samuel Thibault.

  [ Cyril Brulebois ]
  * Add udeb needed for the graphical installer: xserver-xorg-core-udeb.
  * Version/Bump some B-D to make sure xserver-xorg-core-udeb gets its
    dependencies on the (recently-added) udebs rather than on the
    libraries:
     - libpciaccess-dev
     - libudev-dev
     - libxau-dev
     - libxfont-dev
  * Replace 02_Add-libgcrypt-as-an-option-for-sha1.diff with
    02_Add-libgcrypt-and-libnettle-as-options-for-sha1.diff so that it's
    also possible to link against libnettle. Link (unconditionally)
    statically against libnettle.a to avoid an extra udeb for a few bytes.
  * Add nettle-dev to Build-Depends; and pass --with-sha1=libnettle for
    the udeb build (and --with-sha1=libgcrypt for the main build).
  * Add myself to Uploaders.
  * Tweak builderstring to use the name of the person responsible for the
    upload instead of an host-specific one (Closes: #574017).

 -- Cyril Brulebois <kibi@debian.org>  Mon, 15 Mar 2010 22:19:01 +0100

xorg-server (2:1.7.5-1) unstable; urgency=low

  [ Julien Cristau ]
  * Remove myself from Uploaders

  [ Brice Goglin ]
  * New upstream release.
    + Restore lastDeviceEventTime update in dixSaveScreens,
      closes: #563816.
    + Don't double-swap the RandR PropertyNotify event,
      closes: #569036.
    + Xi: reset the sli pointers after copying device classes,
      closes: #566147.
  * Bump Standards-Version to 3.8.4.

 -- Brice Goglin <bgoglin@debian.org>  Tue, 16 Feb 2010 08:00:27 +0100

xorg-server (2:1.7.4-2) unstable; urgency=low

  [ Julien Cristau ]
  * Rename the build directory to not include DEB_BUILD_GNU_TYPE for no
    good reason.  Thanks, Colin Watson!

  [ Brice Goglin ]
  * Add 05_only_call_gamma_set_if_nonnull.diff to unbreak the nv driver,
    closes: #564203.

 -- Brice Goglin <bgoglin@debian.org>  Wed, 20 Jan 2010 23:51:26 +0100

xorg-server (2:1.7.4-1) unstable; urgency=low

  [ Timo Aaltonen ]
  * New upstream release.

  [ Julien Cristau ]
  * Don't call config_init() until after InitInput() has initialized the event
    queue, so that devices don't get enabled too early (closes: #564256,
    #564324).

 -- Julien Cristau <jcristau@debian.org>  Tue, 12 Jan 2010 10:49:22 +0000

xorg-server (2:1.7.3.902-1) unstable; urgency=low

  [ Timo Aaltonen ]
  * Run udevadm trigger on postinst, and depend on udev [linux-any].

  [ Julien Cristau ]
  * Add xserver-common dependency on x11-xkb-utils for xkbcomp.
  * Remove our copy of input_id, add Depends on new enough udev instead.
  * New upstream release.
  * Make xserver-common recommend xfonts-base, some clients don't work without
    those.
  * Upload to unstable.

 -- Julien Cristau <jcristau@debian.org>  Wed, 06 Jan 2010 17:44:59 +0000

xorg-server (2:1.7.3.901-1) experimental; urgency=low

  [ Julien Cristau ]
  * Enable GLX 1.4 on DRI2 and swrast (from upstream, via F12).
  * xserver-xorg-dev: add Depends on x11proto-kb-dev and libxkbfile-dev for
    xkbsrv.h (closes: #559676).  Thanks, Ron!
  * Update input_id to the version in udev 149.
  * Update xserver-xorg-core bug script to run udevadm info instead of lshal.

  [ Brice Goglin ]
  * New upstream release.
    + Refresh patches.

 -- Brice Goglin <bgoglin@debian.org>  Sat, 12 Dec 2009 17:46:45 +0100

xorg-server (2:1.7.2-2) experimental; urgency=low

  [ Julien Cristau ]
  * debian/rules: upstream build system got fixed, no need to remove
    configure-generated files.
  * Steal input_id helper from udev, install it in /lib/xorg.  Thanks, Martin
    Pitt!

  [ Brice Goglin ]
  * Cherry pick upstream commit to fix the ABI.

 -- Brice Goglin <bgoglin@debian.org>  Mon, 30 Nov 2009 20:10:27 +0100

xorg-server (2:1.7.2-1) experimental; urgency=low

  * New upstream release
    + Xorg sets umask to 022 (closes: #555308)
  * Delete 09_debian_xserver_rtff.diff.  Was disabled since 1.3.99, and is not
    necessary since the fall back to builtin fonts was added.
  * Change the server's dependency on xserver-common to >= ${source:Version},
    to allow installation of different versions of the various servers.
  * Add build-dep on libglib2.0-dev, xkb-data and x11-xkb-utils for unit
    tests, and run the tests unless nocheck is in DEB_BUILD_OPTIONS.
  * Cherry-pick upstream commit to turn ModeDebug on during server startup,
    replacing our Turn-on-ModeDebug-by-default.patch.
  * Number our patches to make it easier to keep track of things.  Requested
    by the Ubuntu folks.
  * xvfb-run: retry a few times if Xvfb can't be started when using
    --auto-servernum, to make concurrent invocations work (closes: #521075).
    Thanks, Kees Cook!
  * Use libudev instead of libhal for input hotplug on linux.
  * Add udev rule to get keymap from /etc/default/keyboard.

 -- Julien Cristau <jcristau@debian.org>  Sat, 28 Nov 2009 16:48:43 +0100

xorg-server (2:1.7.0-1) experimental; urgency=low

  * Add missing Conflicts on xserver-xorg-video-5 and xserver-xorg-input-4.
  * Add xkb-data to xserver-common's Depends.  XKB is mandatory in 1.7.
  * Make all servers depend on xserver-common (= ${source:Version}).
  * New upstream release
    + fixes Xvfb crashes (closes: #529927)
    + fixes DGA init crash (closes: #548716)

 -- Julien Cristau <jcristau@debian.org>  Sun, 04 Oct 2009 15:57:01 +0200

xorg-server (2:1.6.99.903-1) experimental; urgency=low

  * New upstream snapshot.
    + doesn't fill log file with errors when acpid isn't running
      (closes: #487904, #500583)
    + adds autoconfig for geode variants (closes: #544988)
    + fixes idle time computation (closes: #542064)
    + Xnest uses the host's mouse acceleration and speed (closes: #325181)
    + Xephyr now has a manpage (closes: #427121)
    + Xdmx works again (closes: #541254)
  * Update build deps
  * Update patch stack:
    - 20_hurd-i386.diff applied upstream
    - fedora-bad-fbdev-thats-mine.patch applied upstream
    - fedora-pci-primary.diff superseded upstream
    - fedora-vboxvideo.diff applied upstream
    - kfreebsd-ftbfs.diff applied upstream
    - Add-libgcrypt-as-an-option-for-sha1.diff refreshed
    - Turn-on-ModeDebug-by-default.patch refreshed
  * Cleanup some libtool cruft in debian/rules clean.
  * Bump serverminver, videoabiver and inputabiver.
  * Bump debhelper compat level to 5:
    - handle dh_strip behaviour change
    - fix xserver-xorg-core.install
  * Bump Standards-Version to 3.8.3.

 -- Julien Cristau <jcristau@debian.org>  Tue, 29 Sep 2009 17:51:05 +0200

xorg-server (2:1.6.4-1) unstable; urgency=low

  * New upstream release.
  * Update 20_hurd-i386.diff, thanks Samuel Thibault, closes: #548606.
  * Drop render-return-the-supported-version.patch, applied upstream.

 -- Brice Goglin <bgoglin@debian.org>  Mon, 28 Sep 2009 07:23:07 +0200

xorg-server (2:1.6.3.901-1) unstable; urgency=low

  [ Julien Cristau ]
  * Add patch stolen from Fedora to add the vboxvideo driver to the
    autodetection routine (closes: #540884).
  * Add built-ins to the default font path so that non-Xorg servers can use
    them (closes: #542707).  Thanks, Josselin Mouette!
  * Add avr32 to the libselinux-dev/libaudit-dev build-deps (closes: #543540).
    Thanks, Bradley Smith!
  * Add patch to return the actually supported version in RenderQueryVersion
    rather than whatever renderproto version the server built against.
  * New upstream release.
    + idle counter computation fixes (closes: #542064)
  * Cherry-pick three more patches nominated on
    http://www.x.org/wiki/Server16Branch:
    - Don't reset the lastDeviceEventTime when doing DPMS actions
    - dri2: Don't crash if pPriv is NULL
    - EXA: Only take special code path for 1x1 fill for pixmaps

  [ David Nusinow ]
  * Update xsfbs to 5693792171d885769e58dcccc053c08b11acd12a

 -- Julien Cristau <jcristau@debian.org>  Mon, 14 Sep 2009 15:33:46 +0200

xorg-server (2:1.6.3-1) unstable; urgency=low

  * New upstream release.

 -- Brice Goglin <bgoglin@debian.org>  Sat, 01 Aug 2009 08:55:40 +0200

xorg-server (2:1.6.2.901-1) unstable; urgency=low

  * New upstream release candidate.
  * Bump mesa Build-Depends to >= 7.5 to fix DRI2 madness again,
    closes: #538637.

 -- Brice Goglin <bgoglin@debian.org>  Mon, 27 Jul 2009 00:17:42 +0200

xorg-server (2:1.6.2-1) unstable; urgency=low

  [ Brice Goglin ]
  * New upstream release.
    + Fixes dri2 madness introduced in previous upload
      (closes: #534522, #536019, #534766, #534771, #534890).
    + Fixes xkb bogus length in write keyboard desc, closes: #529625.
    + Fixes SWCursor being multiply rendered, closes: #526260.
    + Drop Change-default-for-ExaOptimizeMigration-to-false.diff,
      applied upstream.
    + Pull upstream server-1.6-branch up to commit 606f6dba.
  * Bump serverminver to 2:1.6.2 for the dri2 upstream changes in the
    previous upload.

  [ Julien Cristau ]
  * Bump xserver-xorg-dev's dependency on dri2proto to >= 2.1 for the same
    reason.
  * Don't set PCI_TXT_IDS_DIR, we don't use that anymore.
  * xserver-xorg-core.bug.script: add a newline between X log and lshal
    output.

 -- Brice Goglin <bgoglin@debian.org>  Mon, 13 Jul 2009 23:35:13 +0200

xorg-server (2:1.6.1.901-3) unstable; urgency=low

  [ Julien Cristau ]
  * xvfb-run: don't pass the magic cookie to xauth on the command line
    (CVE-2009-1573; closes: #526678).  Thanks, Loïc Minier!
  * xvfb-run: use mktemp to create the temporary directory.
  * Change default for ExaOptimizeMigration to false.  This option still
    causes visual corruption in some cases.  Thanks, Michel Dänzer!
  * Only include hal info for keyboards, mice, touchpads and tablets in the
    bug script.
  * In the bug script, grep dmesg for agp in addition to drm.
  * Add patch stolen from Fedora to disable the fbdev driver when it's loaded
    together with a PCI or SBUS driver, instead of calling FatalError (closes:
    #508476).
  * Add patch stolen from Fedora to try and detect the primary PCI device by
    mapping the legacy VGA bios and comparing the vendor and device ids.
    Previously if there was more than one VGA device and the config didn't
    specify BusIDs, the server would just fail to start, so this hack should
    improve things.
  * Update configure options:
    + use --enable-xvfb instead of --enable-vfb
    + drop --disable-builtin-fonts, --enable-xtrap, --disable-kdrive-vesa,
      --disable-lbx, --disable-xprint, --disable-xorgconfig, --disable-xorgcfg
      which don't exist anymore
    + use --disable-config-hal and --disable-dri on hurd-i386
    + reorder options to match configure.ac, and use explicit
      --enable/--disable instead of using the defaults / autodetection
  * Don't recommend xfonts-base.  libXfont provides builtin versions of the
    fixed and cursor fonts, which are the only required ones.  Keep xfonts-*
    packages in Suggests for xserver-xorg-core.
  * Bump Standards-Version to 3.8.2 now that we have README.source.
  * Drop Build-Conflicts on xlibs-static-dev; it's only in oldstable at this
    point.
  * Pull from upstream server-1.6-branch as of June 23rd (commit dbac41b).
  * Bump build-dep on dri2proto to 2.1 for new protocol.
  * Bump build-dep on libselinux1-dev to 2.0.80 for avc_netlink_acquire_fd.

  [ David Nusinow ]
  * Add README.source

 -- Julien Cristau <jcristau@debian.org>  Tue, 23 Jun 2009 19:52:10 +0200

xorg-server (2:1.6.1.901-2) unstable; urgency=low

  * Merge from upstream server-1.6-branch (commit a9f85dce).
  * Fix FTBFS on kfreebsd (closes: #525475).  Thanks, Petr Salinger!

 -- Julien Cristau <jcristau@debian.org>  Thu, 14 May 2009 17:37:40 +0200

xorg-server (2:1.6.1.901-1) experimental; urgency=low

  * New upstream development release
    + fixes crash in CheckMotion with xinerama (closes: #524853)
    + Refresh 20_hurd-i386.diff

  [ Brice Goglin ]
  * Add 20_hurd-i386.diff to fix FTBFS on hurd-i386,
    thanks Samuel Thibault! (closes: #523970)

  [ David Nusinow ]
  * Have the reportbug script append lshal and drm info.
    The drm info comes from grepping dmesg output.

  [ Julien Cristau ]
  * Properly initialize libgcrypt in the libgcrypt patch (closes: #524822).
    Thanks, Sven Joachim!

 -- David Nusinow <dnusinow@debian.org>  Mon, 11 May 2009 21:50:37 -0400

xorg-server (2:1.6.1-1) unstable; urgency=low

  [ Julien Cristau ]
  * Disable dri2 on hurd-i386.  Thanks, Samuel Thibault!

  [ Brice Goglin ]
  * New upstream release.

 -- Brice Goglin <bgoglin@debian.org>  Wed, 15 Apr 2009 13:30:51 +0200

xorg-server (2:1.6.0-1) unstable; urgency=low

  [ David Nusinow ]
  * Add 0001-xorg.conf-5-refer-to-mousedrv-4-.-Debian-394058.patch to
    refer to correct (semi-obsolete) mouse driver manpage.
    closes: #394058

  [ Julien Cristau ]
  * New upstream release.
  * 0001-mi-force-the-paired-kbd-device-before-CopyKeyClass.patch: remove,
    included upstream.
  * Turn on ModeDebug by default.
  * Use libgcrypt for SHA1 instead of OpenSSL's libcrypto.
  * Build the xselinux extension on Linux architectures.
  * Remove build-dependencies on x11proto-evie-dev, x11proto-trap-dev,
    x11proto-xf86misc-dev; the corresponding extensions are removed.
  * Remove build-dependencies on x11proto-print-dev, libfreetype6-dev and
    xfonts-utils since we don't build Xprt anymore.
  * Fix lintian warnings about xserver-xorg-core.NEWS formatting.
  * Move -dbg package to new section debug, add ${misc:Depends} where missing.
  * Remove unused 06_use_proc_instead_of_sysfs_for_pci_domains.diff, obsoleted
    by pci-rework.
  * Merge changelog entries 2:1.4.2-9 to 2:1.4.2-11.
  * Upload to unstable.

 -- Julien Cristau <jcristau@debian.org>  Thu, 09 Apr 2009 00:36:40 +0100

xorg-server (2:1.5.99.902-1) experimental; urgency=low

  * New upstream release candidate.
  * xserver-xorg-core.install: there are no more font modules.
  * 0001-mi-force-the-paired-kbd-device-before-CopyKeyClass.patch: new patch,
    fixes a crash with some multimedia keyboards (closes: #513384).

 -- Julien Cristau <jcristau@debian.org>  Sat, 31 Jan 2009 19:32:31 +0100

xorg-server (2:1.5.99.901-2) experimental; urgency=low

  [ Julien Cristau ]
  * Bump libdrm-dev build-dep to help out sbuild.

  [ Timo Aaltonen ]
  * debian/rules: Disable builtin fonts (LP: #308649, closes: #512706)

 -- Julien Cristau <jcristau@debian.org>  Fri, 23 Jan 2009 21:16:14 +0100

xorg-server (2:1.5.99.901-1) experimental; urgency=low

  * New upstream release candidate.
    + adds autodetection of sbus devices (closes: #483942).
      Thanks, Bernhard R. Link!
    + RandR version 1.3 adds panning (closes: #509699).
    + fixes a crash with XAA and fb24_32ReformatTile (closes: #443480).
    + correctly sets RAW mode on the console when xorg.conf is absent
      (closes: #505746).

  [ Timo Aaltonen ]
  * debian/control:
    - Add x11proto-dri2-dev to build-depends.
    - Bump the x11proto-randr-dev build-dep version to 1.2.99.3. 
    - Bump the libpixman-1-dev build-dep version to 0.13.2.
    - Bump the xtrans-dev build-dep version to 1.2.2.
    - Bump the x11proto-xext-dev build-dep version to 7.0.3.
    - Bump the x11proto-input-dev build-dep version to 1.5.
    - Bump the libgl1-mesa-dev and mesa-common-dev build-dep to
      7.2+git20081209.a0d5c3cf.
    - Bump the x11proto-core build-dep to 7.0.13.
    - Add a build-dep on libxinerama-dev.
    - Conflict xserver-xorg-video-4, xserver-xorg-input-2.1.
  * debian/rules:
    - Enable dri2 again.
  * debian/patches:
    02_Disable-DRI-in-Xephyr.patch
    03_glx-init-infinite-loop.diff
    - Dropped, implemented upstream.
    13_debian_add_xkbpath_env_variable.diff
    - Disabled for now, needs to be reimplemented or dropped.
  * debian/{input,video}abiver: Bump the input (4) and videoabiver (5).
  * debian/serverminver: Bump to 2:1.5.99.901.

  [ Julien Cristau ]
  * Ditch the GLX Public License and the CID Font Code Public License from
    debian/copyright.  The CID code has been removed a while ago, and all code
    under the GLXPL has been relicensed to the SGI Free Software License B 2.0.
    This finally closes: #211765.

  [ Yves-Alexis Perez ]
  * debian/control: update deps for xserver-xorg-dev:
    - libpixman-1-dev (>= 0.13.2-1)
    - x11proto-core-dev (>= 7.0.14)
    - x11proto-input-dev (>= 1.5.0)
    - x11proto-xext-dev (>= 7.0.4)
    - x11proto-randr-dev (>= 1.2.99.3)
    - add x11proto-dri2-dev

 -- Julien Cristau <jcristau@debian.org>  Wed, 21 Jan 2009 20:59:34 +0100

xorg-server (2:1.5.3-1) experimental; urgency=low

  [ Loic Minier ]
  * Shut up rmdir error when trying to remove dirs; this might confuse
    debconf.

  [ Julien Cristau ]
  * New upstream release.
  * Fix infinite loop on server reset when swrast_dri.so is missing.  Only
    push swrast on the glx provider stack on first generation, so we don't
    turn the stack into a circular list (closes: #500287).
  * Enable the record extension (closes: #504303).
  * Merge changes from 2:1.4.2-8.

 -- Julien Cristau <jcristau@debian.org>  Tue, 11 Nov 2008 23:17:14 +0100

xorg-server (2:1.5.2-1) experimental; urgency=low

  * New upstream bugfix release.
  * debian/rules: define PCI_TXT_IDS_DIR to unbreak the pci id matching using
    plain text files provided by drivers.
  * Don't pass --with-serverconfig-path to configure, we only used to override
    it for Xprint.
  * Re-introduce the xserver-common package, containing
    /usr/lib/xorg/protocol.txt and the Xserver(1) manpage for now.
  * debian/rules: Use filter instead of findstring for noopt in
    DEB_BUILD_OPTIONS.
  * Remove obsolete conffile /etc/X11/xserver/SecurityPolicy on upgrades.
  * Merge changes from 2:1.4.2-7.

 -- Julien Cristau <jcristau@debian.org>  Sat, 11 Oct 2008 20:20:28 +0200

xorg-server (2:1.5.1-1) experimental; urgency=low

  * New upstream bugfix release.
  * 02_Disable-DRI-in-Xephyr.patch: don't use DRI in Xephyr, as it doesn't
    work correctly.
  * Merge changelog from 2:1.4.2-6 (all changes are upstream now).

 -- Julien Cristau <jcristau@debian.org>  Wed, 24 Sep 2008 17:49:18 +0200

xorg-server (2:1.5.0-1) experimental; urgency=low

  * New upstream release.
  * Kill patch 50_Make-RandRQueryVersion-return-1.1-for-swapped-client.patch,
    1.2 requests are properly swapped now.
  * Bump videoabiver to 4 to match ABI_VIDEODRV_VERSION.  Yes, that means
    rebuilding video drivers; sorry about that.

 -- Julien Cristau <jcristau@debian.org>  Thu, 04 Sep 2008 02:05:47 +0200

xorg-server (2:1.4.99.906-2) experimental; urgency=low

  * Pull from server-1.5-branch as of Aug 27th
    + input devices from xorg.conf aren't ignored if there is no ServerLayout
      option (closes: #492140)
  * Bump build-dep on inputproto to >= 1.4.4 for DeviceControlChanged.
  * Merge in changes from 2:1.4.2-3 to 2:1.4.2-5.

 -- Julien Cristau <jcristau@debian.org>  Thu, 28 Aug 2008 00:33:02 +0200

xorg-server (2:1.4.99.906-1) experimental; urgency=low

  * debian/rules: drop useless handling of nostrip in DEB_BUILD_OPTIONS (this
    is taken care of by dh_strip); make the rules files and xsfbs.mk
    parallel-safe, and enable parallel=n using example code from Debian
    Policy.
  * debian/rules: put the source package name and version in builderstring
    instead of osvendor, add builder email as well; don't explicitly set
    osname, configure sets it to $(uname -srm) by default.
  * New upstream release candidate.
    - fixes 64-bit Xephyr (closes: #491569)
    - work around the DIX losing physical monitor dimensions for randr 1.1
      drivers, in particular nvidia (closes: #488987)
    - make sure RANDR reports refresh as 0 if pixel clock is 0 (closes:
      #490258)
    - doesn't try to load dri2 when it's not built (closes: #491651)
  * Switch to running autoreconf at build time, and build-depend on automake,
    libtool and xutils-dev.
  * Reformat the SGI Free Software License B, to shut up over 1000 lintian
    warnings.

 -- Julien Cristau <jcristau@debian.org>  Sun, 27 Jul 2008 18:30:45 +0200

xorg-server (2:1.4.99.905-1) experimental; urgency=low

  [ Julien Cristau ]
  * New upstream release candidate
    - fixes FTBFS on alpha (closes: #472205); won't work, though, because
      of #485528
    - fixes FTBFS on GNU/kFreeBSD (closes: #482550)
  * 001_ubuntu_add_extra_modelines_from_xorg.patch: remove, replace with
    001_fedora_extramodes.patch stolen from fedora 9 cvs, rev 1.8.
  * xvfb: recommend xauth instead of xbase-clients.
  * xserver-xfbdev: recommend xfonts-base.
  * debian/rules: drop our special handling for stripping modules, which I
    think dates back to the days of the custom module loader.
  * debian/rules: drop some remaining xprintisms.
  * bump serverminver to 2:1.4.99.905.
  * Stop build-depending on mesa-swx11-source (mesa 7.1 will build the
    software driver itself), and don't pass --with-mesa-source to configure.
  * Build with --enable-glx-tls, we build mesa with TLS support (otherwise
    swrast_dri.so might fail to load due to unresolved symbols).
  * Make the servers recommend libgl1-mesa-dri (>= 7.1~rc1).  Without this
    package, the GLX extension fails to initialise (and takes the server down)
    due to missing swrast_dri.so.

  [ Timo Aaltonen ]
  * Re-enable dri & glx.
  * Add a build-dep on mesa-common-dev (>= 7.1~rc1) and bump the desired 
    version of libgl1-mesa-dev respectively.
  * Bump the libdrm-dev build-dep version to 2.3.1.

 -- Julien Cristau <jcristau@debian.org>  Sun, 13 Jul 2008 23:33:05 +0200

xorg-server (2:1.4.99.902-1) experimental; urgency=low

  * Add postrm script for xserver-xorg-core, to remove
    /var/log/Xorg.*.log{,.old} on purge (closes: #343384).
  * Use dh_* -s instead of -a in binary-arch, to fix FTBFS on s390 (which
    doesn't build xserver-xfbdev).
  * New upstream release candidate.
    + refresh 13_debian_add_xkbpath_env_variable.diff
    + doesn't crash when there is no pci device (closes: #472823)
    + includes a quirk for LPL monitors with broken EDID (closes: #473260)
    + XKB is now enabled in Xnest (closes: #164379)
  * Stop building Xprt, and drop related patches; it will be provided as a
    separate package.

 -- Julien Cristau <jcristau@debian.org>  Fri, 23 May 2008 00:58:45 +0200

xorg-server (2:1.4.99.901-2) experimental; urgency=low

  * xserver-xorg-dev needs to depend on libpciaccess-dev.
  * Pull from upstream server-1.5-branch as of March 21st (commit 98249dfa).
    + fixes build on ia64 (closes: #471663)
  * Add missing conflicts on xserver-xorg-input-2.

 -- Julien Cristau <jcristau@debian.org>  Fri, 21 Mar 2008 22:40:36 +0100

xorg-server (2:1.4.99.901-1) experimental; urgency=low

  [ Julien Cristau ]
  * New upstream release candidate
  * Update patches:
    + 001_ubuntu_add_extra_modelines_from_xorg.patch: remove useless
      whitespace changes
    + 02_libvgahw_gcc4_volatile_fix.diff: delete, the gcc bug this was working
      around is fixed for a long time
    + 03_auto_load_driver.diff, 04_auto_load_driver_no_conf.diff,
      05_kill_type1.diff, 07_autoconfig_screen_with_device_section.diff,
      08_better_dpms_logging.diff, 10_dont_look_in_home_for_config.diff,
      11_dont_crash_on_bad_dri_mode.diff, 14_default_screen_section.diff,
      21_glx_align_fixes.patch, 40_default_dpi_96.patch,
      41_vbe_filter_less.diff,
      42_dont_break_grab_and_focus_for_window_when_redirecting.diff,
      43_allow_override_BIOS_EDID_preferred_mode.diff,
      44_preferredmode_infinite_loop.diff,
      45_only_XF86_APM_CAPABILITY_CHANGED_for_video_change_acpi_events.diff,
      46_reduce_wakeups_from_smart_scheduler.patch,
      47_fbdevhw_magic_numbers.diff, 51_xkb-and-loathing.diff,
      93_xprint_fonts_fix: remove, applied upstream
    + 06_use_proc_instead_of_sysfs_for_pci_domains.diff: disable for now,
      shouldn't be needed with pciaccess
    + 13_debian_add_xkbpath_env_variable.diff: refresh
    + 94_xprint_XSERVER_LIBS: disable, should be fixed upstream
  * Disable glx, dri and dri2 for now.
  * Re-enable dmx, build the xdmx and xdmx-tools packages.
  * Add build-deps on libpciaccess-dev and libssl-dev for Xorg, bump build-dep
    on libpixman-1-dev to >= 0.9.5.
  * Add build-dep on libxv-dev for Xephyr.
  * Drop XS- prefix from Vcs-* debian/control fields.
  * Bump videoabiver to 2.9, inputabiver to 2.1, serverminver to 2:1.4.99.901.
  * Drop obsolete --with-rgb-path configure option.
  * /etc/X11/xserver/SecurityPolicy is gone, don't install it.
  * Don't build-dep on "foo (>= bar-1)", to fix lintian warnings.

  [ Drew Parsons ]
  * Remove 94_xprint_XSERVER_LIBS (not needed in xserver 1.5).

  [ Brice Goglin ]
  * Build the Xfbdev server for real now, in new package xserver-xfbdev,
    closes: #439764.

 -- Julien Cristau <jcristau@debian.org>  Fri, 14 Mar 2008 13:46:48 +0100

xorg-server (2:1.4.2-11) unstable; urgency=low

  * Bump x11proto-input-dev build-dep to >= 1.5.0 to fix keyboard layout
    breakage with new libxi built against the same. Closes: #515976

 -- David Nusinow <dnusinow@debian.org>  Thu, 19 Feb 2009 21:52:24 -0500

xorg-server (2:1.4.2-10) unstable; urgency=medium

  * Cherry-pick from upstream: GLcore: make googleearth not crash the server
    on sw-rendering (closes: #495483).

 -- Julien Cristau <jcristau@debian.org>  Fri, 09 Jan 2009 02:26:06 +0100

xorg-server (2:1.4.2-9) unstable; urgency=low

  * Cherry-pick patches from upstream to make xf86ScaleAxis() work correctly.
  * Steal patch from Fedora: more sanity checks to stop vmmouse from
    segfaulting the server (closes: #503459).

 -- Julien Cristau <jcristau@debian.org>  Thu, 13 Nov 2008 23:32:47 +0100

xorg-server (2:1.4.2-8) unstable; urgency=low

  * Add patch from Petr Salinger to fix PCI domain support on kfreebsd
    (closes: #499501).
  * xfree86: xf86SetDepthBpp needs to respect the driver's depth24flags.
    Instead of forcing a 32bpp framebuffer, we pick a value that the driver
    actually supports (closes: #504819, #486925); cherry-picked from upstream
    git.

 -- Julien Cristau <jcristau@debian.org>  Tue, 11 Nov 2008 20:46:52 +0100

xorg-server (2:1.4.2-7) unstable; urgency=low

  * Update debian/copyright to the SGI Free Software License B, version 2.0.
    It now mirrors the free X11 license used by X.Org.
    http://www.sgi.com/company_info/newsroom/press_releases/2008/september/opengl.html
  * Not closing bug#211765 for now, because GL/glx/glxext.c and
    hw/dmx/glxProxy/glxext.c are covered by the GLX Public License, which is
    still not free.  SGI has since released their code under FreeB, but that
    doesn't necessarily apply to contributions from other people.  Hopefully
    this can be cleared up soon, though.
  * xvfb-run: append to $ERRORFILE instead of truncating it, so the error
    output from Xvfb is not deleted when we run 'xauth remove'.

 -- Julien Cristau <jcristau@debian.org>  Tue, 30 Sep 2008 00:39:58 +0200

xorg-server (2:1.4.2-6) unstable; urgency=low

  * Xevie: always set rep.length to 0 (closes: #497337).  Thanks, Thorvald
    Natvig!
  * Xevie: swap replies if necessary, to not confuse clients with a different
    endianness.
  * Cherry-picked from upstream git:
    XF86VidMode: Correct a NULL pointer dereference (closes: #498289)

 -- Julien Cristau <jcristau@debian.org>  Mon, 15 Sep 2008 01:21:13 +0200

xorg-server (2:1.4.2-5) unstable; urgency=low

  * Don't pretend we support randr 1.2 when queried by swapped clients.  The
    dispatch code for RandR 1.2 requests would return BadImplementation anyway
    (closes: #495833).
  * Cherry-picked from upstream:
    + exa: fix assert logic thinko.

 -- Julien Cristau <jcristau@debian.org>  Tue, 26 Aug 2008 19:27:34 +0200

xorg-server (2:1.4.2-4) unstable; urgency=low

  * Re-enable patch 47_fbdevhw_magic_numbers.diff, fixes xen framebuffer
    (closes: #493901).  Thanks, Olivier Tétard!  If someone knows why I
    disabled it a year ago, I'd love to know.

 -- Julien Cristau <jcristau@debian.org>  Fri, 15 Aug 2008 19:15:54 +0200

xorg-server (2:1.4.2-3) unstable; urgency=low

  * Add Romanian debconf translation (closes: #489069).  Thanks, Eddy
    Petrișor!
  * Update Dutch debconf translation (closes: #491663).  Thanks, Thĳs
    Kinkhorst!
  * Pull from server-1.4-branch:
    - Xi: ChangeDeviceControl presence events should set the appropriate
      devchange
    - Fix potential crasher in xf86CrtcRotate()
  * Cherry-picked from 1.5:
    - Work around the DIX losing mmWidth/mmHeight for RandR 1.1 DDXen
      (closes: #491526).

 -- Julien Cristau <jcristau@debian.org>  Sat, 02 Aug 2008 23:22:32 +0200

xorg-server (2:1.4.2-2) unstable; urgency=low

  [ Julien Cristau ]
  * GLX: zero the buffer used in __glXDisp_GetVisualConfigs (backport from
    upstream).

  [ Brice Goglin ]
  * Cherry-pick various patches from upstream:
    - Fix incorrect test regarding keyboard map.
    - xfree86: append, not prepend, new input devices to xf86InputDevs.

 -- Julien Cristau <jcristau@debian.org>  Fri, 18 Jul 2008 10:53:26 +0200

xorg-server (2:1.4.2-1) unstable; urgency=low

  [ Julien Cristau ]
  * New upstream release.
  * Security fixes from the previous upload are included upstream.
  * Cherry-pick patches from upstream git to make the LeftOf and Above options
    in xorg.conf actually work (closes: #466526).
  * 48_xaa_nooffscreenpixmaps.diff: disable XAA offscreen pixmaps by default;
    they can be enabled with Option "XaaOffscreenPixmaps" (closes: #478277,
    #433331).
  * Cherry-pick various patches from upstream for Xorg's modes code:
    - add quirks for monitors with broken EDID (closes: #473260)
    - fix max clock computation
    - inherit the preferred mode from the global configuration (so if you have
      Modes "800x600" in the Display subsection the server will honor it
      instead of ignoring it)
  * Backport patch from upstream git to fix emulation of int1A PCI BIOS
    services (closes: #404885).  Thanks, Robert de Bath!

  [ Brice Goglin ]
  * Update patches to not require -p0, closes: #485185.

 -- Julien Cristau <jcristau@debian.org>  Thu, 26 Jun 2008 01:57:18 +0200

xorg-server (2:1.4.1~git20080517-2) unstable; urgency=high

  * High urgency upload for security fixes.
  * New patch from upstream to fix multiple security issues reported by
    iDefense:
    CVE-2008-2360 - RENDER Extension heap buffer overflow
    CVE-2008-2361 - RENDER Extension crash
    CVE-2008-2362 - RENDER Extension memory corruption
    CVE-2008-1379 - MIT-SHM arbitrary memory read
    CVE-2008-1377 - RECORD and Security extensions memory corruption

 -- Julien Cristau <jcristau@debian.org>  Mon, 09 Jun 2008 14:59:04 +0200

xorg-server (2:1.4.1~git20080517-1) unstable; urgency=low

  [ Julien Cristau ]
  * Pass -DPRE_RELEASE=0 in CPPFLAGS, so we don't print the pre-release
    warning in the Xorg log.
  * Pull from upstream server-1.4-branch
    + drop patch 40_default_dpi_96.patch applied upstream
    + refresh patches 03_auto_load_driver.diff and
      04_auto_load_driver_no_conf.diff
  * Don't build-depend on packages with a -1 debian revision.
  * Drop the XS- prefix from Vcs-* control fields.
  * Add x11-common to the Depends field of xnest, xvfb and xserver-xephyr (its
    init script sets up the /tmp/.X11-unix directory).
  * Re-enable the dmx DDX, and build the xdmx and xdmx-tools packages (the
    build is now fixed upstream); closes: #449254.

  [ Drew Parsons ]
  * Patch 95_xprint_disable_dbus disables dbus in Xprint by providing
    dummy config functions. Taken from upstream commit
    2a3d1421e0cc18822ae8f478fcc272e16a9e9340, with removal of
    CONFIG_LIB from configure.ac shifted to 94_xprint_XSERVER_LIBS.
    Closes: #472180.
  * Enable the xprint DDX, and build the xprint and xprint-common packages.

 -- Julien Cristau <jcristau@debian.org>  Sun, 18 May 2008 13:36:11 +0200

xorg-server (2:1.4.1~git20080507-1) unstable; urgency=low

  * Pull from upstream server-1.4-branch, highlights:
    - the server should now scale input events correctly
    - xkb keymap failures now give an explanation instead of just a 'failed to
      load' message
  * Drop patch 51_xkb-and-loathing.diff, applied upstream
  * Refresh patches 13_debian_add_xkbpath_env_variable.diff,
    21_glx_align_fixes.patch, 46_reduce_wakeups_from_smart_scheduler.patch and
    94_xprint_XSERVER_LIBS.
  * chmod +x configure in debian/rules clean so we can build a git snapshot
    where configure is not in the tarball.
  * Cherry-pick fix from upstream's master branch to re-arm the DPMS timer
    when re-enabling DPMS (closes: #397197).

 -- Julien Cristau <jcristau@debian.org>  Thu, 08 May 2008 15:34:38 +0200

xorg-server (2:1.4.1~git20080131-4) unstable; urgency=low

  * fix AlwaysCore handling: enabling AlwaysCore in xorg.conf 1) is the
    default, and 2) shouldn't prevent the device from sending core events
    (closes: #461760).

 -- Julien Cristau <jcristau@debian.org>  Tue, 29 Apr 2008 20:14:22 +0200

xorg-server (2:1.4.1~git20080131-3) unstable; urgency=low

  * XKB: Fix processInputProc wrapping (cherry-picked from upstream).
    Thanks to Thomas Jaeger.  This should fix the bug with some keys getting
    stuck (closes: #473165).
  * xkb: when copying the keymap, make sure the structs default to 0/NULL
    (cherry-picked from upstream).  Fixes a crash and closes: #461783.
  * __glXDRIbindTexImage: Fail if no texture bound to pixmap's texture target
    (cherry-picked from upstream).
  * EXA: Fix off-by-one in polyline drawing (cherry-picked from upstream).
  * EXA: Skip empty glyphs (cherry-picked from upstream).
  * Fix overly-restrictive integer overflow check in EXA pixmap creation
    (cherry-picked from upstream).  Fixes BadAlloc errors returned by
    XCreatePixmap for pixmaps of width 8192 or greater (closes: #471782).

  Following patches by Bart Trojanowski, stolen from the ubuntu package:
  * 15_X86EMU-added-blacklist-for-I-O-port-in-0-0xFF-range.patch
    - Restrict access to I/O ports in range 0-0xFF from x86emu.
  * 16_X86EMU-pass-the-correct-bus-dev-fn-tag-to-pci-emula.patch
    - Fix improper emulation of PCI access General Software BIOS.
  * Add 17_x86emu_handle_cpuid.patch to fix X86EMU CPUID handling.
    (closes: #451089).

 -- Julien Cristau <jcristau@debian.org>  Wed, 02 Apr 2008 00:20:15 +0200

xorg-server (2:1.4.1~git20080131-2) unstable; urgency=low

  [ Brice Goglin ]
  * Add 46_reduce_wakeups_from_smart_scheduler.patch to reduce
    power consumption, closes: #462700.

  [ Drew Parsons ]
  * Restore Xprint, cherry-picking commits
    f7f79724fdea0cc6fda0e90e56431df937d49335 and
    d67e210f3458b62d7d4a6032aabfda0004d661c1 from master (xserver 1.5).
    Include patch 94_xprint_XSERVER_LIBS to give new meaning of
    XSERVER_LIBS as expected in configure.ac from master (see commit
    a02db0d500cac20d0f0f107d27c064a175018421). Delete
    94_xprint_XSERVER_LIBS when we upgrade to xserver 1.5.

  [ Julien Cristau ]
  * Re-enable patch 51_xkb-and-loathing.diff: ignore SIGALRM around calls to
    Popen()/Pclose() to fix a hang when opening menus in OpenOffice.org
    (once again closes: #433131)
  * Refresh all patches to make patch-audit happy.
  * Pull from upstream server-1.4-branch as of March 14th.
  * 42_dont_break_grab_and_focus_for_window_when_redirecting.diff removed,
    applied upstream.
  * Don't build xprint just yet, because it needs NEW processing.

  [ David Nusinow ]
  * Add 11_dont_crash_on_bad_dri_mode. See bugzilla #13860

 -- Julien Cristau <jcristau@debian.org>  Fri, 14 Mar 2008 15:18:16 +0100

xorg-server (2:1.4.1~git20080131-1) unstable; urgency=low

  [ Brice Goglin ]
  * Add 45_only_XF86_APM_CAPABILITY_CHANGED_for_video_change_acpi_events.diff
    to prevent XF86_APM_CAPABILITY_CHANGED from being issued for all ACPI
    events, thanks Sjoerd Simons, closes: #461463.

  [ David Nusinow ]
  * Update Japanese translation from Hideki Yamane. closes: #462761
  * New upstream pull
    + Fixes crashes due to absent LED's being referenced

 -- David Nusinow <dnusinow@debian.org>  Thu, 31 Jan 2008 21:43:12 -0500

xorg-server (2:1.4.1~git20080118-1) unstable; urgency=low

  [ Brice Goglin ]
  * Add 42_dont_break_grab_and_focus_for_window_when_redirecting.diff
    to prevent password authentication bypass, closes: #449108.

  [ Julien Cristau ]
  * New upstream snapshot
    + includes the security fixes from the previous version
    + fixes regression introduced by the fix for CVE-2007-6429 in the MIT-SHM
      extension (closes: #461410)

 -- Brice Goglin <bgoglin@debian.org>  Fri, 18 Jan 2008 22:20:32 +0100

xorg-server (2:1.4.1~git20080105-2) unstable; urgency=low

  [ David Nusinow ]
  * Improve dpms logging patch to correctly label message type

  [ Brice Goglin ]
  * Grab upstream commit db9ae863536fff80b5463d99e71dc47ae587980d
    to set DEFAULT_DPI to 96 instead of 75.

  [ Julien Cristau ]
  * Fix multiple security issues
    + CVE-2007-6427: XInput Extension Memory Corruption
    + CVE-2007-6428: TOG-CUP Extension Memory Corruption
    + CVE-2007-6429: EVI Extension Integer Overflow,
                     MIT-SHM Extension Integer Overflow
    + CVE-2007-5760: XFree86-Misc Extension Invalid Array Index
    + CVE-2007-5958: file existence disclosure
    + CVE-2008-0006: PCF font parser buffer overflow
  * Bump Standards-Version to 3.7.3 (no changes).

 -- Julien Cristau <jcristau@debian.org>  Thu, 17 Jan 2008 15:10:03 +0100

xorg-server (2:1.4.1~git20080105-1) unstable; urgency=low

  * Don't reference non-existent bug-reporting.txt file in xvfb-run.1
  * New upstream git pull, again from the server-1.4-branch
    + Drop 08_xkb_infinite_loop.diff, it's upstream now
  * Improve logging when DPMS is enabled implicitly
    + Adds 08_better_dpms_logging.diff

 -- David Nusinow <dnusinow@debian.org>  Sun, 06 Jan 2008 16:56:38 -0500

xorg-server (2:1.4.1~git20071212-2) unstable; urgency=low

  * Add patch 08_xkb_infinite_loop.diff from upstream bug#13511: papers over
    an infinite loop in event processing (closes: #451989).

 -- Julien Cristau <jcristau@debian.org>  Sat, 22 Dec 2007 00:02:01 +0100

xorg-server (2:1.4.1~git20071212-1) unstable; urgency=low

  [ Julien Cristau ]
  * debian/rules: Use lsb_release -i -s to get the vendor name, instead of
    hardcoding "Debian".
  * debian/control: build-dep on lsb-release.
  * Cherry-pick commit f30abe30 from master: edid quirk for MAX 0x77e monitor.
  * Add patch 44_preferredmode_infinite_loop.diff from upstream git: fixes an
    infinite loop when PreferredMode is used in xorg.conf.

  [ David Nusinow ]
  * New upstream version. This is based on the server-1.4-branch, and includes
    all the changes in the 1.4.0.90 (pre-)release as well as additional fixes.
    This is primarily a bugfix release
    + Remove 12_bgPixel_fix_64bit_issue.diff. Applied upstream

 -- David Nusinow <dnusinow@debian.org>  Wed, 12 Dec 2007 20:19:11 -0500

xorg-server (2:1.4.1~git20071119-1) unstable; urgency=low

  * Ship a .orig.tar.gz that's been autoreconf'ed. Closes: #451891
  * Re-enable validation of the screen section of xorg.conf
    Modify 14_default_screen_section.diff. This also fixes a problem where the
    server can't find the device section when it is specified in the screen
    section. Closes: #451950

 -- David Nusinow <dnusinow@debian.org>  Mon, 19 Nov 2007 20:38:04 -0500

xorg-server (2:1.4.1~git20071117-1) unstable; urgency=low

  [ Julien Cristau ]
  * Add conflict on xserver-xorg-input-wacom (<< 0.7.8) to xserver-xorg-core.
    That driver is built against the old ABI, but doesn't provide
    xserver-xorg-input.

  [ David Nusinow ]
  * Add 14_default_screen_section.diff. This allows you to not have a screen
    section in your xorg.conf. A basic default one with a simple identifier
    will be created for you in this case using all default values

  [ Christian Perrier ]
  * Debconf translations:
  * Galician. Closes: #444764
  * German. Closes: #444917
  * Brazilian Portuguese. Closes: #445266
  * Russian. Closes: #443859
  * Portuguese. Closes: #445051
  * Slovak. Closes: #446418, #448220

  [ Brice Goglin ]
  * Bump x11proto-core-dev build-dependency to >= 7.0.9,
    thanks Max Kellermann, closes: #446869.

  [ David Nusinow ]
  * New upstream stable snapshot
    + fixes a bunch of input-related bugs, notably keyboard leds
      (closes: #440743 and its pile of duplicates)
  * Remove patches merged in this snapshot
    + 08_exa_fix_exaFillRegionTiled_fallback.diff
    + 11_exa_no_negative_tile_offsets.diff
    + 42_fix_RemoveGeneralSocket_crash_from_dbus.diff
    + 44_XKB_mapping_changes_for_all_core-sending_devices.diff
    + 45_GetKeyboardEvents_reject_out-of-range_keycodes.diff
  * Make xephyr recommend xfonts-base. Closes: #451542

 -- David Nusinow <dnusinow@debian.org>  Sat, 17 Nov 2007 18:54:02 -0500

xorg-server (2:1.4-3) unstable; urgency=low

  [ David Nusinow ]
  * Minor cleanups of 03_autoload_drivers.diff. Thanks to Julien for
    spotting all these ugly bits
    + Newline after #else when picking the driver (this is the failsafe
      choice)
    + Change by hacked "ids" file name suffix check to use strncmp and check
      for ".ids"
    + Use strncpy instead of strncat unnecessarily
  * Add support for a partially configured device section
    Implemented in 03_autoload_driver.diff. Now if you have a device section
    but lack a driver, it'll use the settings. This will allow you to just
    have a device section and enable EXA but not have to specify the driver or
    anything else.
  * Add 07_autoconfig_screen_with_device_section.diff
    This patch allows the Screen section to not specify a device section. If
    this happens, the server will automatically use the first device section
    listed in the xorg.conf instead

  [ Brice Goglin ]
  * Allow building the Xfbdev server in new package xserver-xfbdev, but leave
    it disabled for now (see #439764).
  * Add upstream commit 27ad5d74c20f01516a1bff73be283f8982fcf0fe as patch
    44_XKB_mapping_changes_for_all_core-sending_devices.diff to fix broken
    xmodmap invocation in .xsession, closes: #443044.
  * Add upstream commit 0e800ca4651a947ccef239e6fe7bf64aab92257c as patch
    45_GetKeyboardEvents_reject_out-of-range_keycodes.diff to fix crash
    in GetKeyboardValuatorEvents, closes: #443697.

  [ Christian Perrier ]
  * Debconf templates and debian/control reviewed by the debian-l10n-
    english team as part of the Smith review project. Closes: #442210
  * Debconf translation updates:
    - Swedish. Closes: #443047
    - Czech. Closes: #443100
    - French
    - Vietnamese. Closes: #443174
    - Italian. Closes: #422414
  * New debconf translations
    - Hungarian. Closes: #442956
    - Thai. Closes: #442962
    - Tamil. Closes: #443027
    - Basque. Closes: #443156
    - Hebrew. Closes: #443204
    - Bulgarian. Closes: #443226
    - Finnish. Closes: #443611

  [ Julien Cristau ]
  * Add patch backported from upstream commit
    13949f997289068354e83bc83e50d97b8232efb1 to remove the type1 module: patch
    05_kill_type1.diff replaces 48_disable_type1.diff, and is now enabled in
    debian/patches/series.
  * Don't build kdrive-based servers we're not shipping.
  * Use ${binary:Version} instead of ${Source-Version}.
  * Add 08_exa_fix_exaFillRegionTiled_fallback.diff by Michel Dänzer to punt
    on fallback case not handled correctly in exaFillRegionTiled (backported
    from master's c7d6d1f5); closes: #444203.
  * Add 11_exa_no_negative_tile_offsets.diff by Michel Dänzer to make sure
    tile offsets passed to drivers are never negative (backported from
    master's 006f6525).
  * Add 12_bgPixel_fix_64bit_issue.diff by Hong Liu: bgPixel (unsigned long)
    is 64-bit on x86_64, so -1 != 0xffffffff (master's 9adea807).

 -- Julien Cristau <jcristau@debian.org>  Sat, 29 Sep 2007 16:14:35 +0200

xorg-server (2:1.4-2) unstable; urgency=low

  [ Brice Goglin ]
  * Add 42_fix_RemoveGeneralSocket_crash_from_dbus.diff to fix a crash
    when leaving, closes: #440547.
  * Add 43_allow_override_BIOS_EDID_preferred_mode.diff to allow overriding
    BIOD/EDID preferred mode with Option PreferredMode in the config file.

  [ David Nusinow ]
  * Upload to unstable

 -- David Nusinow <dnusinow@debian.org>  Sun, 16 Sep 2007 14:24:18 -0400

xorg-server (2:1.4-1) experimental; urgency=low

  * New upstream release (X.Org 7.3)
    + RandR doesn't mark Xinerama as active when no crtcs are enabled
      (closes: #431746)
  * Add proper depends to xserver-xorg-dev:
    x11proto-core-dev, x11proto-input-dev (>= 1.4), x11proto-xext-dev,
    x11proto-video-dev, x11proto-randr-dev (>= 1.2), x11proto-render-dev (>=
    2:0.9.3), x11proto-fonts-dev
  * Bump serverminver to 2:1.4, videoabiver to 2, inputabiver to 2.

 -- Julien Cristau <jcristau@debian.org>  Mon, 10 Sep 2007 14:35:38 +0200

xorg-server (2:1.3.99.2-1) experimental; urgency=low

  [ David Nusinow ]
  * Refactor auto_load_driver patch to allow the same method to be used when
    there is no xorg.conf present
  * Add 04_auto_load_driver_no_config.diff to use my auto_load_driver method
    when there's no xorg.conf present

  [ Brice Goglin ]
  * Simplify output redirections in the reportbug script,
    thanks Justin Pryzby, closes: #358390.
  * Add missing URL in long descriptions, update links to the upstream
    module, fix some capitalization, thanks Christian Perrier.

  [ Julien Cristau ]
  * New upstream release candidate.
    + bump build dep on renderproto to >= 0.9.3, and on pixman to >= 0.9.4-2.
    + bump video abi version and serverminver.
  * Drop the Conflict on fglrx-driver, which is taken care of by the abi
    version.

 -- Julien Cristau <jcristau@debian.org>  Tue, 04 Sep 2007 17:32:19 +0200

xorg-server (2:1.3.99.0-2) experimental; urgency=low

  * Improve 03_auto_load_driver.diff
    + Move memory cleanup and directory closing to after the end label to
      prevent leaks. Thanks Julien.
    + Allow a driver to claim everything from a specific vendor. It does so by
      only specifying a vendor ID and leaving the latter four digits empty.

 -- David Nusinow <dnusinow@debian.org>  Sun, 19 Aug 2007 16:06:54 -0400

xorg-server (2:1.3.99.0-1) experimental; urgency=low

  [ Julien Cristau, David Nusinow ]
  * New upstream release candidate.
    + X is now more tolerant of devices without a CtrlProc (closes: #269860).
    + cvt(1) and gtf(1) typos fixed (closes: #432065).
    + Make sure DRIScreenPrivIndex is -1 when no DRI screen private is
      allocated. (closes: #413697).
    + __glXDRIscreenProbe: Use drmOpen/CloseOnce (closes: #419614).
    + segfault in swrast_Triangle fixed in mesa (closes: #407502).
    + the Xvfb manpage doesn't refer to /usr/tmp anymore (closes: #270257).
    + typos in Xserver(1) fixed (closes: #306688).

  * Remove patches that were pushed upstream
    + 03_xnest_manpage_overhaul.diff
    + 04_read_rom_in_chunks.diff
    + 05_module_defaults.diff
    + 07_stolen_from_HEAD_xorgconf_manpage.diff
    + 08_s390_servermd.diff
    + 12_security_policy_in_etc.diff
    + 16_s390_fix.diff
    + 18_execinfo_configured.patch
    + 23_kfreebsd_support.diff
    + 24_hurd_ioperm_fix.diff
    + 32_disable_sparc_pci_bridge.diff
    + 39_alpha_build_flags.patch
    + 40_consolidate_portPriv_pDraw_assignments.diff
    + 42_only_run_special_key_behaviours_on_non-XKB.diff
    + 44_fedora-xephyr-keysym-madness.diff (different fix applied upstream)
    + 45_CVE-2007-2437.diff
    + 46_export-ramdac-symbols.diff
    + 49_map_keyboard_driver_to_kbd.diff
    + 50_alpha_no_include_asm_pci.h.diff
    + 94_use_default_font_path.diff
    + 125_glx_remove-stray__GLinterface.diff,
      126_glxproxy_remove-stray__GLinterface.diff and
      127_mesa-6.5.3-compat.diff (obsolete)

  * Update other patches:
    + 09_debian_xserver_rtff.diff disabled (doesn't apply, and isn't even
      used AFAICS;
    + 11_define_XFree86Server.diff dropped, to be fixed in drivers instead;
    + 13_debian_add_xkbpath_env_variable.diff refreshed;
    + 21_glx_align_fixes.patch updated;
    + 43_xephyr_crash_at_exit.diff dropped (doesn't apply);
    + 47_fbdevhw_magic_numbers.diff disabled for now;
    + 48_disable_type1.diff disabled for now;
    + 51_xkb-and-loathing.diff disabled for now.

  [ Julien Cristau ]
  * Add build-dep on x11proto-input-dev (>= 1.4.2), libpixman-1-dev
    (>= 0.9.0), libdbus-1-dev, libhal-dev (except on hurd-i386 for the last
    two).
  * Bump build-dep on mesa-swx11-source to >> 7.0.1~rc2-1.
  * Bump serverminver to this version, videoabiver to 1.9, inputabiver to
    0.9 (so this doesn't clash with a release and drivers have to be
    rebuilt).
  * Bump build-dep on compositeproto to >= 0.4.
  * Install the upstream changelog.
  * Disable the xprint and dmx DDX for now, they fail to build.
  * xserver-xorg-dev needs a dependency on libpixman-1-dev.
  * Add explanations about our tarball and upstream URL to debian/copyright.

  [ Drew Parsons ]
  * Update Xprint build to include pixman.

  [ David Nusinow ]
  * Add 03_auto_load_driver.diff. This patch allows the server to select a
    driver and automatically create a Devices section when none is specified
    in your xorg.conf. It chooses the driver based on a set of PCI ID's that
    the driver itself provides in /usr/share/xserver-xorg/pci. If no driver
    claims the PCI ID of your primary video card, then it will choose a
    fallback based on your system.

 -- Julien Cristau <jcristau@debian.org>  Sat, 18 Aug 2007 18:28:49 +0200

xorg-server (2:1.3.0.0.dfsg-13) UNRELEASED; urgency=low

  [ Debconf templates translations ]
  * Italian added. Closes: #422414
  * Slovak added. Closes: #438578

 -- Christian Perrier <bubulle@debian.org>  Sun, 26 Aug 2007 12:09:52 +0200

xorg-server (2:1.3.0.0.dfsg-12) unstable; urgency=low

  [ Brice Goglin ]
  * Add 51_xkb-and-loathing.diff to fix a hang in OpenOffice.org
    when opening menus, closes: #433131.
  * Install the exa(4) and fbdevhw(4) manpages.

  [ Julien Cristau ]
  * Update the xorg.conf(5) manpage to get documentation for RandR 1.2
    options:
    + 07_stolen_from_HEAD_xorgconf_manpage.diff: new patch;
    + 07_xorgconf_manpage_overhaul.diff dropped;
    + 34_xorg.conf_man_typos.patch dropped;
    + 05_module_defaults.diff, 94_use_default_font_path.diff: dropped hunks
      applying to hw/xfree86/doc/man/xorg.conf.man.pre.
  * Add patch 11_define_XFree86Server.diff: XFree86Server needs to be defined
    in xorg-server.h and exported to drivers.
  * Add patches 125_glx_remove-stray__GLinterface.diff
    126_glxproxy_remove-stray__GLinterface.diff and 127_mesa-6.5.3-compat.diff
    to build with mesa >= 6.5.3, and bump build-dependency on
    mesa-swx11-source.
  * Include the Debian package version in OSVENDOR to make it appear in the
    X log.

 -- Julien Cristau <jcristau@debian.org>  Thu, 09 Aug 2007 16:32:14 +0200

xorg-server (2:1.3.0.0.dfsg-11) unstable; urgency=low

  * Yet another alpha build fix: also remove the asm/pci.h include from
    os-support/linux/lnx_axp.c.  Include "lnx.h" and <unistd.h> instead.

 -- Julien Cristau <jcristau@debian.org>  Sat, 14 Jul 2007 20:09:35 +0200

xorg-server (2:1.3.0.0.dfsg-10) unstable; urgency=medium

  * hw/xfree86/common/compiler.h and <sys/io.h> declare incompatible
    prototypes for outb and friends, so change the patch from -9 to not
    #include <sys/io.h> and rely on declarations in lnx.h itself for the
    IOBASE_* macros.

 -- Julien Cristau <jcristau@debian.org>  Sat, 14 Jul 2007 18:06:14 +0200

xorg-server (2:1.3.0.0.dfsg-9) unstable; urgency=medium

  * Include <sys/io.h> instead of <asm/pci.h> in
    hw/xfree86/os-support/linux/lnx.h, as the latter isn't exported to
    userspace anymore; fixes FTBFS on alpha.  Thanks, Steve Langasek!

 -- Julien Cristau <jcristau@debian.org>  Sat, 14 Jul 2007 12:17:10 +0200

xorg-server (2:1.3.0.0.dfsg-8) unstable; urgency=medium

  * Medium-urgency upload to get the fix for #428794 in testing faster,
    hopefully.

  [ Brice Goglin ]
  * Add 47_fbdevhw_magic_numbers.diff: patch by Adam Jackson to keep the
    fbdev2xfree_timing() function from changing the pixel clock value if the
    fbdev driver claims that it is 0.

  [ Julien Cristau ]
  * Don't build the type1 font module.
  * Add patch by Alan Coopersmith to map (case-insensitively) the old
    "keyboard" input driver to "kbd" (addresses: #428794).  I'm not
    reassigning the bug to xserver-xorg-core for now so as not to break
    testing by letting xserver-xorg-input-keyboard transition before the fixed
    xorg-server.

 -- Julien Cristau <jcristau@debian.org>  Sat, 14 Jul 2007 01:48:20 +0200

xorg-server (2:1.3.0.0.dfsg-7) unstable; urgency=low

  [ Brice Goglin ]
  * Add 40_consolidate_portPriv_pDraw_assignments.diff to avoid a crash
    in xf86XVReputVideo (closes: #424899, #431655).
  * Add 41_vbe_filter_less.diff to not reject VESA modes early since
    xf86ValidateModes should handle them just fine (closes: #424684).
  * Add 42_only_run_special_key_behaviours_on_non-XKB.diff to fix special
    keys in Xephyr (closes: #415025).
  * Add 43_xephyr_crash_at_exit.diff to avoid crashing Xephyr when first
    client disconnect (closes: #420421).

 -- Julien Cristau <jcristau@debian.org>  Wed, 04 Jul 2007 23:42:40 +0200

xorg-server (2:1.3.0.0.dfsg-6) unstable; urgency=low

  * Change fglrx conflict to << 8.37.6 (closes: #424975).

 -- Julien Cristau <jcristau@debian.org>  Fri, 01 Jun 2007 14:58:39 +0200

xorg-server (2:1.3.0.0.dfsg-5) unstable; urgency=low

  [ Brice Goglin ]
  * Add 24_hurd_ioperm_fix.diff to fix xf86Enable/DisableIO on Hurd with
    recent GNU Mach. Thanks Samuel Thibault!
  * Add 06_use_proc_instead_of_sysfs_for_pci_domains.diff since sysfs-based
    PCI management code is broken at least on sparc and powerpc.
    Closes: #422077, #422095. Thanks to Jim Watson for testing!
  * Install the Xephyr README, closes: #395888.
  * Update 07_xorgconf_manpage_overhaul.diff to drop the reference to the
    xorg.conf example which we do not install since Xserver 1.3 does automatic
    configuration, the manpage is very well documented, and we generate a
    config file during installation. Closes: #222932.
  * Fix warning in /etc/init.d/xprint when /usr/lib/X11/fonts does not exist.
    Closes: #422352. Thanks Cristian Ionescu-Idbohrn!
  * Pull upstream commit 9c80eda826448822328bb678a7d284cc43fffb17 to disable
    RandR's fake xinerama geometry when there's more than one protocol screen
    (closes: #420679).

  [ Julien Cristau ]
  * Add patch to make sure that the ramdac symbols are present in the server
    and drivers can use them (closes: #423129).
  * xserver-xorg-core Conflicts with fglrx-driver, which broke with 1.3.
    We'll need to make this versioned (or drop it) when fglrx is fixed.

 -- Julien Cristau <jcristau@debian.org>  Wed, 16 May 2007 15:17:55 +0200

xorg-server (2:1.3.0.0.dfsg-4) unstable; urgency=low

  * Cherry-pick patch from upstream git to fix security issue in the Xrender
    extension: malicious clients can cause a division by zero in the server
    (closes: #422936). Reference: CVE-2007-2437. Thanks, Micah Anderson!

 -- Julien Cristau <jcristau@debian.org>  Wed, 09 May 2007 02:11:08 +0200

xorg-server (2:1.3.0.0.dfsg-3) unstable; urgency=low

  * Include 94_use_default_font_path.diff. This patch is like Eugene's patch
    to always look in the default font path from the past, but now we provide
    an option to disable looking in the default font path at runtime. This
    will allow people to specify additional font paths in their xorg.conf
    without losing their current paths. This will also help avoid people
    having ye olde "fixed font" problem.
  * Fix compilation warnings for 05_module_defaults.diff. Previously the patch
    used a generic pointer for the options record, but now we use the actual
    XF86OptionsPtr type.

 -- David Nusinow <dnusinow@debian.org>  Thu, 26 Apr 2007 22:39:52 -0400

xorg-server (2:1.3.0.0.dfsg-2) unstable; urgency=low

  * Add Brice Goglin's fix for 05_module_defaults.diff, so that it also works
    when there is no module section at all. Thanks to Michel Dänzer for
    helping also.

 -- David Nusinow <dnusinow@debian.org>  Sat, 21 Apr 2007 09:34:12 -0400

xorg-server (2:1.3.0.0.dfsg-1) unstable; urgency=low

  * Upload to unstable.
  * Add XS-Vcs-* to debian/control.
  * Remove non-free file hw/xfree86/doc/README.DRI from the upstream tarball.
  * Bump serverminver to 2:1.3.0.0.

 -- Julien Cristau <jcristau@debian.org>  Fri, 20 Apr 2007 07:54:14 +0200

xorg-server (2:1.3.0.0-1) experimental; urgency=low

  * New upstream release

 -- David Nusinow <dnusinow@debian.org>  Thu, 19 Apr 2007 22:27:05 -0400

xorg-server (2:1.2.99.905-3) experimental; urgency=low

  [ Julien Cristau ]
  * xvfb now Recommends: xfonts-base (closes: #314598).

  [ David Nusinow ]
  * Add 05_module_defaults.diff. This provides default modules loading
    capabilities for the server that may be overrided easily. Previously the
    server would load a set of default modules, but only if none were
    specified in the xorg.conf, or if you didn't have a xorg.conf at all. This
    patch provides a default set and you can add only the "Load" instructions
    to xorg.conf that you want without losing the defaults. Similarly, if you
    don't want to load a module that's loaded by default, you can add
    "Disable modulename" to your xorg.conf (see man xorg.conf in this release
    for details). See upstream bug #10541 for more.

 -- David Nusinow <dnusinow@debian.org>  Sun, 15 Apr 2007 11:17:45 -0400

xorg-server (2:1.2.99.905-2) experimental; urgency=low

  * Install the cvt and gtf utilities and their manpages (closes: #414792).
  * Build the xserver-xorg-core-dbg package, which contains debugging symbols
    for Xorg and /usr/lib/xorg/modules/**/*.so

 -- Julien Cristau <jcristau@debian.org>  Mon, 09 Apr 2007 20:38:22 +0200

xorg-server (2:1.2.99.905-1) experimental; urgency=low

  * New upstream release candidate.
    + includes fix for CVE-2007-1003: XC-MISC Extension ProcXCMiscGetXIDList()
      Memory Corruption.

 -- Julien Cristau <jcristau@debian.org>  Fri, 06 Apr 2007 12:05:40 +0200

xorg-server (2:1.2.99.903-1) experimental; urgency=low

  [ Drew Parsons ]
  * Add exclude entries to dh_install in debian/rules.

  [ Julien Cristau ]
  * Prepare packaging to ship debugging symbols for xserver-xorg-core in
    xserver-xorg-core-dbg, but leave it commented out so we can get rc3 in the
    archive first.
  * New upstream release candidate.
    + bump serverminver to 2:1.2.99.903.

 -- Julien Cristau <jcristau@debian.org>  Tue, 27 Mar 2007 07:33:29 +0200

xorg-server (2:1.2.99.902-1) experimental; urgency=low

  [ Drew Parsons ]
  * Bring xprint back into the xorg fold.
    - include existing patches:
      - 91_ttf2pt1 allows Xprint to use ttf2pt1 for Type1 font handling
      	(but extract and apply manually the patch to
       	hw/xprint/ps/Makefile.am so it may be applied by autoconf)
      - 91_ttf2pt1_updates brings ttf2pt1 into the modern X11R7.1 world
      - 92_xprint-security-holes-fix.patch places PS/PDF file output
      	into the user's home directory (~/Xprintjobs), more secure than
      	a shared /tmp/Xprintjobs
      - 93_spooltodir_check_file_exists ensures output filenames are
      	less than 256 characters in length
      - 93_xprint_fonts_fix released references to font names after use.
     - enable freetype support for Xprint.
     - add descriptions to debian/control and Build-Dependency on
       x11proto-print-dev
  * Run autoreconf to update changes to hw/xprint/ps/Makefile.am.

  [ Brice Goglin ]
  * Apply patch from adrian@smop.co.uk to our xvfb-run wrapper
    to check whether Xvfb started ok and fix its cleanup
    (closes: #351042).

  [ Julien Cristau ]
  * New upstream release candidate.
  * Bump serverminver to 2:1.2.99.902.
  * Drop patch 42_build_int10_submodules.diff, and use x86emu on all
    architectures instead (closes: #410879).
  * Refresh patches:
    + 12_security_policy_in_etc.diff
    + 21_glx_align_fixes.patch
    + 23_kfreebsd_support.diff
  * Delete a few files generated by configure on clean, since they seem to
    have been included in the tarball.

 -- Julien Cristau <jcristau@debian.org>  Thu, 15 Mar 2007 04:28:00 +0100

xorg-server (2:1.2.99.901-1) experimental; urgency=low

  * New upstream release candidate.
    + Remove patches 24 (hurd support), 35 (randr byteswap) and 43 (set damage
      version), applied upstream.
    + Bump build-dep on x11proto-randr-dev to >= 1.2, and on
      x11proto-damage-dev to >= 1.1.

 -- Julien Cristau <jcristau@debian.org>  Wed,  7 Mar 2007 19:58:53 +0100

xorg-server (2:1.2.0-6) experimental; urgency=low

  * Set videoabiver to 1.0, same as in xorg-server 1.1.

 -- Julien Cristau <jcristau@debian.org>  Fri,  2 Mar 2007 16:38:12 +0100

xorg-server (2:1.2.0-5) experimental; urgency=low

  * Add input ABI versioning metadata. Rename serverabiver file to
    videoabiver, and add inputabiver. Bump serverminver to 2:1.2.0-5 to deal
    with this change.

 -- David Nusinow <dnusinow@debian.org>  Thu,  1 Mar 2007 22:09:45 -0500

xorg-server (2:1.2.0-4) experimental; urgency=low

  [ Julien Cristau ]
  * Don't strip modules when DEB_BUILD_OPTIONS contains nostrip.  Thanks,
    Cyril Brulebois!

  [ David Nusinow ]
  * Move serverabiver file to serverminver. Use serverabiver to store the
    actual video ABI version number (1.1 right now). This will allow drivers
    to automatically generate their Provides: xserver-xorg-video-* line when
    built against a particular server version. The rename of the files
    is to better denote what they actually are.
  * Bump the serverminver to 2:1.2.0-4 because of this change

 -- David Nusinow <dnusinow@debian.org>  Wed, 21 Feb 2007 21:53:51 -0500

xorg-server (2:1.2.0-3) experimental; urgency=low

  [ Julien Cristau ]
  * Pass --with-os-name and --with-os-vendor to configure.
  * Bump serverabiver to 2:1.2.0-1.
  * Add patch from upstream git to set the supported damage version from the
    server, instead of from the damage headers.  xserver 1.2.0 supports damage
    1.0, not 1.1.

 -- Julien Cristau <jcristau@debian.org>  Sat, 17 Feb 2007 12:03:03 +0100

xorg-server (2:1.2.0-2) experimental; urgency=low

  * Delete useless debian/substvars.
  * Change my email address in debian/control.
  * Fix patch 42_build_int10_submodules.diff.  The definition of
    xf86InitInt10() was moved to int10/helper_exec.c between 1.1.1 and 1.2.0,
    so we move it to int10/helper_mem.c, which we build in the main int10
    module, not the vm86 and x86emu submodules.  Thanks to Cédric Augonnet and
    Brice Goglin for the report and testing.

 -- Julien Cristau <jcristau@debian.org>  Sat, 10 Feb 2007 20:57:57 +0100

xorg-server (2:1.2.0-1) experimental; urgency=low

  * New upstream release.
    + 40_xorg-xserver-1.1.0-dbe-render.diff dropped.
    + 38_GetDrawableAttributes.patch dropped.
    + 37_build-mesa-mipmap.patch dropped.
    + 33_Xserver_man_typos.patch dropped.
    + 24_hurd_support.diff massively reduced.
    + 13_debian_add_xkbpath_env_variable.diff refreshed.
    + 07_xorgconf_manpage_overhaul.diff updated.
    + 42_build_int10_submodules.diff updated.
  * Bump build-dep on mesa-swx11-source to >= 6.5.2.
  * Version build-dependencies on x11proto-composite-dev and x11proto-kb-dev
    to match configure.ac.
  * Add build-dep on libxfixes-dev (needed for Xdmx).

 -- Julien Cristau <jcristau@debian.org>  Fri,  9 Feb 2007 20:54:27 +0100

xorg-server (2:1.1.99.903-1) experimental; urgency=low

  * New upstream release candidate.
  * Forward-port patches:
    * 07_xorgconf_manpage_overhaul.diff: refresh
    * 12_security_policy_in_etc.diff: refresh
    * 21_glx_align_fixes.patch: refresh
    * 23_kfreebsd_support.diff: refresh
    * 24_hurd_support.diff: refresh
    * 34_xorg.conf_man_typos.patch: refresh
    * 36_fix_ffs.patch: remove, applied upstream
  * Bump build-dependency on libdrm-dev to (>= 2.3.0) because that is the X
    server's minimum requirement.

 -- Thierry Reding <thierry@gilfi.de>  Sat,  2 Dec 2006 12:44:59 +0100

xorg-server (2:1.1.99.902-1) experimental; urgency=low

  * Update to latest upstream release candidate.
  * Forward-port patches:
    * 02_libvgahw_gcc4_volatile_fix.diff: update
    * 04_read_rom_in_chunks.diff: update
    * 05_arm_cache_flush.diff: remove, applied upstream
    * 06_arm_is_not_x86_and_has_no_vga.diff: remove, applied upstream
    * 07_xorgconf_manpage_overhaul.diff: update
    * 08_s390_servermd.diff: update
    * 09_debian_xserver_rtff.diff: update
    * 12_security_policy_in_etc.diff: update
    * 13_debian_add_xkbpath_env_variable.diff: update
    * 15_symlink_mesa.diff: remove, fixed upstream
    * 16_s390_fix.diff: update
    * 17_ignoreabi.diff: remove, applied upstream
    * 18_execinfo_only_for_backtrace.patch: remove, applied upstream
    * 18_execinfo_configured.patch: remove, applied upstream
    * 19_configurable_misc_utils.patch: remove, applied upstream
    * 20_mesa_6.5.1.diff: remove, applied upstream
    * 21_glx_align_fixes.patch: update
    * 22_xkb_cycle_3layouts.diff: remove, applied upstream
    * 23_kfreebsd_support.diff: update, partially applied upstream
    * 24_hurd_support.diff: update, partially applied upstream
    * 25_tfp_damage.diff: remove, applied upstream
    * 26_aiglx_happy_vt_switch.diff: remove, applied upstream
    * 27_aiglx_locking.diff: remove, applied upstream
    * 28_mesa_copy_sub_buffer.diff: remove, applied upstream
    * 29_mesa_reseed_makefile.diff: remove, fixed upstream
    * 30_fix_vmode_switch.diff: remove, fixed upstream
    * 31_blocksigio.diff: remove, fixed upstream
    * 32_disable_sparc_pci_bridge.diff: update
    * 34_xorg.conf_man_typos.patch: update
    * 35_randr_byteswap.patch: update
    * 36_fix_ffs.patch: update
    * 37_Fix-__glXDRIbindTexImage-for-32-bpp-on-big-endian-platforms.diff:
      remove, applied upstream
  * Upstream no longer ships a changelog, so don't try to install it.
  * Add 37_build-mesa-mipmap.patch that adds the missing mipmap.c to libmain's
    sources.
  * Add 38_GetDrawableAttributes.patch which readds support for the
    GetDrawableAttributes extension that's needed for compiz to work properly.

 -- Thierry Reding <thierry@gilfi.de>  Fri,  1 Dec 2006 20:32:34 +0100

xorg-server (2:1.1.1-21) unstable; urgency=emergency

  * Security update.
  * Fix integer overflow in the ProcXCMiscGetXIDList() function in the XC-MISC
    extension.  Reference: CVE-2007-1003.

 -- Julien Cristau <jcristau@debian.org>  Wed, 04 Apr 2007 00:34:51 +0200

xorg-server (2:1.1.1-20) unstable; urgency=low

  * xephyr: Add patch from upstream git to fix memory leak in
    ephyrScreenFini().  Thanks, Guillem Jover!

 -- Julien Cristau <jcristau@debian.org>  Tue,  6 Mar 2007 22:20:14 +0100

xorg-server (2:1.1.1-19) unstable; urgency=high

  [ Drew Parsons ]
  * Removed spurious space in default font line
    (/usr/X11R6/lib/X11/fonts/Type1 not "/usr/X11R6/lib/  X11/fonts/Type1")

  [ David Nusinow ]
  * Conflict with and replace xserver-common, because that package used to 
    provide the SecurityPolicy file. This is an RC bugfix because it breaks
    upgrades, so it gets a high urgency. Thanks Christian Tsotras and Lionel
    Elie Mamane for reporting and it. Closes: #402658

 -- David Nusinow <dnusinow@debian.org>  Wed, 28 Feb 2007 21:48:19 -0500

xorg-server (2:1.1.1-18) unstable; urgency=medium

  * Add patch from Fedora to make xephyr work on 64bit architectures
    (closes: #405928).

 -- Julien Cristau <jcristau@debian.org>  Fri, 16 Feb 2007 22:20:08 +0100

xorg-server (2:1.1.1-17) unstable; urgency=medium

  * Make the int10 module usable on i386 with a 64bit kernel (closes: #409730).
    + New patch 42_build_int10_submodules.diff, which allows us to build vm86
      and x86emu as two separate submodules, and make the int10 module itself
      fall back to loading x86emu if vm86 calls fail.
    + Add workaround for https://bugs.freedesktop.org/show_bug.cgi?id=7299 to
      the above patch: move definition of Int10Current from int10/xf86int10.c
      to int10/helper_mem.c.
    + Drop the part of 39_alpha_build_flags.patch applying to
      hw/xfree86/os-support/linux/Makefile.in, and run autoreconf with all
      patches applied.

 -- Julien Cristau <jcristau@debian.org>  Wed,  7 Feb 2007 20:37:19 +0100

xorg-server (2:1.1.1-16) unstable; urgency=medium

  * New patch 41_xfree86_linux_acpi_fix_tokenizing.diff from upstream git to
    fix a crash on acpi events (closes: #409443).

 -- Julien Cristau <julien.cristau@ens-lyon.org>  Sat,  3 Feb 2007 22:56:04 +0100

xorg-server (2:1.1.1-15) unstable; urgency=high

  * High-urgency upload for security bugfix.
  * New patch 40_xorg-xserver-1.1.0-dbe-render.diff to fix multiple integer
    overflows in the dbe and render extensions.
    CVE IDs: CVE-2006-6101 CVE-2006-6102 CVE-2006-6103
  * Add myself to Uploaders, and remove Fabio and Branden, with their
    permission.  They're of course welcome back when they have more time!

 -- Julien Cristau <julien.cristau@ens-lyon.org>  Tue,  9 Jan 2007 15:45:46 +0100

xorg-server (2:1.1.1-14) unstable; urgency=high

  * The "let's drop 20 years of build logic and replace it with autoconf in a
    single release, trust me, what could go wrong? <gibber, gibber>" release
  * High-urgency upload for RC bugfix
  * New patch 39_alpha_build_flags.patch: no really, when they said
    lnx_ev56.c should be built with -mcpu=ev56, they really meant it.
    Closes: #392500.

 -- Steve Langasek <vorlon@debian.org>  Sun,  7 Jan 2007 15:19:08 -0800

xorg-server (2:1.1.1-13) unstable; urgency=medium

  [ Julien Cristau ]
  * xserver-xorg-core recommends xfonts-base and suggests xfonts-100dpi |
    xfonts-75dpi and xfonts-scalable.  Also add explanation about fonts to the
    long description, stolen from the old xserver-common package (closes:
    #400654).

  [ David Nusinow ]
  * This is important for upgrades to etch, and has no notable risk, so bump
    priority to medium.

 -- David Nusinow <dnusinow@debian.org>  Fri, 29 Dec 2006 19:57:51 -0500

xorg-server (2:1.1.1-12) unstable; urgency=low

  [ Julien Cristau ]
  * Delete hw/xfree86/common/xf86Build.h in debian/rules clean, since it's
    wrongly included in the upstream tarball.

  [ David Nusinow ]
  * Pull fix for the ignore_abi.diff patch. This one's a major brown bag on my
    part. Thanks Michel Dänzer.
  * Add 38_wait_for_something_force_timer_reset.diff which forces the server
    to reset timers when they've overrun in some cases rather than wait
    forever. Patch by Daniel Stone. Thanks Michel Dänzer for pointing the
    changes out. Closes: #374026

 -- David Nusinow <dnusinow@debian.org>  Tue, 12 Dec 2006 21:13:20 -0500

xorg-server (2:1.1.1-11) unstable; urgency=low

  [ Drew Parsons ]
  * Patches 33_Xserver_man_typos.patch and 34_xorg.conf_man_typos.patch
    fix minor typos in Xserver and xorg.conf man pages.
    Closes: #364556, #308899.
  * Add patch 35_randr_byteswap.patch from upstream. Fixes a client/server
    byteswapping problem. Closes: #291100.

  [ Julien Cristau ]
  * Don't build-depend on libdrm-dev on hurd-i386 (closes: #358015). Thanks,
    Samuel Thibault.
  * Update hurd support patch (closes: #356300). Thanks, Samuel Thibault.
  * Add reportbug script stolen from the monolith, to add the user's config
    and log file in every bug report.
  * Delete hw/xfree86/common/xf86Build.h from our source tree, so that the
    build date is correctly calculated at build time, and not hardcoded to
    07 July 2006.  Thanks to Jurij Smakov for noticing.
  * Add patch 36_fix_ffs.patch by Jurij Smakov to fix infinite loop in ffs()
    if called with an argument of 0 (closes: #395564).
  * Add patch 37_Fix-__glXDRIbindTexImage-for-32-bpp-on-big-endian-platforms
    from upstream git to fix color issue on big endian platforms
    (closes: #392453). Thanks to Michel Dänzer for the patch!
  * Fix typo in xvfb-run (closes: #337703).
  * Install xdmxconfig and its manpage in xdmx-tools (closes: #393991).
  * Add Replaces: xdmx (<= 2:1.1.1-10) to xdmx-tools because of the xmdxconfig
    manpage move.

 -- David Nusinow <dnusinow@debian.org>  Fri, 24 Nov 2006 15:44:52 -0500

xorg-server (2:1.1.1-10) unstable; urgency=low

  [ Denis Barbier ]
  * Fix video mode switching.  Closes: #391052
  * Fix FTBFS on kfreebsd-i386 and kfreebsd-amd64.  Thanks Petr Salinger.
    Closes: #363517

  [ David Nusinow ]
  * Add depends on xserver-xorg so that /etc/X11/X gets installed. Thanks
    Frans Pop. Closes: #392295
  * Add 31_blocksigio.diff. This patch by Alan Hourihane, and it prevents a
    race condition when a driver tries to set the cursor state when the server
    is in the middle of switching resolution. Thanks to Frans Pop for
    reporting the bug, Michel Dänzer for reading through the backtrace and
    diagnosing the problem, and Alan for the final patch. Closes: #390646.

  [ Jurij Smakov ]
  * Add 32_disable_sparc_pci_bridge.diff. Disable PCI bridge handling on
    sparc, which is broken and causes filesystem corruption (by poking
    the PCI bus in the wrong places) on some machines. Closes: #392312.

  [ Drew Parsons ]
  * Use __appmansuffix__ not __mansuffix__ in
    03_xnest_manpage_overhaul.diff.  Closes: #390599.
  * Install upstream ChangeLog.  Closes: #365274.

 -- David Nusinow <dnusinow@debian.org>  Mon, 16 Oct 2006 21:59:51 -0400

xorg-server (2:1.1.1-9) unstable; urgency=low

  [ Jurij Smakov ]
  * Add 21_glx_align_fixes.patch to reintroduce the setting of __GLX_ALIGN64
    variable, lost during the modular transition. This setting is essential
    for architectures with strong alignment requirements. Patch affects
    alpha, sparc, amd64, ia64 and s390, mimicking the behaviour of the
    monolithic build. Closes: #388125.

  [ Denis Barbier ]
  * Add 22_xkb_cycle_3layouts.diff to fix layout switching when 3 layouts
    are present.  Thanks Ivan Pascal for the patch.  Closes: #345803

  [ David Nusinow ]
  * Add kFreeBSD support patch (23). Thanks to Robert Millan, Petr Salinger,
    Daniel Stone, and Michael Banck for input and patch writing.
    Closes: #363517
  * Add hurd support patch (24). Thanks Samuel Thibault, Daniel Stone, and
    Michael Banck. Closes: #356300
  * Disable the explicit enabling of dri in the configure. The configure
    script autodetects whether or not to use this anyway, and enabling it
    explicitly breaks the build on hurd. Thanks Samuel Thibault and Michael
    Banck. Closes: #358015
  * Add several patches written by Kristian Høgsberg for allowing compiz to
    work with AIGLX. These patches were vetted by Theirry Reding with valuable
    advice from Michel Dänzer, and feedback from Kristian himself.
    - 25_tfp_damage.diff
    - 26_aiglx_happy_vt_switch.diff
    - 27_aiglx_locking.diff
    - 28_mesa_copy_sub_buffer.diff
    - 29_mesa_reseed_makefile.diff
    - update of 20_mesa_6.5.1.diff
  * Remove bizarre wholesale inclusion of another patch in the 23_kbsd patch

  [ Eugene Konev ]
  * Use --with-default-font-path instead of --with-fontdir.
  * Set RGBPath through --with-rgb-path.
  * Drop 11_debian_always_use_default_font_path.diff.
  * Drop 14_debian_always_look_in_our_module_path.diff.
  * Ship SecurityPolicy in xserver-xorg-core.

 -- David Nusinow <dnusinow@debian.org>  Thu, 28 Sep 2006 23:59:35 -0400

xorg-server (2:1.1.1-8) unstable; urgency=low

  * Update mesa symlink patch to the latest from HEAD
  * Add 20_mesa_6.5.1.diff to allow the server to build with mesa 6.5.1
  * Bump build-dep versions on x11proto-gl to 1.4.8, and mesa to 6.5.1

 -- David Nusinow <dnusinow@debian.org>  Mon, 25 Sep 2006 22:21:37 -0400

xorg-server (2:1.1.1-7) unstable; urgency=low

  * Fix s390 build issue. Thanks Bastian Blank for the report and Eugene Konev
    for the patch. Closes: #388628.
  * Disable build of various utilities that we don't ship anyway. Patch thanks
    to Eugene Konev.

 -- David Nusinow <dnusinow@debian.org>  Thu, 21 Sep 2006 23:07:16 -0400

xorg-server (2:1.1.1-6) unstable; urgency=low

  * Upload 7.1 to unstable.

  [ Drew Parsons ]
  * Added SGI FreeB licence to debian/copyright. Closes: #368563.
  * Apply upstream patches 18_execinfo_only_for_backtrace.patch, to use
    execinfo.h for and only for backtrace. Applied git patch
    5a3488ccac8e5dabd9fc98bc41ef178ead1b2faf directly into configure scripts,
    activated with autoreconf.  Closes: #363218.
  * Only requires build-depends version of x11proto-gl-dev on 1.4.6.

  [ Steve Langasek ]
  * Add versioned build-depends on x11proto-fixes-dev (>= 4.0), to
    ensure the package is built against the right protocol version.
    Closes: #383778.

 -- David Nusinow <dnusinow@debian.org>  Mon, 18 Sep 2006 18:30:07 -0400

xorg-server (2:1.1.1-5) experimental; urgency=low

  * Fix error in 16_s390_fix.diff caused by my idiot copying. Thanks Yannick
    Roehlly and Daniel Stone.

 -- David Nusinow <dnusinow@debian.org>  Sun, 27 Aug 2006 23:25:21 +0000

xorg-server (2:1.1.1-4) experimental; urgency=low

  [ Drew Parsons ]
  * Tighten dependencies between X11R7.1 server and video drivers.
    xserver-xorg-core no longer Depends: xserver-xorg-video-all
    | xserver-xorg-video but instead Conflicts: xserver-xorg-video.
    (closes: #383873)
    The dependency on xserver-xorg-video-all | xserver-xorg-video-1.0 is
    managed by the xserver-xorg binary package (not included here in
    order to avoid circular dependencies). (closes: #362313)
  * Likewise remove Depends: xserver-xorg-input-all | xserver-xorg-input
    (again, handled by xserver-xorg) to avoid circular dependency with drivers.

  [ David Nusinow ]
  * Epoch bump
  * Add 17_ignoreabi.diff to allow users to simply set a value in xorg.conf
    rather than pass -ignoreABI to the server every time it starts

 -- David Nusinow <dnusinow@debian.org>  Wed, 23 Aug 2006 22:03:06 +0000

xorg-server (1:1.1.1-3) unstable; urgency=low

  * Add 16_s390_fix.diff to fix FTBFS on s390. Thanks Bastian Blank.
    (closes: #362641)
  * Bump build-depends version of libgl1-mesa-dev to 6.5.x package we have in
    experimental currently
  * Bump build-depends version of x11proto-gl-dev to 1.4.7 or greater

 -- David Nusinow <dnusinow@debian.org>  Tue, 22 Aug 2006 00:57:31 +0000

xorg-server (1:1.1.1-2) experimental; urgency=low

  [ Drew Parsons ]
  * Updated mesa-swx11-source build-depends to (>> 6.5.0), required
    for xserver 1.1.1. (closes: #383334)

  [ David Nusinow ]
  * Enable and ship xephyr
  * Hack off the 'x' manpage suffix
  * Install Xnest manpage
  * Bump policy version to 3.7.2.0. No changes necessary.

 -- David Nusinow <dnusinow@debian.org>  Wed, 16 Aug 2006 21:14:44 +0000

xorg-server (1:1.1.1-1) experimental; urgency=low

  [ David Nusinow ]
  * New upstream release
  * Move patch target call so that we don't try and build twice
  * Remove obsolete 15_security_allocate_local.diff and
    16_SECURITY_setuid.diff
  * Add 15_symlink_mesa.diff

 -- David Nusinow <dnusinow@debian.org>  Sun,  6 Aug 2006 16:12:25 +0000

xorg-server (2:1.0.2-10) unstable; urgency=low

  * Upload to unstable to fixed messed up last upload which was supposed to go
    to experimental. Brown bag o' joy.

 -- David Nusinow <dnusinow@debian.org>  Tue, 22 Aug 2006 19:31:08 +0000

xorg-server (1:1.0.2-9) UNRELEASED; urgency=high

  [ Denis Barbier ]
  * Fix 13_debian_add_xkbpath_env_variable.diff, XKBPATH environment
    variable was not always taken into account.

  [ David Nusinow ]
  * Remove two Ubuntu packaging holdovers. Have xvfb recommend xbase-clients
    rather than xauth, and have xserver-xorg-core recommend xkb-data rather
    than xkeyboard-config. Thanks Sterling MacNay.
  * Security update. Fix for setuid privledge escalation vulernabilities.
    See http://lists.freedesktop.org/archives/xorg/2006-June/016146.html for
    the full advisory.

  [ Jurij Smakov ]
  * Stop including the non-existent asm/kbio.h header file in
    hw/xfree86/os-support/linux/lnx_{io,kbd}.c to avoid the build failure
    on sparc.

 -- David Nusinow <dnusinow@debian.org>  Sat,  1 Jul 2006 17:20:45 -0400

xorg-server (1:1.0.2-8) unstable; urgency=low

  * Move xserverrc back to xbase-clients. Thanks Benjamin Mesing.
  * Add 15_security_allocate_local.diff. This fixes Bug fd.o bug #6642.
    Fix buffer overflow in Render.  (CVE 2006-1526). Patch by Eric Anholt.

 -- David Nusinow <dnusinow@debian.org>  Tue,  2 May 2006 21:47:17 -0400

xorg-server (1:1.0.2-7) unstable; urgency=low

  * Ship xserverrc again in /etc/X11/xinit. Thanks Bastian Kleineidam and
    Vasilis Vasaitis. (closes: #357713)

 -- David Nusinow <dnusinow@debian.org>  Wed, 26 Apr 2006 00:01:16 -0400

xorg-server (1:1.0.2-6) unstable; urgency=low

  [ David Nusinow ]
  * Use -DNO_INLINE on s390. Thanks Bastian Blank and Julien Cristau.
    (closes: #362641)
  * Re-add xvfb-run and manpage to xvfb package. Thanks Josselin Mouette and
    Jamie Wilkinson. (closes: #363494)
  * Add 014_debian_always_look_in_our_module_path.diff. This will cause the
    server to always look in the default module path even if they've specified
    an alternate path in their xorg.conf file via the ModulePath option. A
    note to users: you should remove this part of your xorg.conf unless you
    need it, as the server will look in the right place for modules if you
    don't specify a location.
  * Run dh_install with --list-missing
  * Add missing manpages all around. Thanks Roland Mas and Jan Hudec.
    (closes: #362489, #364199)
  * Actually install apps to xdmx-tools. Thanks Xavier Bestel.
    (closes: #356813)

  [ Denis Barbier ]
  * Add 13_debian_add_xkbpath_env_variable.diff so that the server takes
    the XKBPATH environment variable into account. (closes: #363229)

 -- David Nusinow <dnusinow@debian.org>  Sat, 22 Apr 2006 17:06:23 -0400

xorg-server (1:1.0.2-5) unstable; urgency=low

  * Add 11_debian_always_use_default_font_path.diff from Eugene Konev. This
    patch causes the server to add the default font path to whatever the user
    has specified. Right now, that's /usr/share/fonts/X11, as defined on
    configure in debian/rules. Thanks Eugene, this will definitely go a long
    way.
  * Document how to get rid of error loading glcore (and other modules) in
    NEWS.Debian. Thanks Matej Vela and others.
  * Provide the virtual 'xserver' package. Thanks Steve Langasek and Daniel
    Stone. (closes: #362750)
  * Add 12_security_policy_in_etc.diff from Eugene Konev. This will allow us
    to tell the server on configure to look in /etc/X11/xserver for the
    SecurityPolicy file. Thanks Joey Hess and Eugene. (closes: #362246)

 -- David Nusinow <dnusinow@debian.org>  Mon, 17 Apr 2006 00:34:08 -0400

xorg-server (1:1.0.2-4) unstable; urgency=low

  * Document the need to update paths in xserver-xorg-core's NEWS file.
    (closes: #362077, #362244, #362431)
  * Make xserver-xorg-core Architecture: any. (closes: #362150)
  * Build with --with-fontdir=/usr/share/fonts/X11. Remove
    --with-default-font-path option to make this work. Thanks Eugene Konev.

 -- David Nusinow <dnusinow@debian.org>  Thu, 13 Apr 2006 23:54:06 -0400

xorg-server (1:1.0.2-3) unstable; urgency=low

  * Add build-conflicts on xlibs-static-dev. Thanks Zephaniah E. Hull.

 -- David Nusinow <dnusinow@debian.org>  Tue, 11 Apr 2006 18:44:51 -0400

xorg-server (1:1.0.2-2) unstable; urgency=low

  * Upload to unstable
  * Add versioned build-dep on libdmx-dev. Thanks Frank Lichtenheld.
    (closes: #361752)

 -- David Nusinow <dnusinow@debian.org>  Mon, 10 Apr 2006 19:34:04 -0400

xorg-server (1:1.0.2-1) experimental; urgency=low

  [ David Nusinow ]
  * New upstream release. Fixes CVE-2006-0745

  [ Denis Barbier ]
  * Set XKB base path to /usr/share/X11/xkb.

 -- David Nusinow <dnusinow@debian.org>  Mon, 20 Mar 2006 21:41:04 -0500

xorg-server (1:1.0.1-2) experimental; urgency=low

  [ David Nusinow ]
  * Add versioned dependency on x11-common
  * Remove old cruft in our patches directory
  * Port patches from trunk
    + 030_libvgahw_gcc4_volatile_fix.diff
    + general/026_xc_programs_manpage_overhaul.diff
    + arm/303_arm_cache_flush.diff
    + arm/315_arm_is_not_x86_and_has_no_vga.diff
    + general/099e_xorgconf_manpage_overhaul.diff
    + s390/500_s390_support.diff
    + debian/910_debian_Xserver_RTFF.diff
  * add 04_read_rom_in_chunks.diff. This reads PCI ROM in large chunks rather
    than one byte at a time. This patch by Alex Williamson and forwarded to us
    by Dann Frazier. Thanks to both of them. (closes: #353168)
  * Don't build xserver-xorg-core on s390. This means putting all the other
    arches as being explicitly listed. Damn !s390.
  * Version the conflict with xserver-xfree86 to allow for the transition
    package to be installed
  * Remove README.DRI, as it is non-free. Add it to prune list.
  * Add 10_dont_look_in_home_for_config.diff to prevent looking in a user's
    home directory for xorg.conf. Thanks Daniel Stone for the patch.

 -- David Nusinow <dnusinow@debian.org>  Sun, 12 Mar 2006 16:18:13 -0500

xorg-server (1:1.0.1-1) experimental; urgency=low

  * First upload to Debian
  * Add bison and flex to the build-depends
  * Define INSTALL in debian/rules
  * Add xserver-xorg-core dependency xserver-xorg-video-all |
    xserver-xorg-video. The former is a metapackage that depends on all the
    video drivers we ship and the latter is a virtual package that each video
    driver provides. This scheme will install the metapackage by default but
    will permit any single video driver to satsify the dependency. Do the same
    thing for the input drivers.
  * switch dpatch build-dependency to quilt
  * Deal with mesa packaging rename: build-dep on mesa-swrast-source ->
    mesa-swx11-source
  * Change xserver-core depends to be on x11-common rather than xorg-common
  * Have xserver-xorg-dev install the files in /usr/share/aclocal so we get
    xorg-server.m4
  * Manually set permissions on serverabiver installation
  * Set the default font path to /usr/share/fonts/X11 instead of
    /usr/share/X11/fonts. Thanks Eugene Konev.

 -- David Nusinow <dnusinow@debian.org>  Mon, 20 Feb 2006 00:18:45 -0500

xorg-server (1:0.99.2+cvs.20051025-3) dapper; urgency=low

  * Version mesa-swrast-source Build-Dep to 6.4.0 or higher, so GLcore is a
    little less crash-happy (e.g. when moving your glxgears window).
  * Export /usr/share/xserver-xorg/serverabiver to xserver-xorg-dev, which
    describes the relationship needed from a driver on xserver-xorg-core.

 -- Daniel Stone <daniel.stone@ubuntu.com>  Fri, 28 Oct 2005 13:00:26 +1000

xorg-server (1:0.99.2+cvs.20051025-2) dapper; urgency=low

  * Add Build-Deps on libxaw7-dev, libxmu-dev, libxt-dev, libxpm-dev,
    libx11-dev, libxtst-dev, and libxres-dev for DMX utils.

 -- Daniel Stone <daniel.stone@ubuntu.com>  Wed, 26 Oct 2005 14:34:40 +1000

xorg-server (1:0.99.2+cvs.20051025-1) dapper; urgency=low

  * Update to new upstream version.
  * All applicable patches have been committed upstream, bar #989 and #990.

 -- Daniel Stone <daniel.stone@ubuntu.com>  Thu, 20 Oct 2005 10:26:33 +1000

xorg-server (1:0.99.0+cvs.20050901-1) breezy; urgency=low

  * First xorg-server release.

 -- Daniel Stone <daniel.stone@ubuntu.com>  Wed,  6 Jul 2005 15:48:17 +1000<|MERGE_RESOLUTION|>--- conflicted
+++ resolved
@@ -1,8 +1,8 @@
-<<<<<<< HEAD
 xorg-server (2:1.9.99.902-2) UNRELEASED; urgency=low
 
   * Bump dependency on x11proto-randr-dev, needed since xorg-server.pc
     pulls a newer randrproto version.
+  * Merge from debian-unstable (picking packaging updates from 2:1.9.4-3).
 
  -- Cyril Brulebois <kibi@debian.org>  Sat, 19 Feb 2011 16:56:06 +0100
 
@@ -29,8 +29,6 @@
 
  -- Cyril Brulebois <kibi@debian.org>  Sat, 19 Feb 2011 15:29:54 +0100
 
-xorg-server (2:1.9.4-2) UNRELEASED; urgency=low
-=======
 xorg-server (2:1.9.4-3) unstable; urgency=low
 
   * Maintainer script clean-up:
@@ -52,7 +50,6 @@
  -- Cyril Brulebois <kibi@debian.org>  Sun, 20 Feb 2011 05:35:50 +0100
 
 xorg-server (2:1.9.4-2) unstable; urgency=low
->>>>>>> ba0fc4cc
 
   * Put an end to the dependency hell! Now that we have proper
     dependencies between drivers and the server, remove xserver-xorg from
