--- conflicted
+++ resolved
@@ -1,13 +1,3 @@
-<<<<<<< HEAD
-xorg-server (2:1.12.4-6.2) unstable; urgency=low
-
-  * Non-maintainer upload.
-  * Cherry-pick Julien Cristau’s commits from debian-experimental:
-    Use libbsd-overlay to get missing declarations on kfreebsd and fix FTBFS.
-    02_improve-posix-saved-ids-check.diff
-
- -- Michael Stapelberg <stapelberg@debian.org>  Thu, 22 Aug 2013 18:34:21 +0200
-=======
 xorg-server (2:1.14.3-3) unstable; urgency=low
 
   * Upload to unstable.
@@ -76,7 +66,15 @@
   * Make build-deps match xserver-xorg-dev dependencies and configure checks.
 
  -- Julien Cristau <jcristau@debian.org>  Sat, 27 Jul 2013 13:18:28 +0200
->>>>>>> 96eaa187
+
+xorg-server (2:1.12.4-6.2) unstable; urgency=low
+
+  * Non-maintainer upload.
+  * Cherry-pick Julien Cristau’s commits from debian-experimental:
+    Use libbsd-overlay to get missing declarations on kfreebsd and fix FTBFS.
+    02_improve-posix-saved-ids-check.diff
+
+ -- Michael Stapelberg <stapelberg@debian.org>  Thu, 22 Aug 2013 18:34:21 +0200
 
 xorg-server (2:1.12.4-6.1) unstable; urgency=low
 
