xorg-server (2:1.3.99.0~git20070529-1) UNRELEASED; urgency=low

  [ Julien Cristau ]
  * New upstream snapshot.
    + Update patches:
      - 04_read_rom_in_chunks.diff refreshed;
      - 05_module_defaults.diff dropped (applied upstream);
      - 07_xorgconf_manpage_overhaul.diff updated;
      - 09_debian_xserver_rtff.diff disabled (doesn't apply, and isn't even
        used AFAICS;
      - 12_security_policy_in_etc.diff updated;
      - 13_debian_add_xkbpath_env_variable.diff refreshed;
      - 21_glx_align_fixes.patch updated;
      - 23_kfreebsd_support.diff updated;
      - 32_disable_sparc_pci_bridge.diff dropped (applied upstream);
      - 34_xorg.conf_man_typos.patch dropped (applied upstream);
      - 39_alpha_build_flags.patch dropped (applied upstream);
      - 44_fedora-xephyr-keysym-madness.diff dropped (different fix applied
        upstream);
      - 45_CVE-2007-2437.diff dropped (applied upstream);
      - 46_export-ramdac-symbols.diff refreshed;
      - 94_use_default_font_path.diff dropped (applied upstream).
    + Add build-dep on x11proto-input-dev (>= 1.4.2), libpixman-dev
      (>= 0.9.0), bump build-dep on mesa-swx11-source to >= 6.5.3.
    + Bump serverminver to this version, videoabiver to 1.9, inputabiver to
      0.9 (so this doesn't clash with a release and drivers have to be
      rebuilt).

  [ David Nusinow ]
  * Remove patches that were pushed upstream
    + 03_xnest_manpage_overhaul.diff
    + 04_read_rom_in_chunks.diff
    + 07_xorgconf_manpage_overhaul.diff
    + 08_s390_servermd.diff
    + 12_security_policy_in_etc.diff
    + 16_s390_fix.diff
    + 23_kfreebsd_support.diff
    + 24_hurd_ioperm_fix.diff
    + 46_export-ramdac-symbols.diff

<<<<<<< HEAD
 -- David Nusinow <dnusinow@debian.org>  Tue, 29 May 2007 22:09:55 -0400
=======
  [ Drew Parsons ]
  * Update Xprint build to include pixman.

 -- Drew Parsons <dparsons@debian.org>  Wed, 30 May 2007 02:13:49 +1000
>>>>>>> eec1e538

xorg-server (2:1.3.0.0.dfsg-5) unstable; urgency=low

  [ Brice Goglin ]
  * Add 24_hurd_ioperm_fix.diff to fix xf86Enable/DisableIO on Hurd with
    recent GNU Mach. Thanks Samuel Thibault!
  * Add 06_use_proc_instead_of_sysfs_for_pci_domains.diff since sysfs-based
    PCI management code is broken at least on sparc and powerpc.
    Closes: #422077, #422095. Thanks to Jim Watson for testing!
  * Install the Xephyr README, closes: #395888.
  * Update 07_xorgconf_manpage_overhaul.diff to drop the reference to the
    xorg.conf example which we do not install since Xserver 1.3 does automatic
    configuration, the manpage is very well documented, and we generate a
    config file during installation. Closes: #222932.
  * Fix warning in /etc/init.d/xprint when /usr/lib/X11/fonts does not exist.
    Closes: #422352. Thanks Cristian Ionescu-Idbohrn!
  * Pull upstream commit 9c80eda826448822328bb678a7d284cc43fffb17 to disable
    RandR's fake xinerama geometry when there's more than one protocol screen
    (closes: #420679).

  [ Julien Cristau ]
  * Add patch to make sure that the ramdac symbols are present in the server
    and drivers can use them (closes: #423129).
  * xserver-xorg-core Conflicts with fglrx-driver, which broke with 1.3.
    We'll need to make this versioned (or drop it) when fglrx is fixed.

 -- Julien Cristau <jcristau@debian.org>  Wed, 16 May 2007 15:17:55 +0200

xorg-server (2:1.3.0.0.dfsg-4) unstable; urgency=low

  * Cherry-pick patch from upstream git to fix security issue in the Xrender
    extension: malicious clients can cause a division by zero in the server
    (closes: #422936). Reference: CVE-2007-2437. Thanks, Micah Anderson!

 -- Julien Cristau <jcristau@debian.org>  Wed, 09 May 2007 02:11:08 +0200

xorg-server (2:1.3.0.0.dfsg-3) unstable; urgency=low

  * Include 94_use_default_font_path.diff. This patch is like Eugene's patch
    to always look in the default font path from the past, but now we provide
    an option to disable looking in the default font path at runtime. This
    will allow people to specify additional font paths in their xorg.conf
    without losing their current paths. This will also help avoid people
    having ye olde "fixed font" problem.
  * Fix compilation warnings for 05_module_defaults.diff. Previously the patch
    used a generic pointer for the options record, but now we use the actual
    XF86OptionsPtr type.

 -- David Nusinow <dnusinow@debian.org>  Thu, 26 Apr 2007 22:39:52 -0400

xorg-server (2:1.3.0.0.dfsg-2) unstable; urgency=low

  * Add Brice Goglin's fix for 05_module_defaults.diff, so that it also works
    when there is no module section at all. Thanks to Michel Dänzer for
    helping also.

 -- David Nusinow <dnusinow@debian.org>  Sat, 21 Apr 2007 09:34:12 -0400

xorg-server (2:1.3.0.0.dfsg-1) unstable; urgency=low

  * Upload to unstable.
  * Add XS-Vcs-* to debian/control.
  * Remove non-free file hw/xfree86/doc/README.DRI from the upstream tarball.
  * Bump serverminver to 2:1.3.0.0.

 -- Julien Cristau <jcristau@debian.org>  Fri, 20 Apr 2007 07:54:14 +0200

xorg-server (2:1.3.0.0-1) experimental; urgency=low

  * New upstream release

 -- David Nusinow <dnusinow@debian.org>  Thu, 19 Apr 2007 22:27:05 -0400

xorg-server (2:1.2.99.905-3) experimental; urgency=low

  [ Julien Cristau ]
  * xvfb now Recommends: xfonts-base (closes: #314598).

  [ David Nusinow ]
  * Add 05_module_defaults.diff. This provides default modules loading
    capabilities for the server that may be overrided easily. Previously the
    server would load a set of default modules, but only if none were
    specified in the xorg.conf, or if you didn't have a xorg.conf at all. This
    patch provides a default set and you can add only the "Load" instructions
    to xorg.conf that you want without losing the defaults. Similarly, if you
    don't want to load a module that's loaded by default, you can add
    "Disable modulename" to your xorg.conf (see man xorg.conf in this release
    for details). See upstream bug #10541 for more.

 -- David Nusinow <dnusinow@debian.org>  Sun, 15 Apr 2007 11:17:45 -0400

xorg-server (2:1.2.99.905-2) experimental; urgency=low

  * Install the cvt and gtf utilities and their manpages (closes: #414792).
  * Build the xserver-xorg-core-dbg package, which contains debugging symbols
    for Xorg and /usr/lib/xorg/modules/**/*.so

 -- Julien Cristau <jcristau@debian.org>  Mon, 09 Apr 2007 20:38:22 +0200

xorg-server (2:1.2.99.905-1) experimental; urgency=low

  * New upstream release candidate.
    + includes fix for CVE-2007-1003: XC-MISC Extension ProcXCMiscGetXIDList()
      Memory Corruption.

 -- Julien Cristau <jcristau@debian.org>  Fri, 06 Apr 2007 12:05:40 +0200

xorg-server (2:1.2.99.903-1) experimental; urgency=low

  [ Drew Parsons ]
  * Add exclude entries to dh_install in debian/rules.

  [ Julien Cristau ]
  * Prepare packaging to ship debugging symbols for xserver-xorg-core in
    xserver-xorg-core-dbg, but leave it commented out so we can get rc3 in the
    archive first.
  * New upstream release candidate.
    + bump serverminver to 2:1.2.99.903.

 -- Julien Cristau <jcristau@debian.org>  Tue, 27 Mar 2007 07:33:29 +0200

xorg-server (2:1.2.99.902-1) experimental; urgency=low

  [ Drew Parsons ]
  * Bring xprint back into the xorg fold.
    - include existing patches:
      - 91_ttf2pt1 allows Xprint to use ttf2pt1 for Type1 font handling
      	(but extract and apply manually the patch to
       	hw/xprint/ps/Makefile.am so it may be applied by autoconf)
      - 91_ttf2pt1_updates brings ttf2pt1 into the modern X11R7.1 world
      - 92_xprint-security-holes-fix.patch places PS/PDF file output
      	into the user's home directory (~/Xprintjobs), more secure than
      	a shared /tmp/Xprintjobs
      - 93_spooltodir_check_file_exists ensures output filenames are
      	less than 256 characters in length
      - 93_xprint_fonts_fix released references to font names after use.
     - enable freetype support for Xprint.
     - add descriptions to debian/control and Build-Dependency on
       x11proto-print-dev
  * Run autoreconf to update changes to hw/xprint/ps/Makefile.am.

  [ Brice Goglin ]
  * Apply patch from adrian@smop.co.uk to our xvfb-run wrapper
    to check whether Xvfb started ok and fix its cleanup
    (closes: #351042).

  [ Julien Cristau ]
  * New upstream release candidate.
  * Bump serverminver to 2:1.2.99.902.
  * Drop patch 42_build_int10_submodules.diff, and use x86emu on all
    architectures instead (closes: #410879).
  * Refresh patches:
    + 12_security_policy_in_etc.diff
    + 21_glx_align_fixes.patch
    + 23_kfreebsd_support.diff
  * Delete a few files generated by configure on clean, since they seem to
    have been included in the tarball.

 -- Julien Cristau <jcristau@debian.org>  Thu, 15 Mar 2007 04:28:00 +0100

xorg-server (2:1.2.99.901-1) experimental; urgency=low

  * New upstream release candidate.
    + Remove patches 24 (hurd support), 35 (randr byteswap) and 43 (set damage
      version), applied upstream.
    + Bump build-dep on x11proto-randr-dev to >= 1.2, and on
      x11proto-damage-dev to >= 1.1.

 -- Julien Cristau <jcristau@debian.org>  Wed,  7 Mar 2007 19:58:53 +0100

xorg-server (2:1.2.0-6) experimental; urgency=low

  * Set videoabiver to 1.0, same as in xorg-server 1.1.

 -- Julien Cristau <jcristau@debian.org>  Fri,  2 Mar 2007 16:38:12 +0100

xorg-server (2:1.2.0-5) experimental; urgency=low

  * Add input ABI versioning metadata. Rename serverabiver file to
    videoabiver, and add inputabiver. Bump serverminver to 2:1.2.0-5 to deal
    with this change.

 -- David Nusinow <dnusinow@debian.org>  Thu,  1 Mar 2007 22:09:45 -0500

xorg-server (2:1.2.0-4) experimental; urgency=low

  [ Julien Cristau ]
  * Don't strip modules when DEB_BUILD_OPTIONS contains nostrip.  Thanks,
    Cyril Brulebois!

  [ David Nusinow ]
  * Move serverabiver file to serverminver. Use serverabiver to store the
    actual video ABI version number (1.1 right now). This will allow drivers
    to automatically generate their Provides: xserver-xorg-video-* line when
    built against a particular server version. The rename of the files
    is to better denote what they actually are.
  * Bump the serverminver to 2:1.2.0-4 because of this change

 -- David Nusinow <dnusinow@debian.org>  Wed, 21 Feb 2007 21:53:51 -0500

xorg-server (2:1.2.0-3) experimental; urgency=low

  [ Julien Cristau ]
  * Pass --with-os-name and --with-os-vendor to configure.
  * Bump serverabiver to 2:1.2.0-1.
  * Add patch from upstream git to set the supported damage version from the
    server, instead of from the damage headers.  xserver 1.2.0 supports damage
    1.0, not 1.1.

 -- Julien Cristau <jcristau@debian.org>  Sat, 17 Feb 2007 12:03:03 +0100

xorg-server (2:1.2.0-2) experimental; urgency=low

  * Delete useless debian/substvars.
  * Change my email address in debian/control.
  * Fix patch 42_build_int10_submodules.diff.  The definition of
    xf86InitInt10() was moved to int10/helper_exec.c between 1.1.1 and 1.2.0,
    so we move it to int10/helper_mem.c, which we build in the main int10
    module, not the vm86 and x86emu submodules.  Thanks to Cédric Augonnet and
    Brice Goglin for the report and testing.

 -- Julien Cristau <jcristau@debian.org>  Sat, 10 Feb 2007 20:57:57 +0100

xorg-server (2:1.2.0-1) experimental; urgency=low

  * New upstream release.
    + 40_xorg-xserver-1.1.0-dbe-render.diff dropped.
    + 38_GetDrawableAttributes.patch dropped.
    + 37_build-mesa-mipmap.patch dropped.
    + 33_Xserver_man_typos.patch dropped.
    + 24_hurd_support.diff massively reduced.
    + 13_debian_add_xkbpath_env_variable.diff refreshed.
    + 07_xorgconf_manpage_overhaul.diff updated.
    + 42_build_int10_submodules.diff updated.
  * Bump build-dep on mesa-swx11-source to >= 6.5.2.
  * Version build-dependencies on x11proto-composite-dev and x11proto-kb-dev
    to match configure.ac.
  * Add build-dep on libxfixes-dev (needed for Xdmx).

 -- Julien Cristau <jcristau@debian.org>  Fri,  9 Feb 2007 20:54:27 +0100

xorg-server (2:1.1.99.903-1) experimental; urgency=low

  * New upstream release candidate.
  * Forward-port patches:
    * 07_xorgconf_manpage_overhaul.diff: refresh
    * 12_security_policy_in_etc.diff: refresh
    * 21_glx_align_fixes.patch: refresh
    * 23_kfreebsd_support.diff: refresh
    * 24_hurd_support.diff: refresh
    * 34_xorg.conf_man_typos.patch: refresh
    * 36_fix_ffs.patch: remove, applied upstream
  * Bump build-dependency on libdrm-dev to (>= 2.3.0) because that is the X
    server's minimum requirement.

 -- Thierry Reding <thierry@gilfi.de>  Sat,  2 Dec 2006 12:44:59 +0100

xorg-server (2:1.1.99.902-1) experimental; urgency=low

  * Update to latest upstream release candidate.
  * Forward-port patches:
    * 02_libvgahw_gcc4_volatile_fix.diff: update
    * 04_read_rom_in_chunks.diff: update
    * 05_arm_cache_flush.diff: remove, applied upstream
    * 06_arm_is_not_x86_and_has_no_vga.diff: remove, applied upstream
    * 07_xorgconf_manpage_overhaul.diff: update
    * 08_s390_servermd.diff: update
    * 09_debian_xserver_rtff.diff: update
    * 12_security_policy_in_etc.diff: update
    * 13_debian_add_xkbpath_env_variable.diff: update
    * 15_symlink_mesa.diff: remove, fixed upstream
    * 16_s390_fix.diff: update
    * 17_ignoreabi.diff: remove, applied upstream
    * 18_execinfo_only_for_backtrace.patch: remove, applied upstream
    * 18_execinfo_configured.patch: remove, applied upstream
    * 19_configurable_misc_utils.patch: remove, applied upstream
    * 20_mesa_6.5.1.diff: remove, applied upstream
    * 21_glx_align_fixes.patch: update
    * 22_xkb_cycle_3layouts.diff: remove, applied upstream
    * 23_kfreebsd_support.diff: update, partially applied upstream
    * 24_hurd_support.diff: update, partially applied upstream
    * 25_tfp_damage.diff: remove, applied upstream
    * 26_aiglx_happy_vt_switch.diff: remove, applied upstream
    * 27_aiglx_locking.diff: remove, applied upstream
    * 28_mesa_copy_sub_buffer.diff: remove, applied upstream
    * 29_mesa_reseed_makefile.diff: remove, fixed upstream
    * 30_fix_vmode_switch.diff: remove, fixed upstream
    * 31_blocksigio.diff: remove, fixed upstream
    * 32_disable_sparc_pci_bridge.diff: update
    * 34_xorg.conf_man_typos.patch: update
    * 35_randr_byteswap.patch: update
    * 36_fix_ffs.patch: update
    * 37_Fix-__glXDRIbindTexImage-for-32-bpp-on-big-endian-platforms.diff:
      remove, applied upstream
  * Upstream no longer ships a changelog, so don't try to install it.
  * Add 37_build-mesa-mipmap.patch that adds the missing mipmap.c to libmain's
    sources.
  * Add 38_GetDrawableAttributes.patch which readds support for the
    GetDrawableAttributes extension that's needed for compiz to work properly.

 -- Thierry Reding <thierry@gilfi.de>  Fri,  1 Dec 2006 20:32:34 +0100

xorg-server (2:1.1.1-21) unstable; urgency=emergency

  * Security update.
  * Fix integer overflow in the ProcXCMiscGetXIDList() function in the XC-MISC
    extension.  Reference: CVE-2007-1003.

 -- Julien Cristau <jcristau@debian.org>  Wed, 04 Apr 2007 00:34:51 +0200

xorg-server (2:1.1.1-20) unstable; urgency=low

  * xephyr: Add patch from upstream git to fix memory leak in
    ephyrScreenFini().  Thanks, Guillem Jover!

 -- Julien Cristau <jcristau@debian.org>  Tue,  6 Mar 2007 22:20:14 +0100

xorg-server (2:1.1.1-19) unstable; urgency=high

  [ Drew Parsons ]
  * Removed spurious space in default font line
    (/usr/X11R6/lib/X11/fonts/Type1 not "/usr/X11R6/lib/  X11/fonts/Type1")

  [ David Nusinow ]
  * Conflict with and replace xserver-common, because that package used to 
    provide the SecurityPolicy file. This is an RC bugfix because it breaks
    upgrades, so it gets a high urgency. Thanks Christian Tsotras and Lionel
    Elie Mamane for reporting and it. Closes: #402658

 -- David Nusinow <dnusinow@debian.org>  Wed, 28 Feb 2007 21:48:19 -0500

xorg-server (2:1.1.1-18) unstable; urgency=medium

  * Add patch from Fedora to make xephyr work on 64bit architectures
    (closes: #405928).

 -- Julien Cristau <jcristau@debian.org>  Fri, 16 Feb 2007 22:20:08 +0100

xorg-server (2:1.1.1-17) unstable; urgency=medium

  * Make the int10 module usable on i386 with a 64bit kernel (closes: #409730).
    + New patch 42_build_int10_submodules.diff, which allows us to build vm86
      and x86emu as two separate submodules, and make the int10 module itself
      fall back to loading x86emu if vm86 calls fail.
    + Add workaround for https://bugs.freedesktop.org/show_bug.cgi?id=7299 to
      the above patch: move definition of Int10Current from int10/xf86int10.c
      to int10/helper_mem.c.
    + Drop the part of 39_alpha_build_flags.patch applying to
      hw/xfree86/os-support/linux/Makefile.in, and run autoreconf with all
      patches applied.

 -- Julien Cristau <jcristau@debian.org>  Wed,  7 Feb 2007 20:37:19 +0100

xorg-server (2:1.1.1-16) unstable; urgency=medium

  * New patch 41_xfree86_linux_acpi_fix_tokenizing.diff from upstream git to
    fix a crash on acpi events (closes: #409443).

 -- Julien Cristau <julien.cristau@ens-lyon.org>  Sat,  3 Feb 2007 22:56:04 +0100

xorg-server (2:1.1.1-15) unstable; urgency=high

  * High-urgency upload for security bugfix.
  * New patch 40_xorg-xserver-1.1.0-dbe-render.diff to fix multiple integer
    overflows in the dbe and render extensions.
    CVE IDs: CVE-2006-6101 CVE-2006-6102 CVE-2006-6103
  * Add myself to Uploaders, and remove Fabio and Branden, with their
    permission.  They're of course welcome back when they have more time!

 -- Julien Cristau <julien.cristau@ens-lyon.org>  Tue,  9 Jan 2007 15:45:46 +0100

xorg-server (2:1.1.1-14) unstable; urgency=high

  * The "let's drop 20 years of build logic and replace it with autoconf in a
    single release, trust me, what could go wrong? <gibber, gibber>" release
  * High-urgency upload for RC bugfix
  * New patch 39_alpha_build_flags.patch: no really, when they said
    lnx_ev56.c should be built with -mcpu=ev56, they really meant it.
    Closes: #392500.

 -- Steve Langasek <vorlon@debian.org>  Sun,  7 Jan 2007 15:19:08 -0800

xorg-server (2:1.1.1-13) unstable; urgency=medium

  [ Julien Cristau ]
  * xserver-xorg-core recommends xfonts-base and suggests xfonts-100dpi |
    xfonts-75dpi and xfonts-scalable.  Also add explanation about fonts to the
    long description, stolen from the old xserver-common package (closes:
    #400654).

  [ David Nusinow ]
  * This is important for upgrades to etch, and has no notable risk, so bump
    priority to medium.

 -- David Nusinow <dnusinow@debian.org>  Fri, 29 Dec 2006 19:57:51 -0500

xorg-server (2:1.1.1-12) unstable; urgency=low

  [ Julien Cristau ]
  * Delete hw/xfree86/common/xf86Build.h in debian/rules clean, since it's
    wrongly included in the upstream tarball.

  [ David Nusinow ]
  * Pull fix for the ignore_abi.diff patch. This one's a major brown bag on my
    part. Thanks Michel Dänzer.
  * Add 38_wait_for_something_force_timer_reset.diff which forces the server
    to reset timers when they've overrun in some cases rather than wait
    forever. Patch by Daniel Stone. Thanks Michel Dänzer for pointing the
    changes out. Closes: #374026

 -- David Nusinow <dnusinow@debian.org>  Tue, 12 Dec 2006 21:13:20 -0500

xorg-server (2:1.1.1-11) unstable; urgency=low

  [ Drew Parsons ]
  * Patches 33_Xserver_man_typos.patch and 34_xorg.conf_man_typos.patch
    fix minor typos in Xserver and xorg.conf man pages.
    Closes: #364556, #308899.
  * Add patch 35_randr_byteswap.patch from upstream. Fixes a client/server
    byteswapping problem. Closes: #291100.

  [ Julien Cristau ]
  * Don't build-depend on libdrm-dev on hurd-i386 (closes: #358015). Thanks,
    Samuel Thibault.
  * Update hurd support patch (closes: #356300). Thanks, Samuel Thibault.
  * Add reportbug script stolen from the monolith, to add the user's config
    and log file in every bug report.
  * Delete hw/xfree86/common/xf86Build.h from our source tree, so that the
    build date is correctly calculated at build time, and not hardcoded to
    07 July 2006.  Thanks to Jurij Smakov for noticing.
  * Add patch 36_fix_ffs.patch by Jurij Smakov to fix infinite loop in ffs()
    if called with an argument of 0 (closes: #395564).
  * Add patch 37_Fix-__glXDRIbindTexImage-for-32-bpp-on-big-endian-platforms
    from upstream git to fix color issue on big endian platforms
    (closes: #392453). Thanks to Michel Dänzer for the patch!
  * Fix typo in xvfb-run (closes: #337703).
  * Install xdmxconfig and its manpage in xdmx-tools (closes: #393991).
  * Add Replaces: xdmx (<= 2:1.1.1-10) to xdmx-tools because of the xmdxconfig
    manpage move.

 -- David Nusinow <dnusinow@debian.org>  Fri, 24 Nov 2006 15:44:52 -0500

xorg-server (2:1.1.1-10) unstable; urgency=low

  [ Denis Barbier ]
  * Fix video mode switching.  Closes: #391052
  * Fix FTBFS on kfreebsd-i386 and kfreebsd-amd64.  Thanks Petr Salinger.
    Closes: #363517

  [ David Nusinow ]
  * Add depends on xserver-xorg so that /etc/X11/X gets installed. Thanks
    Frans Pop. Closes: #392295
  * Add 31_blocksigio.diff. This patch by Alan Hourihane, and it prevents a
    race condition when a driver tries to set the cursor state when the server
    is in the middle of switching resolution. Thanks to Frans Pop for
    reporting the bug, Michel Dänzer for reading through the backtrace and
    diagnosing the problem, and Alan for the final patch. Closes: #390646.

  [ Jurij Smakov ]
  * Add 32_disable_sparc_pci_bridge.diff. Disable PCI bridge handling on
    sparc, which is broken and causes filesystem corruption (by poking
    the PCI bus in the wrong places) on some machines. Closes: #392312.

  [ Drew Parsons ]
  * Use __appmansuffix__ not __mansuffix__ in
    03_xnest_manpage_overhaul.diff.  Closes: #390599.
  * Install upstream ChangeLog.  Closes: #365274.

 -- David Nusinow <dnusinow@debian.org>  Mon, 16 Oct 2006 21:59:51 -0400

xorg-server (2:1.1.1-9) unstable; urgency=low

  [ Jurij Smakov ]
  * Add 21_glx_align_fixes.patch to reintroduce the setting of __GLX_ALIGN64
    variable, lost during the modular transition. This setting is essential
    for architectures with strong alignment requirements. Patch affects
    alpha, sparc, amd64, ia64 and s390, mimicking the behaviour of the
    monolithic build. Closes: #388125.

  [ Denis Barbier ]
  * Add 22_xkb_cycle_3layouts.diff to fix layout switching when 3 layouts
    are present.  Thanks Ivan Pascal for the patch.  Closes: #345803

  [ David Nusinow ]
  * Add kFreeBSD support patch (23). Thanks to Robert Millan, Petr Salinger,
    Daniel Stone, and Michael Banck for input and patch writing.
    Closes: #363517
  * Add hurd support patch (24). Thanks Samuel Thibault, Daniel Stone, and
    Michael Banck. Closes: #356300
  * Disable the explicit enabling of dri in the configure. The configure
    script autodetects whether or not to use this anyway, and enabling it
    explicitly breaks the build on hurd. Thanks Samuel Thibault and Michael
    Banck. Closes: #358015
  * Add several patches written by Kristian Høgsberg for allowing compiz to
    work with AIGLX. These patches were vetted by Theirry Reding with valuable
    advice from Michel Dänzer, and feedback from Kristian himself.
    - 25_tfp_damage.diff
    - 26_aiglx_happy_vt_switch.diff
    - 27_aiglx_locking.diff
    - 28_mesa_copy_sub_buffer.diff
    - 29_mesa_reseed_makefile.diff
    - update of 20_mesa_6.5.1.diff
  * Remove bizarre wholesale inclusion of another patch in the 23_kbsd patch

  [ Eugene Konev ]
  * Use --with-default-font-path instead of --with-fontdir.
  * Set RGBPath through --with-rgb-path.
  * Drop 11_debian_always_use_default_font_path.diff.
  * Drop 14_debian_always_look_in_our_module_path.diff.
  * Ship SecurityPolicy in xserver-xorg-core.

 -- David Nusinow <dnusinow@debian.org>  Thu, 28 Sep 2006 23:59:35 -0400

xorg-server (2:1.1.1-8) unstable; urgency=low

  * Update mesa symlink patch to the latest from HEAD
  * Add 20_mesa_6.5.1.diff to allow the server to build with mesa 6.5.1
  * Bump build-dep versions on x11proto-gl to 1.4.8, and mesa to 6.5.1

 -- David Nusinow <dnusinow@debian.org>  Mon, 25 Sep 2006 22:21:37 -0400

xorg-server (2:1.1.1-7) unstable; urgency=low

  * Fix s390 build issue. Thanks Bastian Blank for the report and Eugene Konev
    for the patch. Closes: #388628.
  * Disable build of various utilities that we don't ship anyway. Patch thanks
    to Eugene Konev.

 -- David Nusinow <dnusinow@debian.org>  Thu, 21 Sep 2006 23:07:16 -0400

xorg-server (2:1.1.1-6) unstable; urgency=low

  * Upload 7.1 to unstable.

  [ Drew Parsons ]
  * Added SGI FreeB licence to debian/copyright. Closes: #368563.
  * Apply upstream patches 18_execinfo_only_for_backtrace.patch, to use
    execinfo.h for and only for backtrace. Applied git patch
    5a3488ccac8e5dabd9fc98bc41ef178ead1b2faf directly into configure scripts,
    activated with autoreconf.  Closes: #363218.
  * Only requires build-depends version of x11proto-gl-dev on 1.4.6.

  [ Steve Langasek ]
  * Add versioned build-depends on x11proto-fixes-dev (>= 4.0), to
    ensure the package is built against the right protocol version.
    Closes: #383778.

 -- David Nusinow <dnusinow@debian.org>  Mon, 18 Sep 2006 18:30:07 -0400

xorg-server (2:1.1.1-5) experimental; urgency=low

  * Fix error in 16_s390_fix.diff caused by my idiot copying. Thanks Yannick
    Roehlly and Daniel Stone.

 -- David Nusinow <dnusinow@debian.org>  Sun, 27 Aug 2006 23:25:21 +0000

xorg-server (2:1.1.1-4) experimental; urgency=low

  [ Drew Parsons ]
  * Tighten dependencies between X11R7.1 server and video drivers.
    xserver-xorg-core no longer Depends: xserver-xorg-video-all
    | xserver-xorg-video but instead Conflicts: xserver-xorg-video.
    (closes: #383873)
    The dependency on xserver-xorg-video-all | xserver-xorg-video-1.0 is
    managed by the xserver-xorg binary package (not included here in
    order to avoid circular dependencies). (closes: #362313)
  * Likewise remove Depends: xserver-xorg-input-all | xserver-xorg-input
    (again, handled by xserver-xorg) to avoid circular dependency with drivers.

  [ David Nusinow ]
  * Epoch bump
  * Add 17_ignoreabi.diff to allow users to simply set a value in xorg.conf
    rather than pass -ignoreABI to the server every time it starts

 -- David Nusinow <dnusinow@debian.org>  Wed, 23 Aug 2006 22:03:06 +0000

xorg-server (1:1.1.1-3) unstable; urgency=low

  * Add 16_s390_fix.diff to fix FTBFS on s390. Thanks Bastian Blank.
    (closes: #362641)
  * Bump build-depends version of libgl1-mesa-dev to 6.5.x package we have in
    experimental currently
  * Bump build-depends version of x11proto-gl-dev to 1.4.7 or greater

 -- David Nusinow <dnusinow@debian.org>  Tue, 22 Aug 2006 00:57:31 +0000

xorg-server (1:1.1.1-2) experimental; urgency=low

  [ Drew Parsons ]
  * Updated mesa-swx11-source build-depends to (>> 6.5.0), required
    for xserver 1.1.1. (closes: #383334)

  [ David Nusinow ]
  * Enable and ship xephyr
  * Hack off the 'x' manpage suffix
  * Install Xnest manpage
  * Bump policy version to 3.7.2.0. No changes necessary.

 -- David Nusinow <dnusinow@debian.org>  Wed, 16 Aug 2006 21:14:44 +0000

xorg-server (1:1.1.1-1) experimental; urgency=low

  [ David Nusinow ]
  * New upstream release
  * Move patch target call so that we don't try and build twice
  * Remove obsolete 15_security_allocate_local.diff and
    16_SECURITY_setuid.diff
  * Add 15_symlink_mesa.diff

 -- David Nusinow <dnusinow@debian.org>  Sun,  6 Aug 2006 16:12:25 +0000

xorg-server (2:1.0.2-10) unstable; urgency=low

  * Upload to unstable to fixed messed up last upload which was supposed to go
    to experimental. Brown bag o' joy.

 -- David Nusinow <dnusinow@debian.org>  Tue, 22 Aug 2006 19:31:08 +0000

xorg-server (1:1.0.2-9) UNRELEASED; urgency=high

  [ Denis Barbier ]
  * Fix 13_debian_add_xkbpath_env_variable.diff, XKBPATH environment
    variable was not always taken into account.

  [ David Nusinow ]
  * Remove two Ubuntu packaging holdovers. Have xvfb recommend xbase-clients
    rather than xauth, and have xserver-xorg-core recommend xkb-data rather
    than xkeyboard-config. Thanks Sterling MacNay.
  * Security update. Fix for setuid privledge escalation vulernabilities.
    See http://lists.freedesktop.org/archives/xorg/2006-June/016146.html for
    the full advisory.

  [ Jurij Smakov ]
  * Stop including the non-existent asm/kbio.h header file in
    hw/xfree86/os-support/linux/lnx_{io,kbd}.c to avoid the build failure
    on sparc.

 -- David Nusinow <dnusinow@debian.org>  Sat,  1 Jul 2006 17:20:45 -0400

xorg-server (1:1.0.2-8) unstable; urgency=low

  * Move xserverrc back to xbase-clients. Thanks Benjamin Mesing.
  * Add 15_security_allocate_local.diff. This fixes Bug fd.o bug #6642.
    Fix buffer overflow in Render.  (CVE 2006-1526). Patch by Eric Anholt.

 -- David Nusinow <dnusinow@debian.org>  Tue,  2 May 2006 21:47:17 -0400

xorg-server (1:1.0.2-7) unstable; urgency=low

  * Ship xserverrc again in /etc/X11/xinit. Thanks Bastian Kleineidam and
    Vasilis Vasaitis. (closes: #357713)

 -- David Nusinow <dnusinow@debian.org>  Wed, 26 Apr 2006 00:01:16 -0400

xorg-server (1:1.0.2-6) unstable; urgency=low

  [ David Nusinow ]
  * Use -DNO_INLINE on s390. Thanks Bastian Blank and Julien Cristau.
    (closes: #362641)
  * Re-add xvfb-run and manpage to xvfb package. Thanks Josselin Mouette and
    Jamie Wilkinson. (closes: #363494)
  * Add 014_debian_always_look_in_our_module_path.diff. This will cause the
    server to always look in the default module path even if they've specified
    an alternate path in their xorg.conf file via the ModulePath option. A
    note to users: you should remove this part of your xorg.conf unless you
    need it, as the server will look in the right place for modules if you
    don't specify a location.
  * Run dh_install with --list-missing
  * Add missing manpages all around. Thanks Roland Mas and Jan Hudec.
    (closes: #362489, #364199)
  * Actually install apps to xdmx-tools. Thanks Xavier Bestel.
    (closes: #356813)

  [ Denis Barbier ]
  * Add 13_debian_add_xkbpath_env_variable.diff so that the server takes
    the XKBPATH environment variable into account. (closes: #363229)

 -- David Nusinow <dnusinow@debian.org>  Sat, 22 Apr 2006 17:06:23 -0400

xorg-server (1:1.0.2-5) unstable; urgency=low

  * Add 11_debian_always_use_default_font_path.diff from Eugene Konev. This
    patch causes the server to add the default font path to whatever the user
    has specified. Right now, that's /usr/share/fonts/X11, as defined on
    configure in debian/rules. Thanks Eugene, this will definitely go a long
    way.
  * Document how to get rid of error loading glcore (and other modules) in
    NEWS.Debian. Thanks Matej Vela and others.
  * Provide the virtual 'xserver' package. Thanks Steve Langasek and Daniel
    Stone. (closes: #362750)
  * Add 12_security_policy_in_etc.diff from Eugene Konev. This will allow us
    to tell the server on configure to look in /etc/X11/xserver for the
    SecurityPolicy file. Thanks Joey Hess and Eugene. (closes: #362246)

 -- David Nusinow <dnusinow@debian.org>  Mon, 17 Apr 2006 00:34:08 -0400

xorg-server (1:1.0.2-4) unstable; urgency=low

  * Document the need to update paths in xserver-xorg-core's NEWS file.
    (closes: #362077, #362244, #362431)
  * Make xserver-xorg-core Architecture: any. (closes: #362150)
  * Build with --with-fontdir=/usr/share/fonts/X11. Remove
    --with-default-font-path option to make this work. Thanks Eugene Konev.

 -- David Nusinow <dnusinow@debian.org>  Thu, 13 Apr 2006 23:54:06 -0400

xorg-server (1:1.0.2-3) unstable; urgency=low

  * Add build-conflicts on xlibs-static-dev. Thanks Zephaniah E. Hull.

 -- David Nusinow <dnusinow@debian.org>  Tue, 11 Apr 2006 18:44:51 -0400

xorg-server (1:1.0.2-2) unstable; urgency=low

  * Upload to unstable
  * Add versioned build-dep on libdmx-dev. Thanks Frank Lichtenheld.
    (closes: #361752)

 -- David Nusinow <dnusinow@debian.org>  Mon, 10 Apr 2006 19:34:04 -0400

xorg-server (1:1.0.2-1) experimental; urgency=low

  [ David Nusinow ]
  * New upstream release. Fixes CVE-2006-0745

  [ Denis Barbier ]
  * Set XKB base path to /usr/share/X11/xkb.

 -- David Nusinow <dnusinow@debian.org>  Mon, 20 Mar 2006 21:41:04 -0500

xorg-server (1:1.0.1-2) experimental; urgency=low

  [ David Nusinow ]
  * Add versioned dependency on x11-common
  * Remove old cruft in our patches directory
  * Port patches from trunk
    + 030_libvgahw_gcc4_volatile_fix.diff
    + general/026_xc_programs_manpage_overhaul.diff
    + arm/303_arm_cache_flush.diff
    + arm/315_arm_is_not_x86_and_has_no_vga.diff
    + general/099e_xorgconf_manpage_overhaul.diff
    + s390/500_s390_support.diff
    + debian/910_debian_Xserver_RTFF.diff
  * add 04_read_rom_in_chunks.diff. This reads PCI ROM in large chunks rather
    than one byte at a time. This patch by Alex Williamson and forwarded to us
    by Dann Frazier. Thanks to both of them. (closes: #353168)
  * Don't build xserver-xorg-core on s390. This means putting all the other
    arches as being explicitly listed. Damn !s390.
  * Version the conflict with xserver-xfree86 to allow for the transition
    package to be installed
  * Remove README.DRI, as it is non-free. Add it to prune list.
  * Add 10_dont_look_in_home_for_config.diff to prevent looking in a user's
    home directory for xorg.conf. Thanks Daniel Stone for the patch.

 -- David Nusinow <dnusinow@debian.org>  Sun, 12 Mar 2006 16:18:13 -0500

xorg-server (1:1.0.1-1) experimental; urgency=low

  * First upload to Debian
  * Add bison and flex to the build-depends
  * Define INSTALL in debian/rules
  * Add xserver-xorg-core dependency xserver-xorg-video-all |
    xserver-xorg-video. The former is a metapackage that depends on all the
    video drivers we ship and the latter is a virtual package that each video
    driver provides. This scheme will install the metapackage by default but
    will permit any single video driver to satsify the dependency. Do the same
    thing for the input drivers.
  * switch dpatch build-dependency to quilt
  * Deal with mesa packaging rename: build-dep on mesa-swrast-source ->
    mesa-swx11-source
  * Change xserver-core depends to be on x11-common rather than xorg-common
  * Have xserver-xorg-dev install the files in /usr/share/aclocal so we get
    xorg-server.m4
  * Manually set permissions on serverabiver installation
  * Set the default font path to /usr/share/fonts/X11 instead of
    /usr/share/X11/fonts. Thanks Eugene Konev.

 -- David Nusinow <dnusinow@debian.org>  Mon, 20 Feb 2006 00:18:45 -0500

xorg-server (1:0.99.2+cvs.20051025-3) dapper; urgency=low

  * Version mesa-swrast-source Build-Dep to 6.4.0 or higher, so GLcore is a
    little less crash-happy (e.g. when moving your glxgears window).
  * Export /usr/share/xserver-xorg/serverabiver to xserver-xorg-dev, which
    describes the relationship needed from a driver on xserver-xorg-core.

 -- Daniel Stone <daniel.stone@ubuntu.com>  Fri, 28 Oct 2005 13:00:26 +1000

xorg-server (1:0.99.2+cvs.20051025-2) dapper; urgency=low

  * Add Build-Deps on libxaw7-dev, libxmu-dev, libxt-dev, libxpm-dev,
    libx11-dev, libxtst-dev, and libxres-dev for DMX utils.

 -- Daniel Stone <daniel.stone@ubuntu.com>  Wed, 26 Oct 2005 14:34:40 +1000

xorg-server (1:0.99.2+cvs.20051025-1) dapper; urgency=low

  * Update to new upstream version.
  * All applicable patches have been committed upstream, bar #989 and #990.

 -- Daniel Stone <daniel.stone@ubuntu.com>  Thu, 20 Oct 2005 10:26:33 +1000

xorg-server (1:0.99.0+cvs.20050901-1) breezy; urgency=low

  * First xorg-server release.

 -- Daniel Stone <daniel.stone@ubuntu.com>  Wed,  6 Jul 2005 15:48:17 +1000<|MERGE_RESOLUTION|>--- conflicted
+++ resolved
@@ -38,14 +38,10 @@
     + 24_hurd_ioperm_fix.diff
     + 46_export-ramdac-symbols.diff
 
-<<<<<<< HEAD
- -- David Nusinow <dnusinow@debian.org>  Tue, 29 May 2007 22:09:55 -0400
-=======
   [ Drew Parsons ]
   * Update Xprint build to include pixman.
 
- -- Drew Parsons <dparsons@debian.org>  Wed, 30 May 2007 02:13:49 +1000
->>>>>>> eec1e538
+ -- David Nusinow <dnusinow@debian.org>  Tue, 29 May 2007 22:09:55 -0400
 
 xorg-server (2:1.3.0.0.dfsg-5) unstable; urgency=low
 
