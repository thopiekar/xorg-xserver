--- conflicted
+++ resolved
@@ -1,4 +1,3 @@
-<<<<<<< HEAD
 xorg-server (2:1.5.2-1) UNRELEASED; urgency=low
 
   * New upstream bugfix release.
@@ -11,6 +10,7 @@
   * debian/rules: Use filter instead of findstring for noopt in
     DEB_BUILD_OPTIONS.
   * Remove obsolete conffile /etc/X11/xserver/SecurityPolicy on upgrades.
+  * Merge changes from 2:1.4.2-7.
 
  -- Julien Cristau <jcristau@debian.org>  Thu, 25 Sep 2008 18:50:19 +0200
 
@@ -167,7 +167,7 @@
     closes: #439764.
 
  -- Julien Cristau <jcristau@debian.org>  Fri, 14 Mar 2008 13:46:48 +0100
-=======
+
 xorg-server (2:1.4.2-7) unstable; urgency=low
 
   * Update debian/copyright to the SGI Free Software License B, version 2.0.
@@ -182,7 +182,6 @@
     output from Xvfb is not deleted when we run 'xauth remove'.
 
  -- Julien Cristau <jcristau@debian.org>  Tue, 30 Sep 2008 00:39:58 +0200
->>>>>>> 2844713e
 
 xorg-server (2:1.4.2-6) unstable; urgency=low
 
