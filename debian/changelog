<<<<<<< HEAD
xorg-server (2:1.2.0-6) UNRELEASED; urgency=low

  * Set videoabiver to 1.0, same as in xorg-server 1.1.

 -- Julien Cristau <jcristau@debian.org>  Fri,  2 Mar 2007 14:35:02 +0100

xorg-server (2:1.2.0-5) experimental; urgency=low

  * Add input ABI versioning metadata. Rename serverabiver file to
    videoabiver, and add inputabiver. Bump serverminver to 2:1.2.0-5 to deal
    with this change.

 -- David Nusinow <dnusinow@debian.org>  Thu,  1 Mar 2007 22:09:45 -0500

xorg-server (2:1.2.0-4) experimental; urgency=low

  [ Julien Cristau ]
  * Don't strip modules when DEB_BUILD_OPTIONS contains nostrip.  Thanks,
    Cyril Brulebois!

  [ David Nusinow ]
  * Move serverabiver file to serverminver. Use serverabiver to store the
    actual video ABI version number (1.1 right now). This will allow drivers
    to automatically generate their Provides: xserver-xorg-video-* line when
    built against a particular server version. The rename of the files
    is to better denote what they actually are.
  * Bump the serverminver to 2:1.2.0-4 because of this change

 -- David Nusinow <dnusinow@debian.org>  Wed, 21 Feb 2007 21:53:51 -0500

xorg-server (2:1.2.0-3) experimental; urgency=low

  [ Julien Cristau ]
  * Pass --with-os-name and --with-os-vendor to configure.
  * Bump serverabiver to 2:1.2.0-1.
  * Add patch from upstream git to set the supported damage version from the
    server, instead of from the damage headers.  xserver 1.2.0 supports damage
    1.0, not 1.1.

 -- Julien Cristau <jcristau@debian.org>  Sat, 17 Feb 2007 12:03:03 +0100

xorg-server (2:1.2.0-2) experimental; urgency=low

  * Delete useless debian/substvars.
  * Change my email address in debian/control.
  * Fix patch 42_build_int10_submodules.diff.  The definition of
    xf86InitInt10() was moved to int10/helper_exec.c between 1.1.1 and 1.2.0,
    so we move it to int10/helper_mem.c, which we build in the main int10
    module, not the vm86 and x86emu submodules.  Thanks to Cédric Augonnet and
    Brice Goglin for the report and testing.

 -- Julien Cristau <jcristau@debian.org>  Sat, 10 Feb 2007 20:57:57 +0100

xorg-server (2:1.2.0-1) experimental; urgency=low

  * New upstream release.
    + 40_xorg-xserver-1.1.0-dbe-render.diff dropped.
    + 38_GetDrawableAttributes.patch dropped.
    + 37_build-mesa-mipmap.patch dropped.
    + 33_Xserver_man_typos.patch dropped.
    + 24_hurd_support.diff massively reduced.
    + 13_debian_add_xkbpath_env_variable.diff refreshed.
    + 07_xorgconf_manpage_overhaul.diff updated.
    + 42_build_int10_submodules.diff updated.
  * Bump build-dep on mesa-swx11-source to >= 6.5.2.
  * Version build-dependencies on x11proto-composite-dev and x11proto-kb-dev
    to match configure.ac.
  * Add build-dep on libxfixes-dev (needed for Xdmx).

 -- Julien Cristau <jcristau@debian.org>  Fri,  9 Feb 2007 20:54:27 +0100

xorg-server (2:1.1.99.903-1) experimental; urgency=low

  * New upstream release candidate.
  * Forward-port patches:
    * 07_xorgconf_manpage_overhaul.diff: refresh
    * 12_security_policy_in_etc.diff: refresh
    * 21_glx_align_fixes.patch: refresh
    * 23_kfreebsd_support.diff: refresh
    * 24_hurd_support.diff: refresh
    * 34_xorg.conf_man_typos.patch: refresh
    * 36_fix_ffs.patch: remove, applied upstream
  * Bump build-dependency on libdrm-dev to (>= 2.3.0) because that is the X
    server's minimum requirement.

 -- Thierry Reding <thierry@gilfi.de>  Sat,  2 Dec 2006 12:44:59 +0100

xorg-server (2:1.1.99.902-1) experimental; urgency=low

  * Update to latest upstream release candidate.
  * Forward-port patches:
    * 02_libvgahw_gcc4_volatile_fix.diff: update
    * 04_read_rom_in_chunks.diff: update
    * 05_arm_cache_flush.diff: remove, applied upstream
    * 06_arm_is_not_x86_and_has_no_vga.diff: remove, applied upstream
    * 07_xorgconf_manpage_overhaul.diff: update
    * 08_s390_servermd.diff: update
    * 09_debian_xserver_rtff.diff: update
    * 12_security_policy_in_etc.diff: update
    * 13_debian_add_xkbpath_env_variable.diff: update
    * 15_symlink_mesa.diff: remove, fixed upstream
    * 16_s390_fix.diff: update
    * 17_ignoreabi.diff: remove, applied upstream
    * 18_execinfo_only_for_backtrace.patch: remove, applied upstream
    * 18_execinfo_configured.patch: remove, applied upstream
    * 19_configurable_misc_utils.patch: remove, applied upstream
    * 20_mesa_6.5.1.diff: remove, applied upstream
    * 21_glx_align_fixes.patch: update
    * 22_xkb_cycle_3layouts.diff: remove, applied upstream
    * 23_kfreebsd_support.diff: update, partially applied upstream
    * 24_hurd_support.diff: update, partially applied upstream
    * 25_tfp_damage.diff: remove, applied upstream
    * 26_aiglx_happy_vt_switch.diff: remove, applied upstream
    * 27_aiglx_locking.diff: remove, applied upstream
    * 28_mesa_copy_sub_buffer.diff: remove, applied upstream
    * 29_mesa_reseed_makefile.diff: remove, fixed upstream
    * 30_fix_vmode_switch.diff: remove, fixed upstream
    * 31_blocksigio.diff: remove, fixed upstream
    * 32_disable_sparc_pci_bridge.diff: update
    * 34_xorg.conf_man_typos.patch: update
    * 35_randr_byteswap.patch: update
    * 36_fix_ffs.patch: update
    * 37_Fix-__glXDRIbindTexImage-for-32-bpp-on-big-endian-platforms.diff:
      remove, applied upstream
  * Upstream no longer ships a changelog, so don't try to install it.
  * Add 37_build-mesa-mipmap.patch that adds the missing mipmap.c to libmain's
    sources.
  * Add 38_GetDrawableAttributes.patch which readds support for the
    GetDrawableAttributes extension that's needed for compiz to work properly.

 -- Thierry Reding <thierry@gilfi.de>  Fri,  1 Dec 2006 20:32:34 +0100
=======
xorg-server (2:1.1.1-19) unstable; urgency=high

  [ Drew Parsons ]
  * Removed spurious space in default font line
    (/usr/X11R6/lib/X11/fonts/Type1 not "/usr/X11R6/lib/  X11/fonts/Type1")

  [ David Nusinow ]
  * Conflict with and replace xserver-common, because that package used to 
    provide the SecurityPolicy file. This is an RC bugfix because it breaks
    upgrades, so it gets a high urgency. Thanks Christian Tsotras and Lionel
    Elie Mamane for reporting and it. Closes: #402658

 -- David Nusinow <dnusinow@debian.org>  Wed, 28 Feb 2007 21:48:19 -0500
>>>>>>> d5bda887

xorg-server (2:1.1.1-18) unstable; urgency=medium

  * Add patch from Fedora to make xephyr work on 64bit architectures
    (closes: #405928).

 -- Julien Cristau <jcristau@debian.org>  Fri, 16 Feb 2007 22:20:08 +0100

xorg-server (2:1.1.1-17) unstable; urgency=medium

  * Make the int10 module usable on i386 with a 64bit kernel (closes: #409730).
    + New patch 42_build_int10_submodules.diff, which allows us to build vm86
      and x86emu as two separate submodules, and make the int10 module itself
      fall back to loading x86emu if vm86 calls fail.
    + Add workaround for https://bugs.freedesktop.org/show_bug.cgi?id=7299 to
      the above patch: move definition of Int10Current from int10/xf86int10.c
      to int10/helper_mem.c.
    + Drop the part of 39_alpha_build_flags.patch applying to
      hw/xfree86/os-support/linux/Makefile.in, and run autoreconf with all
      patches applied.

 -- Julien Cristau <jcristau@debian.org>  Wed,  7 Feb 2007 20:37:19 +0100

xorg-server (2:1.1.1-16) unstable; urgency=medium

  * New patch 41_xfree86_linux_acpi_fix_tokenizing.diff from upstream git to
    fix a crash on acpi events (closes: #409443).

 -- Julien Cristau <julien.cristau@ens-lyon.org>  Sat,  3 Feb 2007 22:56:04 +0100

xorg-server (2:1.1.1-15) unstable; urgency=high

  * High-urgency upload for security bugfix.
  * New patch 40_xorg-xserver-1.1.0-dbe-render.diff to fix multiple integer
    overflows in the dbe and render extensions.
    CVE IDs: CVE-2006-6101 CVE-2006-6102 CVE-2006-6103
  * Add myself to Uploaders, and remove Fabio and Branden, with their
    permission.  They're of course welcome back when they have more time!

 -- Julien Cristau <julien.cristau@ens-lyon.org>  Tue,  9 Jan 2007 15:45:46 +0100

xorg-server (2:1.1.1-14) unstable; urgency=high

  * The "let's drop 20 years of build logic and replace it with autoconf in a
    single release, trust me, what could go wrong? <gibber, gibber>" release
  * High-urgency upload for RC bugfix
  * New patch 39_alpha_build_flags.patch: no really, when they said
    lnx_ev56.c should be built with -mcpu=ev56, they really meant it.
    Closes: #392500.

 -- Steve Langasek <vorlon@debian.org>  Sun,  7 Jan 2007 15:19:08 -0800

xorg-server (2:1.1.1-13) unstable; urgency=medium

  [ Julien Cristau ]
  * xserver-xorg-core recommends xfonts-base and suggests xfonts-100dpi |
    xfonts-75dpi and xfonts-scalable.  Also add explanation about fonts to the
    long description, stolen from the old xserver-common package (closes:
    #400654).

  [ David Nusinow ]
  * This is important for upgrades to etch, and has no notable risk, so bump
    priority to medium.

 -- David Nusinow <dnusinow@debian.org>  Fri, 29 Dec 2006 19:57:51 -0500

xorg-server (2:1.1.1-12) unstable; urgency=low

  [ Julien Cristau ]
  * Delete hw/xfree86/common/xf86Build.h in debian/rules clean, since it's
    wrongly included in the upstream tarball.

  [ David Nusinow ]
  * Pull fix for the ignore_abi.diff patch. This one's a major brown bag on my
    part. Thanks Michel Dänzer.
  * Add 38_wait_for_something_force_timer_reset.diff which forces the server
    to reset timers when they've overrun in some cases rather than wait
    forever. Patch by Daniel Stone. Thanks Michel Dänzer for pointing the
    changes out. Closes: #374026

 -- David Nusinow <dnusinow@debian.org>  Tue, 12 Dec 2006 21:13:20 -0500

xorg-server (2:1.1.1-11) unstable; urgency=low

  [ Drew Parsons ]
  * Patches 33_Xserver_man_typos.patch and 34_xorg.conf_man_typos.patch
    fix minor typos in Xserver and xorg.conf man pages.
    Closes: #364556, #308899.
  * Add patch 35_randr_byteswap.patch from upstream. Fixes a client/server
    byteswapping problem. Closes: #291100.

  [ Julien Cristau ]
  * Don't build-depend on libdrm-dev on hurd-i386 (closes: #358015). Thanks,
    Samuel Thibault.
  * Update hurd support patch (closes: #356300). Thanks, Samuel Thibault.
  * Add reportbug script stolen from the monolith, to add the user's config
    and log file in every bug report.
  * Delete hw/xfree86/common/xf86Build.h from our source tree, so that the
    build date is correctly calculated at build time, and not hardcoded to
    07 July 2006.  Thanks to Jurij Smakov for noticing.
  * Add patch 36_fix_ffs.patch by Jurij Smakov to fix infinite loop in ffs()
    if called with an argument of 0 (closes: #395564).
  * Add patch 37_Fix-__glXDRIbindTexImage-for-32-bpp-on-big-endian-platforms
    from upstream git to fix color issue on big endian platforms
    (closes: #392453). Thanks to Michel Dänzer for the patch!
  * Fix typo in xvfb-run (closes: #337703).
  * Install xdmxconfig and its manpage in xdmx-tools (closes: #393991).
  * Add Replaces: xdmx (<= 2:1.1.1-10) to xdmx-tools because of the xmdxconfig
    manpage move.

 -- David Nusinow <dnusinow@debian.org>  Fri, 24 Nov 2006 15:44:52 -0500

xorg-server (2:1.1.1-10) unstable; urgency=low

  [ Denis Barbier ]
  * Fix video mode switching.  Closes: #391052
  * Fix FTBFS on kfreebsd-i386 and kfreebsd-amd64.  Thanks Petr Salinger.
    Closes: #363517

  [ David Nusinow ]
  * Add depends on xserver-xorg so that /etc/X11/X gets installed. Thanks
    Frans Pop. Closes: #392295
  * Add 31_blocksigio.diff. This patch by Alan Hourihane, and it prevents a
    race condition when a driver tries to set the cursor state when the server
    is in the middle of switching resolution. Thanks to Frans Pop for
    reporting the bug, Michel Dänzer for reading through the backtrace and
    diagnosing the problem, and Alan for the final patch. Closes: #390646.

  [ Jurij Smakov ]
  * Add 32_disable_sparc_pci_bridge.diff. Disable PCI bridge handling on
    sparc, which is broken and causes filesystem corruption (by poking
    the PCI bus in the wrong places) on some machines. Closes: #392312.

  [ Drew Parsons ]
  * Use __appmansuffix__ not __mansuffix__ in
    03_xnest_manpage_overhaul.diff.  Closes: #390599.
  * Install upstream ChangeLog.  Closes: #365274.

 -- David Nusinow <dnusinow@debian.org>  Mon, 16 Oct 2006 21:59:51 -0400

xorg-server (2:1.1.1-9) unstable; urgency=low

  [ Jurij Smakov ]
  * Add 21_glx_align_fixes.patch to reintroduce the setting of __GLX_ALIGN64
    variable, lost during the modular transition. This setting is essential
    for architectures with strong alignment requirements. Patch affects
    alpha, sparc, amd64, ia64 and s390, mimicking the behaviour of the
    monolithic build. Closes: #388125.

  [ Denis Barbier ]
  * Add 22_xkb_cycle_3layouts.diff to fix layout switching when 3 layouts
    are present.  Thanks Ivan Pascal for the patch.  Closes: #345803

  [ David Nusinow ]
  * Add kFreeBSD support patch (23). Thanks to Robert Millan, Petr Salinger,
    Daniel Stone, and Michael Banck for input and patch writing.
    Closes: #363517
  * Add hurd support patch (24). Thanks Samuel Thibault, Daniel Stone, and
    Michael Banck. Closes: #356300
  * Disable the explicit enabling of dri in the configure. The configure
    script autodetects whether or not to use this anyway, and enabling it
    explicitly breaks the build on hurd. Thanks Samuel Thibault and Michael
    Banck. Closes: #358015
  * Add several patches written by Kristian Høgsberg for allowing compiz to
    work with AIGLX. These patches were vetted by Theirry Reding with valuable
    advice from Michel Dänzer, and feedback from Kristian himself.
    - 25_tfp_damage.diff
    - 26_aiglx_happy_vt_switch.diff
    - 27_aiglx_locking.diff
    - 28_mesa_copy_sub_buffer.diff
    - 29_mesa_reseed_makefile.diff
    - update of 20_mesa_6.5.1.diff
  * Remove bizarre wholesale inclusion of another patch in the 23_kbsd patch

  [ Eugene Konev ]
  * Use --with-default-font-path instead of --with-fontdir.
  * Set RGBPath through --with-rgb-path.
  * Drop 11_debian_always_use_default_font_path.diff.
  * Drop 14_debian_always_look_in_our_module_path.diff.
  * Ship SecurityPolicy in xserver-xorg-core.

 -- David Nusinow <dnusinow@debian.org>  Thu, 28 Sep 2006 23:59:35 -0400

xorg-server (2:1.1.1-8) unstable; urgency=low

  * Update mesa symlink patch to the latest from HEAD
  * Add 20_mesa_6.5.1.diff to allow the server to build with mesa 6.5.1
  * Bump build-dep versions on x11proto-gl to 1.4.8, and mesa to 6.5.1

 -- David Nusinow <dnusinow@debian.org>  Mon, 25 Sep 2006 22:21:37 -0400

xorg-server (2:1.1.1-7) unstable; urgency=low

  * Fix s390 build issue. Thanks Bastian Blank for the report and Eugene Konev
    for the patch. Closes: #388628.
  * Disable build of various utilities that we don't ship anyway. Patch thanks
    to Eugene Konev.

 -- David Nusinow <dnusinow@debian.org>  Thu, 21 Sep 2006 23:07:16 -0400

xorg-server (2:1.1.1-6) unstable; urgency=low

  * Upload 7.1 to unstable.

  [ Drew Parsons ]
  * Added SGI FreeB licence to debian/copyright. Closes: #368563.
  * Apply upstream patches 18_execinfo_only_for_backtrace.patch, to use
    execinfo.h for and only for backtrace. Applied git patch
    5a3488ccac8e5dabd9fc98bc41ef178ead1b2faf directly into configure scripts,
    activated with autoreconf.  Closes: #363218.
  * Only requires build-depends version of x11proto-gl-dev on 1.4.6.

  [ Steve Langasek ]
  * Add versioned build-depends on x11proto-fixes-dev (>= 4.0), to
    ensure the package is built against the right protocol version.
    Closes: #383778.

 -- David Nusinow <dnusinow@debian.org>  Mon, 18 Sep 2006 18:30:07 -0400

xorg-server (2:1.1.1-5) experimental; urgency=low

  * Fix error in 16_s390_fix.diff caused by my idiot copying. Thanks Yannick
    Roehlly and Daniel Stone.

 -- David Nusinow <dnusinow@debian.org>  Sun, 27 Aug 2006 23:25:21 +0000

xorg-server (2:1.1.1-4) experimental; urgency=low

  [ Drew Parsons ]
  * Tighten dependencies between X11R7.1 server and video drivers.
    xserver-xorg-core no longer Depends: xserver-xorg-video-all
    | xserver-xorg-video but instead Conflicts: xserver-xorg-video.
    (closes: #383873)
    The dependency on xserver-xorg-video-all | xserver-xorg-video-1.0 is
    managed by the xserver-xorg binary package (not included here in
    order to avoid circular dependencies). (closes: #362313)
  * Likewise remove Depends: xserver-xorg-input-all | xserver-xorg-input
    (again, handled by xserver-xorg) to avoid circular dependency with drivers.

  [ David Nusinow ]
  * Epoch bump
  * Add 17_ignoreabi.diff to allow users to simply set a value in xorg.conf
    rather than pass -ignoreABI to the server every time it starts

 -- David Nusinow <dnusinow@debian.org>  Wed, 23 Aug 2006 22:03:06 +0000

xorg-server (1:1.1.1-3) unstable; urgency=low

  * Add 16_s390_fix.diff to fix FTBFS on s390. Thanks Bastian Blank.
    (closes: #362641)
  * Bump build-depends version of libgl1-mesa-dev to 6.5.x package we have in
    experimental currently
  * Bump build-depends version of x11proto-gl-dev to 1.4.7 or greater

 -- David Nusinow <dnusinow@debian.org>  Tue, 22 Aug 2006 00:57:31 +0000

xorg-server (1:1.1.1-2) experimental; urgency=low

  [ Drew Parsons ]
  * Updated mesa-swx11-source build-depends to (>> 6.5.0), required
    for xserver 1.1.1. (closes: #383334)

  [ David Nusinow ]
  * Enable and ship xephyr
  * Hack off the 'x' manpage suffix
  * Install Xnest manpage
  * Bump policy version to 3.7.2.0. No changes necessary.

 -- David Nusinow <dnusinow@debian.org>  Wed, 16 Aug 2006 21:14:44 +0000

xorg-server (1:1.1.1-1) experimental; urgency=low

  [ David Nusinow ]
  * New upstream release
  * Move patch target call so that we don't try and build twice
  * Remove obsolete 15_security_allocate_local.diff and
    16_SECURITY_setuid.diff
  * Add 15_symlink_mesa.diff

 -- David Nusinow <dnusinow@debian.org>  Sun,  6 Aug 2006 16:12:25 +0000

xorg-server (2:1.0.2-10) unstable; urgency=low

  * Upload to unstable to fixed messed up last upload which was supposed to go
    to experimental. Brown bag o' joy.

 -- David Nusinow <dnusinow@debian.org>  Tue, 22 Aug 2006 19:31:08 +0000

xorg-server (1:1.0.2-9) UNRELEASED; urgency=high

  [ Denis Barbier ]
  * Fix 13_debian_add_xkbpath_env_variable.diff, XKBPATH environment
    variable was not always taken into account.

  [ David Nusinow ]
  * Remove two Ubuntu packaging holdovers. Have xvfb recommend xbase-clients
    rather than xauth, and have xserver-xorg-core recommend xkb-data rather
    than xkeyboard-config. Thanks Sterling MacNay.
  * Security update. Fix for setuid privledge escalation vulernabilities.
    See http://lists.freedesktop.org/archives/xorg/2006-June/016146.html for
    the full advisory.

  [ Jurij Smakov ]
  * Stop including the non-existent asm/kbio.h header file in
    hw/xfree86/os-support/linux/lnx_{io,kbd}.c to avoid the build failure
    on sparc.

 -- David Nusinow <dnusinow@debian.org>  Sat,  1 Jul 2006 17:20:45 -0400

xorg-server (1:1.0.2-8) unstable; urgency=low

  * Move xserverrc back to xbase-clients. Thanks Benjamin Mesing.
  * Add 15_security_allocate_local.diff. This fixes Bug fd.o bug #6642.
    Fix buffer overflow in Render.  (CVE 2006-1526). Patch by Eric Anholt.

 -- David Nusinow <dnusinow@debian.org>  Tue,  2 May 2006 21:47:17 -0400

xorg-server (1:1.0.2-7) unstable; urgency=low

  * Ship xserverrc again in /etc/X11/xinit. Thanks Bastian Kleineidam and
    Vasilis Vasaitis. (closes: #357713)

 -- David Nusinow <dnusinow@debian.org>  Wed, 26 Apr 2006 00:01:16 -0400

xorg-server (1:1.0.2-6) unstable; urgency=low

  [ David Nusinow ]
  * Use -DNO_INLINE on s390. Thanks Bastian Blank and Julien Cristau.
    (closes: #362641)
  * Re-add xvfb-run and manpage to xvfb package. Thanks Josselin Mouette and
    Jamie Wilkinson. (closes: #363494)
  * Add 014_debian_always_look_in_our_module_path.diff. This will cause the
    server to always look in the default module path even if they've specified
    an alternate path in their xorg.conf file via the ModulePath option. A
    note to users: you should remove this part of your xorg.conf unless you
    need it, as the server will look in the right place for modules if you
    don't specify a location.
  * Run dh_install with --list-missing
  * Add missing manpages all around. Thanks Roland Mas and Jan Hudec.
    (closes: #362489, #364199)
  * Actually install apps to xdmx-tools. Thanks Xavier Bestel.
    (closes: #356813)

  [ Denis Barbier ]
  * Add 13_debian_add_xkbpath_env_variable.diff so that the server takes
    the XKBPATH environment variable into account. (closes: #363229)

 -- David Nusinow <dnusinow@debian.org>  Sat, 22 Apr 2006 17:06:23 -0400

xorg-server (1:1.0.2-5) unstable; urgency=low

  * Add 11_debian_always_use_default_font_path.diff from Eugene Konev. This
    patch causes the server to add the default font path to whatever the user
    has specified. Right now, that's /usr/share/fonts/X11, as defined on
    configure in debian/rules. Thanks Eugene, this will definitely go a long
    way.
  * Document how to get rid of error loading glcore (and other modules) in
    NEWS.Debian. Thanks Matej Vela and others.
  * Provide the virtual 'xserver' package. Thanks Steve Langasek and Daniel
    Stone. (closes: #362750)
  * Add 12_security_policy_in_etc.diff from Eugene Konev. This will allow us
    to tell the server on configure to look in /etc/X11/xserver for the
    SecurityPolicy file. Thanks Joey Hess and Eugene. (closes: #362246)

 -- David Nusinow <dnusinow@debian.org>  Mon, 17 Apr 2006 00:34:08 -0400

xorg-server (1:1.0.2-4) unstable; urgency=low

  * Document the need to update paths in xserver-xorg-core's NEWS file.
    (closes: #362077, #362244, #362431)
  * Make xserver-xorg-core Architecture: any. (closes: #362150)
  * Build with --with-fontdir=/usr/share/fonts/X11. Remove
    --with-default-font-path option to make this work. Thanks Eugene Konev.

 -- David Nusinow <dnusinow@debian.org>  Thu, 13 Apr 2006 23:54:06 -0400

xorg-server (1:1.0.2-3) unstable; urgency=low

  * Add build-conflicts on xlibs-static-dev. Thanks Zephaniah E. Hull.

 -- David Nusinow <dnusinow@debian.org>  Tue, 11 Apr 2006 18:44:51 -0400

xorg-server (1:1.0.2-2) unstable; urgency=low

  * Upload to unstable
  * Add versioned build-dep on libdmx-dev. Thanks Frank Lichtenheld.
    (closes: #361752)

 -- David Nusinow <dnusinow@debian.org>  Mon, 10 Apr 2006 19:34:04 -0400

xorg-server (1:1.0.2-1) experimental; urgency=low

  [ David Nusinow ]
  * New upstream release. Fixes CVE-2006-0745

  [ Denis Barbier ]
  * Set XKB base path to /usr/share/X11/xkb.

 -- David Nusinow <dnusinow@debian.org>  Mon, 20 Mar 2006 21:41:04 -0500

xorg-server (1:1.0.1-2) experimental; urgency=low

  [ David Nusinow ]
  * Add versioned dependency on x11-common
  * Remove old cruft in our patches directory
  * Port patches from trunk
    + 030_libvgahw_gcc4_volatile_fix.diff
    + general/026_xc_programs_manpage_overhaul.diff
    + arm/303_arm_cache_flush.diff
    + arm/315_arm_is_not_x86_and_has_no_vga.diff
    + general/099e_xorgconf_manpage_overhaul.diff
    + s390/500_s390_support.diff
    + debian/910_debian_Xserver_RTFF.diff
  * add 04_read_rom_in_chunks.diff. This reads PCI ROM in large chunks rather
    than one byte at a time. This patch by Alex Williamson and forwarded to us
    by Dann Frazier. Thanks to both of them. (closes: #353168)
  * Don't build xserver-xorg-core on s390. This means putting all the other
    arches as being explicitly listed. Damn !s390.
  * Version the conflict with xserver-xfree86 to allow for the transition
    package to be installed
  * Remove README.DRI, as it is non-free. Add it to prune list.
  * Add 10_dont_look_in_home_for_config.diff to prevent looking in a user's
    home directory for xorg.conf. Thanks Daniel Stone for the patch.

 -- David Nusinow <dnusinow@debian.org>  Sun, 12 Mar 2006 16:18:13 -0500

xorg-server (1:1.0.1-1) experimental; urgency=low

  * First upload to Debian
  * Add bison and flex to the build-depends
  * Define INSTALL in debian/rules
  * Add xserver-xorg-core dependency xserver-xorg-video-all |
    xserver-xorg-video. The former is a metapackage that depends on all the
    video drivers we ship and the latter is a virtual package that each video
    driver provides. This scheme will install the metapackage by default but
    will permit any single video driver to satsify the dependency. Do the same
    thing for the input drivers.
  * switch dpatch build-dependency to quilt
  * Deal with mesa packaging rename: build-dep on mesa-swrast-source ->
    mesa-swx11-source
  * Change xserver-core depends to be on x11-common rather than xorg-common
  * Have xserver-xorg-dev install the files in /usr/share/aclocal so we get
    xorg-server.m4
  * Manually set permissions on serverabiver installation
  * Set the default font path to /usr/share/fonts/X11 instead of
    /usr/share/X11/fonts. Thanks Eugene Konev.

 -- David Nusinow <dnusinow@debian.org>  Mon, 20 Feb 2006 00:18:45 -0500

xorg-server (1:0.99.2+cvs.20051025-3) dapper; urgency=low

  * Version mesa-swrast-source Build-Dep to 6.4.0 or higher, so GLcore is a
    little less crash-happy (e.g. when moving your glxgears window).
  * Export /usr/share/xserver-xorg/serverabiver to xserver-xorg-dev, which
    describes the relationship needed from a driver on xserver-xorg-core.

 -- Daniel Stone <daniel.stone@ubuntu.com>  Fri, 28 Oct 2005 13:00:26 +1000

xorg-server (1:0.99.2+cvs.20051025-2) dapper; urgency=low

  * Add Build-Deps on libxaw7-dev, libxmu-dev, libxt-dev, libxpm-dev,
    libx11-dev, libxtst-dev, and libxres-dev for DMX utils.

 -- Daniel Stone <daniel.stone@ubuntu.com>  Wed, 26 Oct 2005 14:34:40 +1000

xorg-server (1:0.99.2+cvs.20051025-1) dapper; urgency=low

  * Update to new upstream version.
  * All applicable patches have been committed upstream, bar #989 and #990.

 -- Daniel Stone <daniel.stone@ubuntu.com>  Thu, 20 Oct 2005 10:26:33 +1000

xorg-server (1:0.99.0+cvs.20050901-1) breezy; urgency=low

  * First xorg-server release.

 -- Daniel Stone <daniel.stone@ubuntu.com>  Wed,  6 Jul 2005 15:48:17 +1000<|MERGE_RESOLUTION|>--- conflicted
+++ resolved
@@ -1,4 +1,3 @@
-<<<<<<< HEAD
 xorg-server (2:1.2.0-6) UNRELEASED; urgency=low
 
   * Set videoabiver to 1.0, same as in xorg-server 1.1.
@@ -130,7 +129,7 @@
     GetDrawableAttributes extension that's needed for compiz to work properly.
 
  -- Thierry Reding <thierry@gilfi.de>  Fri,  1 Dec 2006 20:32:34 +0100
-=======
+
 xorg-server (2:1.1.1-19) unstable; urgency=high
 
   [ Drew Parsons ]
@@ -144,7 +143,6 @@
     Elie Mamane for reporting and it. Closes: #402658
 
  -- David Nusinow <dnusinow@debian.org>  Wed, 28 Feb 2007 21:48:19 -0500
->>>>>>> d5bda887
 
 xorg-server (2:1.1.1-18) unstable; urgency=medium
 
