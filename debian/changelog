<<<<<<< HEAD
xorg-server (2:1.2.0-1) UNRELEASED; urgency=low

  * New upstream release.
    + 40_xorg-xserver-1.1.0-dbe-render.diff dropped.
    + 38_GetDrawableAttributes.patch dropped.
    + 37_build-mesa-mipmap.patch dropped.
    + 33_Xserver_man_typos.patch dropped.
    + 24_hurd_support.diff massively reduced.
    + 13_debian_add_xkbpath_env_variable.diff refreshed.
    + 07_xorgconf_manpage_overhaul.diff updated.
  * Bump build-dep on mesa-swx11-source to >= 6.5.2.
  * Version build-dependencies on x11proto-composite-dev and x11proto-kb-dev
    to match configure.ac.
  * Add build-dep on libxfixes-dev (needed for Xdmx).

 -- Julien Cristau <jcristau@debian.org>  Fri,  9 Feb 2007 19:25:05 +0100

xorg-server (2:1.1.99.903-1) experimental; urgency=low

  * New upstream release candidate.
  * Forward-port patches:
    * 07_xorgconf_manpage_overhaul.diff: refresh
    * 12_security_policy_in_etc.diff: refresh
    * 21_glx_align_fixes.patch: refresh
    * 23_kfreebsd_support.diff: refresh
    * 24_hurd_support.diff: refresh
    * 34_xorg.conf_man_typos.patch: refresh
    * 36_fix_ffs.patch: remove, applied upstream
  * Bump build-dependency on libdrm-dev to (>= 2.3.0) because that is the X
    server's minimum requirement.

 -- Thierry Reding <thierry@gilfi.de>  Sat,  2 Dec 2006 12:44:59 +0100

xorg-server (2:1.1.99.902-1) experimental; urgency=low

  * Update to latest upstream release candidate.
  * Forward-port patches:
    * 02_libvgahw_gcc4_volatile_fix.diff: update
    * 04_read_rom_in_chunks.diff: update
    * 05_arm_cache_flush.diff: remove, applied upstream
    * 06_arm_is_not_x86_and_has_no_vga.diff: remove, applied upstream
    * 07_xorgconf_manpage_overhaul.diff: update
    * 08_s390_servermd.diff: update
    * 09_debian_xserver_rtff.diff: update
    * 12_security_policy_in_etc.diff: update
    * 13_debian_add_xkbpath_env_variable.diff: update
    * 15_symlink_mesa.diff: remove, fixed upstream
    * 16_s390_fix.diff: update
    * 17_ignoreabi.diff: remove, applied upstream
    * 18_execinfo_only_for_backtrace.patch: remove, applied upstream
    * 18_execinfo_configured.patch: remove, applied upstream
    * 19_configurable_misc_utils.patch: remove, applied upstream
    * 20_mesa_6.5.1.diff: remove, applied upstream
    * 21_glx_align_fixes.patch: update
    * 22_xkb_cycle_3layouts.diff: remove, applied upstream
    * 23_kfreebsd_support.diff: update, partially applied upstream
    * 24_hurd_support.diff: update, partially applied upstream
    * 25_tfp_damage.diff: remove, applied upstream
    * 26_aiglx_happy_vt_switch.diff: remove, applied upstream
    * 27_aiglx_locking.diff: remove, applied upstream
    * 28_mesa_copy_sub_buffer.diff: remove, applied upstream
    * 29_mesa_reseed_makefile.diff: remove, fixed upstream
    * 30_fix_vmode_switch.diff: remove, fixed upstream
    * 31_blocksigio.diff: remove, fixed upstream
    * 32_disable_sparc_pci_bridge.diff: update
    * 34_xorg.conf_man_typos.patch: update
    * 35_randr_byteswap.patch: update
    * 36_fix_ffs.patch: update
    * 37_Fix-__glXDRIbindTexImage-for-32-bpp-on-big-endian-platforms.diff:
      remove, applied upstream
  * Upstream no longer ships a changelog, so don't try to install it.
  * Add 37_build-mesa-mipmap.patch that adds the missing mipmap.c to libmain's
    sources.
  * Add 38_GetDrawableAttributes.patch which readds support for the
    GetDrawableAttributes extension that's needed for compiz to work properly.

 -- Thierry Reding <thierry@gilfi.de>  Fri,  1 Dec 2006 20:32:34 +0100
=======
xorg-server (2:1.1.1-17) unstable; urgency=medium

  * Make the int10 module usable on i386 with a 64bit kernel (closes: #409730).
    + New patch 42_build_int10_submodules.diff, which allows us to build vm86
      and x86emu as two separate submodules, and make the int10 module itself
      fall back to loading x86emu if vm86 calls fail.
    + Add workaround for https://bugs.freedesktop.org/show_bug.cgi?id=7299 to
      the above patch: move definition of Int10Current from int10/xf86int10.c
      to int10/helper_mem.c.
    + Drop the part of 39_alpha_build_flags.patch applying to
      hw/xfree86/os-support/linux/Makefile.in, and run autoreconf with all
      patches applied.

 -- Julien Cristau <jcristau@debian.org>  Wed,  7 Feb 2007 20:37:19 +0100
>>>>>>> 475e3b38

xorg-server (2:1.1.1-16) unstable; urgency=medium

  * New patch 41_xfree86_linux_acpi_fix_tokenizing.diff from upstream git to
    fix a crash on acpi events (closes: #409443).

 -- Julien Cristau <julien.cristau@ens-lyon.org>  Sat,  3 Feb 2007 22:56:04 +0100

xorg-server (2:1.1.1-15) unstable; urgency=high

  * High-urgency upload for security bugfix.
  * New patch 40_xorg-xserver-1.1.0-dbe-render.diff to fix multiple integer
    overflows in the dbe and render extensions.
    CVE IDs: CVE-2006-6101 CVE-2006-6102 CVE-2006-6103
  * Add myself to Uploaders, and remove Fabio and Branden, with their
    permission.  They're of course welcome back when they have more time!

 -- Julien Cristau <julien.cristau@ens-lyon.org>  Tue,  9 Jan 2007 15:45:46 +0100

xorg-server (2:1.1.1-14) unstable; urgency=high

  * The "let's drop 20 years of build logic and replace it with autoconf in a
    single release, trust me, what could go wrong? <gibber, gibber>" release
  * High-urgency upload for RC bugfix
  * New patch 39_alpha_build_flags.patch: no really, when they said
    lnx_ev56.c should be built with -mcpu=ev56, they really meant it.
    Closes: #392500.

 -- Steve Langasek <vorlon@debian.org>  Sun,  7 Jan 2007 15:19:08 -0800

xorg-server (2:1.1.1-13) unstable; urgency=medium

  [ Julien Cristau ]
  * xserver-xorg-core recommends xfonts-base and suggests xfonts-100dpi |
    xfonts-75dpi and xfonts-scalable.  Also add explanation about fonts to the
    long description, stolen from the old xserver-common package (closes:
    #400654).

  [ David Nusinow ]
  * This is important for upgrades to etch, and has no notable risk, so bump
    priority to medium.

 -- David Nusinow <dnusinow@debian.org>  Fri, 29 Dec 2006 19:57:51 -0500

xorg-server (2:1.1.1-12) unstable; urgency=low

  [ Julien Cristau ]
  * Delete hw/xfree86/common/xf86Build.h in debian/rules clean, since it's
    wrongly included in the upstream tarball.

  [ David Nusinow ]
  * Pull fix for the ignore_abi.diff patch. This one's a major brown bag on my
    part. Thanks Michel Dänzer.
  * Add 38_wait_for_something_force_timer_reset.diff which forces the server
    to reset timers when they've overrun in some cases rather than wait
    forever. Patch by Daniel Stone. Thanks Michel Dänzer for pointing the
    changes out. Closes: #374026

 -- David Nusinow <dnusinow@debian.org>  Tue, 12 Dec 2006 21:13:20 -0500

xorg-server (2:1.1.1-11) unstable; urgency=low

  [ Drew Parsons ]
  * Patches 33_Xserver_man_typos.patch and 34_xorg.conf_man_typos.patch
    fix minor typos in Xserver and xorg.conf man pages.
    Closes: #364556, #308899.
  * Add patch 35_randr_byteswap.patch from upstream. Fixes a client/server
    byteswapping problem. Closes: #291100.

  [ Julien Cristau ]
  * Don't build-depend on libdrm-dev on hurd-i386 (closes: #358015). Thanks,
    Samuel Thibault.
  * Update hurd support patch (closes: #356300). Thanks, Samuel Thibault.
  * Add reportbug script stolen from the monolith, to add the user's config
    and log file in every bug report.
  * Delete hw/xfree86/common/xf86Build.h from our source tree, so that the
    build date is correctly calculated at build time, and not hardcoded to
    07 July 2006.  Thanks to Jurij Smakov for noticing.
  * Add patch 36_fix_ffs.patch by Jurij Smakov to fix infinite loop in ffs()
    if called with an argument of 0 (closes: #395564).
  * Add patch 37_Fix-__glXDRIbindTexImage-for-32-bpp-on-big-endian-platforms
    from upstream git to fix color issue on big endian platforms
    (closes: #392453). Thanks to Michel Dänzer for the patch!
  * Fix typo in xvfb-run (closes: #337703).
  * Install xdmxconfig and its manpage in xdmx-tools (closes: #393991).
  * Add Replaces: xdmx (<= 2:1.1.1-10) to xdmx-tools because of the xmdxconfig
    manpage move.

 -- David Nusinow <dnusinow@debian.org>  Fri, 24 Nov 2006 15:44:52 -0500

xorg-server (2:1.1.1-10) unstable; urgency=low

  [ Denis Barbier ]
  * Fix video mode switching.  Closes: #391052
  * Fix FTBFS on kfreebsd-i386 and kfreebsd-amd64.  Thanks Petr Salinger.
    Closes: #363517

  [ David Nusinow ]
  * Add depends on xserver-xorg so that /etc/X11/X gets installed. Thanks
    Frans Pop. Closes: #392295
  * Add 31_blocksigio.diff. This patch by Alan Hourihane, and it prevents a
    race condition when a driver tries to set the cursor state when the server
    is in the middle of switching resolution. Thanks to Frans Pop for
    reporting the bug, Michel Dänzer for reading through the backtrace and
    diagnosing the problem, and Alan for the final patch. Closes: #390646.

  [ Jurij Smakov ]
  * Add 32_disable_sparc_pci_bridge.diff. Disable PCI bridge handling on
    sparc, which is broken and causes filesystem corruption (by poking
    the PCI bus in the wrong places) on some machines. Closes: #392312.

  [ Drew Parsons ]
  * Use __appmansuffix__ not __mansuffix__ in
    03_xnest_manpage_overhaul.diff.  Closes: #390599.
  * Install upstream ChangeLog.  Closes: #365274.

 -- David Nusinow <dnusinow@debian.org>  Mon, 16 Oct 2006 21:59:51 -0400

xorg-server (2:1.1.1-9) unstable; urgency=low

  [ Jurij Smakov ]
  * Add 21_glx_align_fixes.patch to reintroduce the setting of __GLX_ALIGN64
    variable, lost during the modular transition. This setting is essential
    for architectures with strong alignment requirements. Patch affects
    alpha, sparc, amd64, ia64 and s390, mimicking the behaviour of the
    monolithic build. Closes: #388125.

  [ Denis Barbier ]
  * Add 22_xkb_cycle_3layouts.diff to fix layout switching when 3 layouts
    are present.  Thanks Ivan Pascal for the patch.  Closes: #345803

  [ David Nusinow ]
  * Add kFreeBSD support patch (23). Thanks to Robert Millan, Petr Salinger,
    Daniel Stone, and Michael Banck for input and patch writing.
    Closes: #363517
  * Add hurd support patch (24). Thanks Samuel Thibault, Daniel Stone, and
    Michael Banck. Closes: #356300
  * Disable the explicit enabling of dri in the configure. The configure
    script autodetects whether or not to use this anyway, and enabling it
    explicitly breaks the build on hurd. Thanks Samuel Thibault and Michael
    Banck. Closes: #358015
  * Add several patches written by Kristian Høgsberg for allowing compiz to
    work with AIGLX. These patches were vetted by Theirry Reding with valuable
    advice from Michel Dänzer, and feedback from Kristian himself.
    - 25_tfp_damage.diff
    - 26_aiglx_happy_vt_switch.diff
    - 27_aiglx_locking.diff
    - 28_mesa_copy_sub_buffer.diff
    - 29_mesa_reseed_makefile.diff
    - update of 20_mesa_6.5.1.diff
  * Remove bizarre wholesale inclusion of another patch in the 23_kbsd patch

  [ Eugene Konev ]
  * Use --with-default-font-path instead of --with-fontdir.
  * Set RGBPath through --with-rgb-path.
  * Drop 11_debian_always_use_default_font_path.diff.
  * Drop 14_debian_always_look_in_our_module_path.diff.
  * Ship SecurityPolicy in xserver-xorg-core.

 -- David Nusinow <dnusinow@debian.org>  Thu, 28 Sep 2006 23:59:35 -0400

xorg-server (2:1.1.1-8) unstable; urgency=low

  * Update mesa symlink patch to the latest from HEAD
  * Add 20_mesa_6.5.1.diff to allow the server to build with mesa 6.5.1
  * Bump build-dep versions on x11proto-gl to 1.4.8, and mesa to 6.5.1

 -- David Nusinow <dnusinow@debian.org>  Mon, 25 Sep 2006 22:21:37 -0400

xorg-server (2:1.1.1-7) unstable; urgency=low

  * Fix s390 build issue. Thanks Bastian Blank for the report and Eugene Konev
    for the patch. Closes: #388628.
  * Disable build of various utilities that we don't ship anyway. Patch thanks
    to Eugene Konev.

 -- David Nusinow <dnusinow@debian.org>  Thu, 21 Sep 2006 23:07:16 -0400

xorg-server (2:1.1.1-6) unstable; urgency=low

  * Upload 7.1 to unstable.

  [ Drew Parsons ]
  * Added SGI FreeB licence to debian/copyright. Closes: #368563.
  * Apply upstream patches 18_execinfo_only_for_backtrace.patch, to use
    execinfo.h for and only for backtrace. Applied git patch
    5a3488ccac8e5dabd9fc98bc41ef178ead1b2faf directly into configure scripts,
    activated with autoreconf.  Closes: #363218.
  * Only requires build-depends version of x11proto-gl-dev on 1.4.6.

  [ Steve Langasek ]
  * Add versioned build-depends on x11proto-fixes-dev (>= 4.0), to
    ensure the package is built against the right protocol version.
    Closes: #383778.

 -- David Nusinow <dnusinow@debian.org>  Mon, 18 Sep 2006 18:30:07 -0400

xorg-server (2:1.1.1-5) experimental; urgency=low

  * Fix error in 16_s390_fix.diff caused by my idiot copying. Thanks Yannick
    Roehlly and Daniel Stone.

 -- David Nusinow <dnusinow@debian.org>  Sun, 27 Aug 2006 23:25:21 +0000

xorg-server (2:1.1.1-4) experimental; urgency=low

  [ Drew Parsons ]
  * Tighten dependencies between X11R7.1 server and video drivers.
    xserver-xorg-core no longer Depends: xserver-xorg-video-all
    | xserver-xorg-video but instead Conflicts: xserver-xorg-video.
    (closes: #383873)
    The dependency on xserver-xorg-video-all | xserver-xorg-video-1.0 is
    managed by the xserver-xorg binary package (not included here in
    order to avoid circular dependencies). (closes: #362313)
  * Likewise remove Depends: xserver-xorg-input-all | xserver-xorg-input
    (again, handled by xserver-xorg) to avoid circular dependency with drivers.

  [ David Nusinow ]
  * Epoch bump
  * Add 17_ignoreabi.diff to allow users to simply set a value in xorg.conf
    rather than pass -ignoreABI to the server every time it starts

 -- David Nusinow <dnusinow@debian.org>  Wed, 23 Aug 2006 22:03:06 +0000

xorg-server (1:1.1.1-3) unstable; urgency=low

  * Add 16_s390_fix.diff to fix FTBFS on s390. Thanks Bastian Blank.
    (closes: #362641)
  * Bump build-depends version of libgl1-mesa-dev to 6.5.x package we have in
    experimental currently
  * Bump build-depends version of x11proto-gl-dev to 1.4.7 or greater

 -- David Nusinow <dnusinow@debian.org>  Tue, 22 Aug 2006 00:57:31 +0000

xorg-server (1:1.1.1-2) experimental; urgency=low

  [ Drew Parsons ]
  * Updated mesa-swx11-source build-depends to (>> 6.5.0), required
    for xserver 1.1.1. (closes: #383334)

  [ David Nusinow ]
  * Enable and ship xephyr
  * Hack off the 'x' manpage suffix
  * Install Xnest manpage
  * Bump policy version to 3.7.2.0. No changes necessary.

 -- David Nusinow <dnusinow@debian.org>  Wed, 16 Aug 2006 21:14:44 +0000

xorg-server (1:1.1.1-1) experimental; urgency=low

  [ David Nusinow ]
  * New upstream release
  * Move patch target call so that we don't try and build twice
  * Remove obsolete 15_security_allocate_local.diff and
    16_SECURITY_setuid.diff
  * Add 15_symlink_mesa.diff

 -- David Nusinow <dnusinow@debian.org>  Sun,  6 Aug 2006 16:12:25 +0000

xorg-server (2:1.0.2-10) unstable; urgency=low

  * Upload to unstable to fixed messed up last upload which was supposed to go
    to experimental. Brown bag o' joy.

 -- David Nusinow <dnusinow@debian.org>  Tue, 22 Aug 2006 19:31:08 +0000

xorg-server (1:1.0.2-9) UNRELEASED; urgency=high

  [ Denis Barbier ]
  * Fix 13_debian_add_xkbpath_env_variable.diff, XKBPATH environment
    variable was not always taken into account.

  [ David Nusinow ]
  * Remove two Ubuntu packaging holdovers. Have xvfb recommend xbase-clients
    rather than xauth, and have xserver-xorg-core recommend xkb-data rather
    than xkeyboard-config. Thanks Sterling MacNay.
  * Security update. Fix for setuid privledge escalation vulernabilities.
    See http://lists.freedesktop.org/archives/xorg/2006-June/016146.html for
    the full advisory.

  [ Jurij Smakov ]
  * Stop including the non-existent asm/kbio.h header file in
    hw/xfree86/os-support/linux/lnx_{io,kbd}.c to avoid the build failure
    on sparc.

 -- David Nusinow <dnusinow@debian.org>  Sat,  1 Jul 2006 17:20:45 -0400

xorg-server (1:1.0.2-8) unstable; urgency=low

  * Move xserverrc back to xbase-clients. Thanks Benjamin Mesing.
  * Add 15_security_allocate_local.diff. This fixes Bug fd.o bug #6642.
    Fix buffer overflow in Render.  (CVE 2006-1526). Patch by Eric Anholt.

 -- David Nusinow <dnusinow@debian.org>  Tue,  2 May 2006 21:47:17 -0400

xorg-server (1:1.0.2-7) unstable; urgency=low

  * Ship xserverrc again in /etc/X11/xinit. Thanks Bastian Kleineidam and
    Vasilis Vasaitis. (closes: #357713)

 -- David Nusinow <dnusinow@debian.org>  Wed, 26 Apr 2006 00:01:16 -0400

xorg-server (1:1.0.2-6) unstable; urgency=low

  [ David Nusinow ]
  * Use -DNO_INLINE on s390. Thanks Bastian Blank and Julien Cristau.
    (closes: #362641)
  * Re-add xvfb-run and manpage to xvfb package. Thanks Josselin Mouette and
    Jamie Wilkinson. (closes: #363494)
  * Add 014_debian_always_look_in_our_module_path.diff. This will cause the
    server to always look in the default module path even if they've specified
    an alternate path in their xorg.conf file via the ModulePath option. A
    note to users: you should remove this part of your xorg.conf unless you
    need it, as the server will look in the right place for modules if you
    don't specify a location.
  * Run dh_install with --list-missing
  * Add missing manpages all around. Thanks Roland Mas and Jan Hudec.
    (closes: #362489, #364199)
  * Actually install apps to xdmx-tools. Thanks Xavier Bestel.
    (closes: #356813)

  [ Denis Barbier ]
  * Add 13_debian_add_xkbpath_env_variable.diff so that the server takes
    the XKBPATH environment variable into account. (closes: #363229)

 -- David Nusinow <dnusinow@debian.org>  Sat, 22 Apr 2006 17:06:23 -0400

xorg-server (1:1.0.2-5) unstable; urgency=low

  * Add 11_debian_always_use_default_font_path.diff from Eugene Konev. This
    patch causes the server to add the default font path to whatever the user
    has specified. Right now, that's /usr/share/fonts/X11, as defined on
    configure in debian/rules. Thanks Eugene, this will definitely go a long
    way.
  * Document how to get rid of error loading glcore (and other modules) in
    NEWS.Debian. Thanks Matej Vela and others.
  * Provide the virtual 'xserver' package. Thanks Steve Langasek and Daniel
    Stone. (closes: #362750)
  * Add 12_security_policy_in_etc.diff from Eugene Konev. This will allow us
    to tell the server on configure to look in /etc/X11/xserver for the
    SecurityPolicy file. Thanks Joey Hess and Eugene. (closes: #362246)

 -- David Nusinow <dnusinow@debian.org>  Mon, 17 Apr 2006 00:34:08 -0400

xorg-server (1:1.0.2-4) unstable; urgency=low

  * Document the need to update paths in xserver-xorg-core's NEWS file.
    (closes: #362077, #362244, #362431)
  * Make xserver-xorg-core Architecture: any. (closes: #362150)
  * Build with --with-fontdir=/usr/share/fonts/X11. Remove
    --with-default-font-path option to make this work. Thanks Eugene Konev.

 -- David Nusinow <dnusinow@debian.org>  Thu, 13 Apr 2006 23:54:06 -0400

xorg-server (1:1.0.2-3) unstable; urgency=low

  * Add build-conflicts on xlibs-static-dev. Thanks Zephaniah E. Hull.

 -- David Nusinow <dnusinow@debian.org>  Tue, 11 Apr 2006 18:44:51 -0400

xorg-server (1:1.0.2-2) unstable; urgency=low

  * Upload to unstable
  * Add versioned build-dep on libdmx-dev. Thanks Frank Lichtenheld.
    (closes: #361752)

 -- David Nusinow <dnusinow@debian.org>  Mon, 10 Apr 2006 19:34:04 -0400

xorg-server (1:1.0.2-1) experimental; urgency=low

  [ David Nusinow ]
  * New upstream release. Fixes CVE-2006-0745

  [ Denis Barbier ]
  * Set XKB base path to /usr/share/X11/xkb.

 -- David Nusinow <dnusinow@debian.org>  Mon, 20 Mar 2006 21:41:04 -0500

xorg-server (1:1.0.1-2) experimental; urgency=low

  [ David Nusinow ]
  * Add versioned dependency on x11-common
  * Remove old cruft in our patches directory
  * Port patches from trunk
    + 030_libvgahw_gcc4_volatile_fix.diff
    + general/026_xc_programs_manpage_overhaul.diff
    + arm/303_arm_cache_flush.diff
    + arm/315_arm_is_not_x86_and_has_no_vga.diff
    + general/099e_xorgconf_manpage_overhaul.diff
    + s390/500_s390_support.diff
    + debian/910_debian_Xserver_RTFF.diff
  * add 04_read_rom_in_chunks.diff. This reads PCI ROM in large chunks rather
    than one byte at a time. This patch by Alex Williamson and forwarded to us
    by Dann Frazier. Thanks to both of them. (closes: #353168)
  * Don't build xserver-xorg-core on s390. This means putting all the other
    arches as being explicitly listed. Damn !s390.
  * Version the conflict with xserver-xfree86 to allow for the transition
    package to be installed
  * Remove README.DRI, as it is non-free. Add it to prune list.
  * Add 10_dont_look_in_home_for_config.diff to prevent looking in a user's
    home directory for xorg.conf. Thanks Daniel Stone for the patch.

 -- David Nusinow <dnusinow@debian.org>  Sun, 12 Mar 2006 16:18:13 -0500

xorg-server (1:1.0.1-1) experimental; urgency=low

  * First upload to Debian
  * Add bison and flex to the build-depends
  * Define INSTALL in debian/rules
  * Add xserver-xorg-core dependency xserver-xorg-video-all |
    xserver-xorg-video. The former is a metapackage that depends on all the
    video drivers we ship and the latter is a virtual package that each video
    driver provides. This scheme will install the metapackage by default but
    will permit any single video driver to satsify the dependency. Do the same
    thing for the input drivers.
  * switch dpatch build-dependency to quilt
  * Deal with mesa packaging rename: build-dep on mesa-swrast-source ->
    mesa-swx11-source
  * Change xserver-core depends to be on x11-common rather than xorg-common
  * Have xserver-xorg-dev install the files in /usr/share/aclocal so we get
    xorg-server.m4
  * Manually set permissions on serverabiver installation
  * Set the default font path to /usr/share/fonts/X11 instead of
    /usr/share/X11/fonts. Thanks Eugene Konev.

 -- David Nusinow <dnusinow@debian.org>  Mon, 20 Feb 2006 00:18:45 -0500

xorg-server (1:0.99.2+cvs.20051025-3) dapper; urgency=low

  * Version mesa-swrast-source Build-Dep to 6.4.0 or higher, so GLcore is a
    little less crash-happy (e.g. when moving your glxgears window).
  * Export /usr/share/xserver-xorg/serverabiver to xserver-xorg-dev, which
    describes the relationship needed from a driver on xserver-xorg-core.

 -- Daniel Stone <daniel.stone@ubuntu.com>  Fri, 28 Oct 2005 13:00:26 +1000

xorg-server (1:0.99.2+cvs.20051025-2) dapper; urgency=low

  * Add Build-Deps on libxaw7-dev, libxmu-dev, libxt-dev, libxpm-dev,
    libx11-dev, libxtst-dev, and libxres-dev for DMX utils.

 -- Daniel Stone <daniel.stone@ubuntu.com>  Wed, 26 Oct 2005 14:34:40 +1000

xorg-server (1:0.99.2+cvs.20051025-1) dapper; urgency=low

  * Update to new upstream version.
  * All applicable patches have been committed upstream, bar #989 and #990.

 -- Daniel Stone <daniel.stone@ubuntu.com>  Thu, 20 Oct 2005 10:26:33 +1000

xorg-server (1:0.99.0+cvs.20050901-1) breezy; urgency=low

  * First xorg-server release.

 -- Daniel Stone <daniel.stone@ubuntu.com>  Wed,  6 Jul 2005 15:48:17 +1000<|MERGE_RESOLUTION|>--- conflicted
+++ resolved
@@ -1,4 +1,3 @@
-<<<<<<< HEAD
 xorg-server (2:1.2.0-1) UNRELEASED; urgency=low
 
   * New upstream release.
@@ -76,7 +75,7 @@
     GetDrawableAttributes extension that's needed for compiz to work properly.
 
  -- Thierry Reding <thierry@gilfi.de>  Fri,  1 Dec 2006 20:32:34 +0100
-=======
+
 xorg-server (2:1.1.1-17) unstable; urgency=medium
 
   * Make the int10 module usable on i386 with a 64bit kernel (closes: #409730).
@@ -91,7 +90,6 @@
       patches applied.
 
  -- Julien Cristau <jcristau@debian.org>  Wed,  7 Feb 2007 20:37:19 +0100
->>>>>>> 475e3b38
 
 xorg-server (2:1.1.1-16) unstable; urgency=medium
 
