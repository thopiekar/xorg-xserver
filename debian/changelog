--- conflicted
+++ resolved
@@ -1,10 +1,10 @@
-<<<<<<< HEAD
 xorg-server (2:1.4.99.906-2) UNRELEASED; urgency=low
 
   * Pull from server-1.5-branch as of Aug 27th
     + input devices from xorg.conf aren't ignored if there is no ServerLayout
       option (closes: #492140)
   * Bump build-dep on inputproto to >= 1.4.4 for DeviceControlChanged.
+  * Merge in changes from 2:1.4.2-3 to 2:1.4.2-5.
 
  -- Julien Cristau <jcristau@debian.org>  Wed, 27 Aug 2008 23:16:47 +0200
 
@@ -132,7 +132,7 @@
     closes: #439764.
 
  -- Julien Cristau <jcristau@debian.org>  Fri, 14 Mar 2008 13:46:48 +0100
-=======
+
 xorg-server (2:1.4.2-5) unstable; urgency=low
 
   * Don't pretend we support randr 1.2 when queried by swapped clients.  The
@@ -166,7 +166,6 @@
       (closes: #491526).
 
  -- Julien Cristau <jcristau@debian.org>  Sat, 02 Aug 2008 23:22:32 +0200
->>>>>>> 21c05c4c
 
 xorg-server (2:1.4.2-2) unstable; urgency=low
 
