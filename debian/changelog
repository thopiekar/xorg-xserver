<<<<<<< HEAD
xorg-server (2:1.4.99.902-2) UNRELEASED; urgency=low

  * Update from upstream server-1.5-branch
    - fixes FTBFS on alpha (closes: #472205); won't work, though, because
      of #485528
    - fixes FTBFS on GNU/kFreeBSD (closes: #482550)
  * 001_ubuntu_add_extra_modelines_from_xorg.patch: remove, replace with
    001_fedora_extramodes.patch stolen from fedora 9 cvs, rev 1.8.

 -- Julien Cristau <jcristau@debian.org>  Thu, 26 Jun 2008 15:32:28 +0200

xorg-server (2:1.4.99.902-1) experimental; urgency=low

  * Add postrm script for xserver-xorg-core, to remove
    /var/log/Xorg.*.log{,.old} on purge (closes: #343384).
  * Use dh_* -s instead of -a in binary-arch, to fix FTBFS on s390 (which
    doesn't build xserver-xfbdev).
  * New upstream release candidate.
    + refresh 13_debian_add_xkbpath_env_variable.diff
    + doesn't crash when there is no pci device (closes: #472823)
    + includes a quirk for LPL monitors with broken EDID (closes: #473260)
    + XKB is now enabled in Xnest (closes: #164379)
  * Stop building Xprt, and drop related patches; it will be provided as a
    separate package.

 -- Julien Cristau <jcristau@debian.org>  Fri, 23 May 2008 00:58:45 +0200

xorg-server (2:1.4.99.901-2) experimental; urgency=low

  * xserver-xorg-dev needs to depend on libpciaccess-dev.
  * Pull from upstream server-1.5-branch as of March 21st (commit 98249dfa).
    + fixes build on ia64 (closes: #471663)
  * Add missing conflicts on xserver-xorg-input-2.

 -- Julien Cristau <jcristau@debian.org>  Fri, 21 Mar 2008 22:40:36 +0100

xorg-server (2:1.4.99.901-1) experimental; urgency=low

  [ Julien Cristau ]
  * New upstream release candidate
  * Update patches:
    + 001_ubuntu_add_extra_modelines_from_xorg.patch: remove useless
      whitespace changes
    + 02_libvgahw_gcc4_volatile_fix.diff: delete, the gcc bug this was working
      around is fixed for a long time
    + 03_auto_load_driver.diff, 04_auto_load_driver_no_conf.diff,
      05_kill_type1.diff, 07_autoconfig_screen_with_device_section.diff,
      08_better_dpms_logging.diff, 10_dont_look_in_home_for_config.diff,
      11_dont_crash_on_bad_dri_mode.diff, 14_default_screen_section.diff,
      21_glx_align_fixes.patch, 40_default_dpi_96.patch,
      41_vbe_filter_less.diff,
      42_dont_break_grab_and_focus_for_window_when_redirecting.diff,
      43_allow_override_BIOS_EDID_preferred_mode.diff,
      44_preferredmode_infinite_loop.diff,
      45_only_XF86_APM_CAPABILITY_CHANGED_for_video_change_acpi_events.diff,
      46_reduce_wakeups_from_smart_scheduler.patch,
      47_fbdevhw_magic_numbers.diff, 51_xkb-and-loathing.diff,
      93_xprint_fonts_fix: remove, applied upstream
    + 06_use_proc_instead_of_sysfs_for_pci_domains.diff: disable for now,
      shouldn't be needed with pciaccess
    + 13_debian_add_xkbpath_env_variable.diff: refresh
    + 94_xprint_XSERVER_LIBS: disable, should be fixed upstream
  * Disable glx, dri and dri2 for now.
  * Re-enable dmx, build the xdmx and xdmx-tools packages.
  * Add build-deps on libpciaccess-dev and libssl-dev for Xorg, bump build-dep
    on libpixman-1-dev to >= 0.9.5.
  * Add build-dep on libxv-dev for Xephyr.
  * Drop XS- prefix from Vcs-* debian/control fields.
  * Bump videoabiver to 2.9, inputabiver to 2.1, serverminver to 2:1.4.99.901.
  * Drop obsolete --with-rgb-path configure option.
  * /etc/X11/xserver/SecurityPolicy is gone, don't install it.
  * Don't build-dep on "foo (>= bar-1)", to fix lintian warnings.

  [ Drew Parsons ]
  * Remove 94_xprint_XSERVER_LIBS (not needed in xserver 1.5).

  [ Brice Goglin ]
  * Build the Xfbdev server for real now, in new package xserver-xfbdev,
    closes: #439764.

 -- Julien Cristau <jcristau@debian.org>  Fri, 14 Mar 2008 13:46:48 +0100
=======
xorg-server (2:1.4.2-1) unstable; urgency=low

  [ Julien Cristau ]
  * New upstream release.
  * Security fixes from the previous upload are included upstream.
  * Cherry-pick patches from upstream git to make the LeftOf and Above options
    in xorg.conf actually work (closes: #466526).
  * 48_xaa_nooffscreenpixmaps.diff: disable XAA offscreen pixmaps by default;
    they can be enabled with Option "XaaOffscreenPixmaps" (closes: #478277,
    #433331).
  * Cherry-pick various patches from upstream for Xorg's modes code:
    - add quirks for monitors with broken EDID (closes: #473260)
    - fix max clock computation
    - inherit the preferred mode from the global configuration (so if you have
      Modes "800x600" in the Display subsection the server will honor it
      instead of ignoring it)
  * Backport patch from upstream git to fix emulation of int1A PCI BIOS
    services (closes: #404885).  Thanks, Robert de Bath!

  [ Brice Goglin ]
  * Update patches to not require -p0, closes: #485185.

 -- Julien Cristau <jcristau@debian.org>  Thu, 26 Jun 2008 01:57:18 +0200

xorg-server (2:1.4.1~git20080517-2) unstable; urgency=high

  * High urgency upload for security fixes.
  * New patch from upstream to fix multiple security issues reported by
    iDefense:
    CVE-2008-2360 - RENDER Extension heap buffer overflow
    CVE-2008-2361 - RENDER Extension crash
    CVE-2008-2362 - RENDER Extension memory corruption
    CVE-2008-1379 - MIT-SHM arbitrary memory read
    CVE-2008-1377 - RECORD and Security extensions memory corruption

 -- Julien Cristau <jcristau@debian.org>  Mon, 09 Jun 2008 14:59:04 +0200
>>>>>>> b8b87384

xorg-server (2:1.4.1~git20080517-1) unstable; urgency=low

  [ Julien Cristau ]
  * Pass -DPRE_RELEASE=0 in CPPFLAGS, so we don't print the pre-release
    warning in the Xorg log.
  * Pull from upstream server-1.4-branch
    + drop patch 40_default_dpi_96.patch applied upstream
    + refresh patches 03_auto_load_driver.diff and
      04_auto_load_driver_no_conf.diff
  * Don't build-depend on packages with a -1 debian revision.
  * Drop the XS- prefix from Vcs-* control fields.
  * Add x11-common to the Depends field of xnest, xvfb and xserver-xephyr (its
    init script sets up the /tmp/.X11-unix directory).
  * Re-enable the dmx DDX, and build the xdmx and xdmx-tools packages (the
    build is now fixed upstream); closes: #449254.

  [ Drew Parsons ]
  * Patch 95_xprint_disable_dbus disables dbus in Xprint by providing
    dummy config functions. Taken from upstream commit
    2a3d1421e0cc18822ae8f478fcc272e16a9e9340, with removal of
    CONFIG_LIB from configure.ac shifted to 94_xprint_XSERVER_LIBS.
    Closes: #472180.
  * Enable the xprint DDX, and build the xprint and xprint-common packages.

 -- Julien Cristau <jcristau@debian.org>  Sun, 18 May 2008 13:36:11 +0200

xorg-server (2:1.4.1~git20080507-1) unstable; urgency=low

  * Pull from upstream server-1.4-branch, highlights:
    - the server should now scale input events correctly
    - xkb keymap failures now give an explanation instead of just a 'failed to
      load' message
  * Drop patch 51_xkb-and-loathing.diff, applied upstream
  * Refresh patches 13_debian_add_xkbpath_env_variable.diff,
    21_glx_align_fixes.patch, 46_reduce_wakeups_from_smart_scheduler.patch and
    94_xprint_XSERVER_LIBS.
  * chmod +x configure in debian/rules clean so we can build a git snapshot
    where configure is not in the tarball.
  * Cherry-pick fix from upstream's master branch to re-arm the DPMS timer
    when re-enabling DPMS (closes: #397197).

 -- Julien Cristau <jcristau@debian.org>  Thu, 08 May 2008 15:34:38 +0200

xorg-server (2:1.4.1~git20080131-4) unstable; urgency=low

  * fix AlwaysCore handling: enabling AlwaysCore in xorg.conf 1) is the
    default, and 2) shouldn't prevent the device from sending core events
    (closes: #461760).

 -- Julien Cristau <jcristau@debian.org>  Tue, 29 Apr 2008 20:14:22 +0200

xorg-server (2:1.4.1~git20080131-3) unstable; urgency=low

  * XKB: Fix processInputProc wrapping (cherry-picked from upstream).
    Thanks to Thomas Jaeger.  This should fix the bug with some keys getting
    stuck (closes: #473165).
  * xkb: when copying the keymap, make sure the structs default to 0/NULL
    (cherry-picked from upstream).  Fixes a crash and closes: #461783.
  * __glXDRIbindTexImage: Fail if no texture bound to pixmap's texture target
    (cherry-picked from upstream).
  * EXA: Fix off-by-one in polyline drawing (cherry-picked from upstream).
  * EXA: Skip empty glyphs (cherry-picked from upstream).
  * Fix overly-restrictive integer overflow check in EXA pixmap creation
    (cherry-picked from upstream).  Fixes BadAlloc errors returned by
    XCreatePixmap for pixmaps of width 8192 or greater (closes: #471782).

  Following patches by Bart Trojanowski, stolen from the ubuntu package:
  * 15_X86EMU-added-blacklist-for-I-O-port-in-0-0xFF-range.patch
    - Restrict access to I/O ports in range 0-0xFF from x86emu.
  * 16_X86EMU-pass-the-correct-bus-dev-fn-tag-to-pci-emula.patch
    - Fix improper emulation of PCI access General Software BIOS.
  * Add 17_x86emu_handle_cpuid.patch to fix X86EMU CPUID handling.
    (closes: #451089).

 -- Julien Cristau <jcristau@debian.org>  Wed, 02 Apr 2008 00:20:15 +0200

xorg-server (2:1.4.1~git20080131-2) unstable; urgency=low

  [ Brice Goglin ]
  * Add 46_reduce_wakeups_from_smart_scheduler.patch to reduce
    power consumption, closes: #462700.

  [ Drew Parsons ]
  * Restore Xprint, cherry-picking commits
    f7f79724fdea0cc6fda0e90e56431df937d49335 and
    d67e210f3458b62d7d4a6032aabfda0004d661c1 from master (xserver 1.5).
    Include patch 94_xprint_XSERVER_LIBS to give new meaning of
    XSERVER_LIBS as expected in configure.ac from master (see commit
    a02db0d500cac20d0f0f107d27c064a175018421). Delete
    94_xprint_XSERVER_LIBS when we upgrade to xserver 1.5.

  [ Julien Cristau ]
  * Re-enable patch 51_xkb-and-loathing.diff: ignore SIGALRM around calls to
    Popen()/Pclose() to fix a hang when opening menus in OpenOffice.org
    (once again closes: #433131)
  * Refresh all patches to make patch-audit happy.
  * Pull from upstream server-1.4-branch as of March 14th.
  * 42_dont_break_grab_and_focus_for_window_when_redirecting.diff removed,
    applied upstream.
  * Don't build xprint just yet, because it needs NEW processing.

  [ David Nusinow ]
  * Add 11_dont_crash_on_bad_dri_mode. See bugzilla #13860

 -- Julien Cristau <jcristau@debian.org>  Fri, 14 Mar 2008 15:18:16 +0100

xorg-server (2:1.4.1~git20080131-1) unstable; urgency=low

  [ Brice Goglin ]
  * Add 45_only_XF86_APM_CAPABILITY_CHANGED_for_video_change_acpi_events.diff
    to prevent XF86_APM_CAPABILITY_CHANGED from being issued for all ACPI
    events, thanks Sjoerd Simons, closes: #461463.

  [ David Nusinow ]
  * Update Japanese translation from Hideki Yamane. closes: #462761
  * New upstream pull
    + Fixes crashes due to absent LED's being referenced

 -- David Nusinow <dnusinow@debian.org>  Thu, 31 Jan 2008 21:43:12 -0500

xorg-server (2:1.4.1~git20080118-1) unstable; urgency=low

  [ Brice Goglin ]
  * Add 42_dont_break_grab_and_focus_for_window_when_redirecting.diff
    to prevent password authentication bypass, closes: #449108.

  [ Julien Cristau ]
  * New upstream snapshot
    + includes the security fixes from the previous version
    + fixes regression introduced by the fix for CVE-2007-6429 in the MIT-SHM
      extension (closes: #461410)

 -- Brice Goglin <bgoglin@debian.org>  Fri, 18 Jan 2008 22:20:32 +0100

xorg-server (2:1.4.1~git20080105-2) unstable; urgency=low

  [ David Nusinow ]
  * Improve dpms logging patch to correctly label message type

  [ Brice Goglin ]
  * Grab upstream commit db9ae863536fff80b5463d99e71dc47ae587980d
    to set DEFAULT_DPI to 96 instead of 75.

  [ Julien Cristau ]
  * Fix multiple security issues
    + CVE-2007-6427: XInput Extension Memory Corruption
    + CVE-2007-6428: TOG-CUP Extension Memory Corruption
    + CVE-2007-6429: EVI Extension Integer Overflow,
                     MIT-SHM Extension Integer Overflow
    + CVE-2007-5760: XFree86-Misc Extension Invalid Array Index
    + CVE-2007-5958: file existence disclosure
    + CVE-2008-0006: PCF font parser buffer overflow
  * Bump Standards-Version to 3.7.3 (no changes).

 -- Julien Cristau <jcristau@debian.org>  Thu, 17 Jan 2008 15:10:03 +0100

xorg-server (2:1.4.1~git20080105-1) unstable; urgency=low

  * Don't reference non-existent bug-reporting.txt file in xvfb-run.1
  * New upstream git pull, again from the server-1.4-branch
    + Drop 08_xkb_infinite_loop.diff, it's upstream now
  * Improve logging when DPMS is enabled implicitly
    + Adds 08_better_dpms_logging.diff

 -- David Nusinow <dnusinow@debian.org>  Sun, 06 Jan 2008 16:56:38 -0500

xorg-server (2:1.4.1~git20071212-2) unstable; urgency=low

  * Add patch 08_xkb_infinite_loop.diff from upstream bug#13511: papers over
    an infinite loop in event processing (closes: #451989).

 -- Julien Cristau <jcristau@debian.org>  Sat, 22 Dec 2007 00:02:01 +0100

xorg-server (2:1.4.1~git20071212-1) unstable; urgency=low

  [ Julien Cristau ]
  * debian/rules: Use lsb_release -i -s to get the vendor name, instead of
    hardcoding "Debian".
  * debian/control: build-dep on lsb-release.
  * Cherry-pick commit f30abe30 from master: edid quirk for MAX 0x77e monitor.
  * Add patch 44_preferredmode_infinite_loop.diff from upstream git: fixes an
    infinite loop when PreferredMode is used in xorg.conf.

  [ David Nusinow ]
  * New upstream version. This is based on the server-1.4-branch, and includes
    all the changes in the 1.4.0.90 (pre-)release as well as additional fixes.
    This is primarily a bugfix release
    + Remove 12_bgPixel_fix_64bit_issue.diff. Applied upstream

 -- David Nusinow <dnusinow@debian.org>  Wed, 12 Dec 2007 20:19:11 -0500

xorg-server (2:1.4.1~git20071119-1) unstable; urgency=low

  * Ship a .orig.tar.gz that's been autoreconf'ed. Closes: #451891
  * Re-enable validation of the screen section of xorg.conf
    Modify 14_default_screen_section.diff. This also fixes a problem where the
    server can't find the device section when it is specified in the screen
    section. Closes: #451950

 -- David Nusinow <dnusinow@debian.org>  Mon, 19 Nov 2007 20:38:04 -0500

xorg-server (2:1.4.1~git20071117-1) unstable; urgency=low

  [ Julien Cristau ]
  * Add conflict on xserver-xorg-input-wacom (<< 0.7.8) to xserver-xorg-core.
    That driver is built against the old ABI, but doesn't provide
    xserver-xorg-input.

  [ David Nusinow ]
  * Add 14_default_screen_section.diff. This allows you to not have a screen
    section in your xorg.conf. A basic default one with a simple identifier
    will be created for you in this case using all default values

  [ Christian Perrier ]
  * Debconf translations:
  * Galician. Closes: #444764
  * German. Closes: #444917
  * Brazilian Portuguese. Closes: #445266
  * Russian. Closes: #443859
  * Portuguese. Closes: #445051
  * Slovak. Closes: #446418, #448220

  [ Brice Goglin ]
  * Bump x11proto-core-dev build-dependency to >= 7.0.9,
    thanks Max Kellermann, closes: #446869.

  [ David Nusinow ]
  * New upstream stable snapshot
    + fixes a bunch of input-related bugs, notably keyboard leds
      (closes: #440743 and its pile of duplicates)
  * Remove patches merged in this snapshot
    + 08_exa_fix_exaFillRegionTiled_fallback.diff
    + 11_exa_no_negative_tile_offsets.diff
    + 42_fix_RemoveGeneralSocket_crash_from_dbus.diff
    + 44_XKB_mapping_changes_for_all_core-sending_devices.diff
    + 45_GetKeyboardEvents_reject_out-of-range_keycodes.diff
  * Make xephyr recommend xfonts-base. Closes: #451542

 -- David Nusinow <dnusinow@debian.org>  Sat, 17 Nov 2007 18:54:02 -0500

xorg-server (2:1.4-3) unstable; urgency=low

  [ David Nusinow ]
  * Minor cleanups of 03_autoload_drivers.diff. Thanks to Julien for
    spotting all these ugly bits
    + Newline after #else when picking the driver (this is the failsafe
      choice)
    + Change by hacked "ids" file name suffix check to use strncmp and check
      for ".ids"
    + Use strncpy instead of strncat unnecessarily
  * Add support for a partially configured device section
    Implemented in 03_autoload_driver.diff. Now if you have a device section
    but lack a driver, it'll use the settings. This will allow you to just
    have a device section and enable EXA but not have to specify the driver or
    anything else.
  * Add 07_autoconfig_screen_with_device_section.diff
    This patch allows the Screen section to not specify a device section. If
    this happens, the server will automatically use the first device section
    listed in the xorg.conf instead

  [ Brice Goglin ]
  * Allow building the Xfbdev server in new package xserver-xfbdev, but leave
    it disabled for now (see #439764).
  * Add upstream commit 27ad5d74c20f01516a1bff73be283f8982fcf0fe as patch
    44_XKB_mapping_changes_for_all_core-sending_devices.diff to fix broken
    xmodmap invocation in .xsession, closes: #443044.
  * Add upstream commit 0e800ca4651a947ccef239e6fe7bf64aab92257c as patch
    45_GetKeyboardEvents_reject_out-of-range_keycodes.diff to fix crash
    in GetKeyboardValuatorEvents, closes: #443697.

  [ Christian Perrier ]
  * Debconf templates and debian/control reviewed by the debian-l10n-
    english team as part of the Smith review project. Closes: #442210
  * Debconf translation updates:
    - Swedish. Closes: #443047
    - Czech. Closes: #443100
    - French
    - Vietnamese. Closes: #443174
    - Italian. Closes: #422414
  * New debconf translations
    - Hungarian. Closes: #442956
    - Thai. Closes: #442962
    - Tamil. Closes: #443027
    - Basque. Closes: #443156
    - Hebrew. Closes: #443204
    - Bulgarian. Closes: #443226
    - Finnish. Closes: #443611

  [ Julien Cristau ]
  * Add patch backported from upstream commit
    13949f997289068354e83bc83e50d97b8232efb1 to remove the type1 module: patch
    05_kill_type1.diff replaces 48_disable_type1.diff, and is now enabled in
    debian/patches/series.
  * Don't build kdrive-based servers we're not shipping.
  * Use ${binary:Version} instead of ${Source-Version}.
  * Add 08_exa_fix_exaFillRegionTiled_fallback.diff by Michel Dänzer to punt
    on fallback case not handled correctly in exaFillRegionTiled (backported
    from master's c7d6d1f5); closes: #444203.
  * Add 11_exa_no_negative_tile_offsets.diff by Michel Dänzer to make sure
    tile offsets passed to drivers are never negative (backported from
    master's 006f6525).
  * Add 12_bgPixel_fix_64bit_issue.diff by Hong Liu: bgPixel (unsigned long)
    is 64-bit on x86_64, so -1 != 0xffffffff (master's 9adea807).

 -- Julien Cristau <jcristau@debian.org>  Sat, 29 Sep 2007 16:14:35 +0200

xorg-server (2:1.4-2) unstable; urgency=low

  [ Brice Goglin ]
  * Add 42_fix_RemoveGeneralSocket_crash_from_dbus.diff to fix a crash
    when leaving, closes: #440547.
  * Add 43_allow_override_BIOS_EDID_preferred_mode.diff to allow overriding
    BIOD/EDID preferred mode with Option PreferredMode in the config file.

  [ David Nusinow ]
  * Upload to unstable

 -- David Nusinow <dnusinow@debian.org>  Sun, 16 Sep 2007 14:24:18 -0400

xorg-server (2:1.4-1) experimental; urgency=low

  * New upstream release (X.Org 7.3)
    + RandR doesn't mark Xinerama as active when no crtcs are enabled
      (closes: #431746)
  * Add proper depends to xserver-xorg-dev:
    x11proto-core-dev, x11proto-input-dev (>= 1.4), x11proto-xext-dev,
    x11proto-video-dev, x11proto-randr-dev (>= 1.2), x11proto-render-dev (>=
    2:0.9.3), x11proto-fonts-dev
  * Bump serverminver to 2:1.4, videoabiver to 2, inputabiver to 2.

 -- Julien Cristau <jcristau@debian.org>  Mon, 10 Sep 2007 14:35:38 +0200

xorg-server (2:1.3.99.2-1) experimental; urgency=low

  [ David Nusinow ]
  * Refactor auto_load_driver patch to allow the same method to be used when
    there is no xorg.conf present
  * Add 04_auto_load_driver_no_config.diff to use my auto_load_driver method
    when there's no xorg.conf present

  [ Brice Goglin ]
  * Simplify output redirections in the reportbug script,
    thanks Justin Pryzby, closes: #358390.
  * Add missing URL in long descriptions, update links to the upstream
    module, fix some capitalization, thanks Christian Perrier.

  [ Julien Cristau ]
  * New upstream release candidate.
    + bump build dep on renderproto to >= 0.9.3, and on pixman to >= 0.9.4-2.
    + bump video abi version and serverminver.
  * Drop the Conflict on fglrx-driver, which is taken care of by the abi
    version.

 -- Julien Cristau <jcristau@debian.org>  Tue, 04 Sep 2007 17:32:19 +0200

xorg-server (2:1.3.99.0-2) experimental; urgency=low

  * Improve 03_auto_load_driver.diff
    + Move memory cleanup and directory closing to after the end label to
      prevent leaks. Thanks Julien.
    + Allow a driver to claim everything from a specific vendor. It does so by
      only specifying a vendor ID and leaving the latter four digits empty.

 -- David Nusinow <dnusinow@debian.org>  Sun, 19 Aug 2007 16:06:54 -0400

xorg-server (2:1.3.99.0-1) experimental; urgency=low

  [ Julien Cristau, David Nusinow ]
  * New upstream release candidate.
    + X is now more tolerant of devices without a CtrlProc (closes: #269860).
    + cvt(1) and gtf(1) typos fixed (closes: #432065).
    + Make sure DRIScreenPrivIndex is -1 when no DRI screen private is
      allocated. (closes: #413697).
    + __glXDRIscreenProbe: Use drmOpen/CloseOnce (closes: #419614).
    + segfault in swrast_Triangle fixed in mesa (closes: #407502).
    + the Xvfb manpage doesn't refer to /usr/tmp anymore (closes: #270257).
    + typos in Xserver(1) fixed (closes: #306688).

  * Remove patches that were pushed upstream
    + 03_xnest_manpage_overhaul.diff
    + 04_read_rom_in_chunks.diff
    + 05_module_defaults.diff
    + 07_stolen_from_HEAD_xorgconf_manpage.diff
    + 08_s390_servermd.diff
    + 12_security_policy_in_etc.diff
    + 16_s390_fix.diff
    + 18_execinfo_configured.patch
    + 23_kfreebsd_support.diff
    + 24_hurd_ioperm_fix.diff
    + 32_disable_sparc_pci_bridge.diff
    + 39_alpha_build_flags.patch
    + 40_consolidate_portPriv_pDraw_assignments.diff
    + 42_only_run_special_key_behaviours_on_non-XKB.diff
    + 44_fedora-xephyr-keysym-madness.diff (different fix applied upstream)
    + 45_CVE-2007-2437.diff
    + 46_export-ramdac-symbols.diff
    + 49_map_keyboard_driver_to_kbd.diff
    + 50_alpha_no_include_asm_pci.h.diff
    + 94_use_default_font_path.diff
    + 125_glx_remove-stray__GLinterface.diff,
      126_glxproxy_remove-stray__GLinterface.diff and
      127_mesa-6.5.3-compat.diff (obsolete)

  * Update other patches:
    + 09_debian_xserver_rtff.diff disabled (doesn't apply, and isn't even
      used AFAICS;
    + 11_define_XFree86Server.diff dropped, to be fixed in drivers instead;
    + 13_debian_add_xkbpath_env_variable.diff refreshed;
    + 21_glx_align_fixes.patch updated;
    + 43_xephyr_crash_at_exit.diff dropped (doesn't apply);
    + 47_fbdevhw_magic_numbers.diff disabled for now;
    + 48_disable_type1.diff disabled for now;
    + 51_xkb-and-loathing.diff disabled for now.

  [ Julien Cristau ]
  * Add build-dep on x11proto-input-dev (>= 1.4.2), libpixman-1-dev
    (>= 0.9.0), libdbus-1-dev, libhal-dev (except on hurd-i386 for the last
    two).
  * Bump build-dep on mesa-swx11-source to >> 7.0.1~rc2-1.
  * Bump serverminver to this version, videoabiver to 1.9, inputabiver to
    0.9 (so this doesn't clash with a release and drivers have to be
    rebuilt).
  * Bump build-dep on compositeproto to >= 0.4.
  * Install the upstream changelog.
  * Disable the xprint and dmx DDX for now, they fail to build.
  * xserver-xorg-dev needs a dependency on libpixman-1-dev.
  * Add explanations about our tarball and upstream URL to debian/copyright.

  [ Drew Parsons ]
  * Update Xprint build to include pixman.

  [ David Nusinow ]
  * Add 03_auto_load_driver.diff. This patch allows the server to select a
    driver and automatically create a Devices section when none is specified
    in your xorg.conf. It chooses the driver based on a set of PCI ID's that
    the driver itself provides in /usr/share/xserver-xorg/pci. If no driver
    claims the PCI ID of your primary video card, then it will choose a
    fallback based on your system.

 -- Julien Cristau <jcristau@debian.org>  Sat, 18 Aug 2007 18:28:49 +0200

xorg-server (2:1.3.0.0.dfsg-13) UNRELEASED; urgency=low

  [ Debconf templates translations ]
  * Italian added. Closes: #422414
  * Slovak added. Closes: #438578

 -- Christian Perrier <bubulle@debian.org>  Sun, 26 Aug 2007 12:09:52 +0200

xorg-server (2:1.3.0.0.dfsg-12) unstable; urgency=low

  [ Brice Goglin ]
  * Add 51_xkb-and-loathing.diff to fix a hang in OpenOffice.org
    when opening menus, closes: #433131.
  * Install the exa(4) and fbdevhw(4) manpages.

  [ Julien Cristau ]
  * Update the xorg.conf(5) manpage to get documentation for RandR 1.2
    options:
    + 07_stolen_from_HEAD_xorgconf_manpage.diff: new patch;
    + 07_xorgconf_manpage_overhaul.diff dropped;
    + 34_xorg.conf_man_typos.patch dropped;
    + 05_module_defaults.diff, 94_use_default_font_path.diff: dropped hunks
      applying to hw/xfree86/doc/man/xorg.conf.man.pre.
  * Add patch 11_define_XFree86Server.diff: XFree86Server needs to be defined
    in xorg-server.h and exported to drivers.
  * Add patches 125_glx_remove-stray__GLinterface.diff
    126_glxproxy_remove-stray__GLinterface.diff and 127_mesa-6.5.3-compat.diff
    to build with mesa >= 6.5.3, and bump build-dependency on
    mesa-swx11-source.
  * Include the Debian package version in OSVENDOR to make it appear in the
    X log.

 -- Julien Cristau <jcristau@debian.org>  Thu, 09 Aug 2007 16:32:14 +0200

xorg-server (2:1.3.0.0.dfsg-11) unstable; urgency=low

  * Yet another alpha build fix: also remove the asm/pci.h include from
    os-support/linux/lnx_axp.c.  Include "lnx.h" and <unistd.h> instead.

 -- Julien Cristau <jcristau@debian.org>  Sat, 14 Jul 2007 20:09:35 +0200

xorg-server (2:1.3.0.0.dfsg-10) unstable; urgency=medium

  * hw/xfree86/common/compiler.h and <sys/io.h> declare incompatible
    prototypes for outb and friends, so change the patch from -9 to not
    #include <sys/io.h> and rely on declarations in lnx.h itself for the
    IOBASE_* macros.

 -- Julien Cristau <jcristau@debian.org>  Sat, 14 Jul 2007 18:06:14 +0200

xorg-server (2:1.3.0.0.dfsg-9) unstable; urgency=medium

  * Include <sys/io.h> instead of <asm/pci.h> in
    hw/xfree86/os-support/linux/lnx.h, as the latter isn't exported to
    userspace anymore; fixes FTBFS on alpha.  Thanks, Steve Langasek!

 -- Julien Cristau <jcristau@debian.org>  Sat, 14 Jul 2007 12:17:10 +0200

xorg-server (2:1.3.0.0.dfsg-8) unstable; urgency=medium

  * Medium-urgency upload to get the fix for #428794 in testing faster,
    hopefully.

  [ Brice Goglin ]
  * Add 47_fbdevhw_magic_numbers.diff: patch by Adam Jackson to keep the
    fbdev2xfree_timing() function from changing the pixel clock value if the
    fbdev driver claims that it is 0.

  [ Julien Cristau ]
  * Don't build the type1 font module.
  * Add patch by Alan Coopersmith to map (case-insensitively) the old
    "keyboard" input driver to "kbd" (addresses: #428794).  I'm not
    reassigning the bug to xserver-xorg-core for now so as not to break
    testing by letting xserver-xorg-input-keyboard transition before the fixed
    xorg-server.

 -- Julien Cristau <jcristau@debian.org>  Sat, 14 Jul 2007 01:48:20 +0200

xorg-server (2:1.3.0.0.dfsg-7) unstable; urgency=low

  [ Brice Goglin ]
  * Add 40_consolidate_portPriv_pDraw_assignments.diff to avoid a crash
    in xf86XVReputVideo (closes: #424899, #431655).
  * Add 41_vbe_filter_less.diff to not reject VESA modes early since
    xf86ValidateModes should handle them just fine (closes: #424684).
  * Add 42_only_run_special_key_behaviours_on_non-XKB.diff to fix special
    keys in Xephyr (closes: #415025).
  * Add 43_xephyr_crash_at_exit.diff to avoid crashing Xephyr when first
    client disconnect (closes: #420421).

 -- Julien Cristau <jcristau@debian.org>  Wed, 04 Jul 2007 23:42:40 +0200

xorg-server (2:1.3.0.0.dfsg-6) unstable; urgency=low

  * Change fglrx conflict to << 8.37.6 (closes: #424975).

 -- Julien Cristau <jcristau@debian.org>  Fri, 01 Jun 2007 14:58:39 +0200

xorg-server (2:1.3.0.0.dfsg-5) unstable; urgency=low

  [ Brice Goglin ]
  * Add 24_hurd_ioperm_fix.diff to fix xf86Enable/DisableIO on Hurd with
    recent GNU Mach. Thanks Samuel Thibault!
  * Add 06_use_proc_instead_of_sysfs_for_pci_domains.diff since sysfs-based
    PCI management code is broken at least on sparc and powerpc.
    Closes: #422077, #422095. Thanks to Jim Watson for testing!
  * Install the Xephyr README, closes: #395888.
  * Update 07_xorgconf_manpage_overhaul.diff to drop the reference to the
    xorg.conf example which we do not install since Xserver 1.3 does automatic
    configuration, the manpage is very well documented, and we generate a
    config file during installation. Closes: #222932.
  * Fix warning in /etc/init.d/xprint when /usr/lib/X11/fonts does not exist.
    Closes: #422352. Thanks Cristian Ionescu-Idbohrn!
  * Pull upstream commit 9c80eda826448822328bb678a7d284cc43fffb17 to disable
    RandR's fake xinerama geometry when there's more than one protocol screen
    (closes: #420679).

  [ Julien Cristau ]
  * Add patch to make sure that the ramdac symbols are present in the server
    and drivers can use them (closes: #423129).
  * xserver-xorg-core Conflicts with fglrx-driver, which broke with 1.3.
    We'll need to make this versioned (or drop it) when fglrx is fixed.

 -- Julien Cristau <jcristau@debian.org>  Wed, 16 May 2007 15:17:55 +0200

xorg-server (2:1.3.0.0.dfsg-4) unstable; urgency=low

  * Cherry-pick patch from upstream git to fix security issue in the Xrender
    extension: malicious clients can cause a division by zero in the server
    (closes: #422936). Reference: CVE-2007-2437. Thanks, Micah Anderson!

 -- Julien Cristau <jcristau@debian.org>  Wed, 09 May 2007 02:11:08 +0200

xorg-server (2:1.3.0.0.dfsg-3) unstable; urgency=low

  * Include 94_use_default_font_path.diff. This patch is like Eugene's patch
    to always look in the default font path from the past, but now we provide
    an option to disable looking in the default font path at runtime. This
    will allow people to specify additional font paths in their xorg.conf
    without losing their current paths. This will also help avoid people
    having ye olde "fixed font" problem.
  * Fix compilation warnings for 05_module_defaults.diff. Previously the patch
    used a generic pointer for the options record, but now we use the actual
    XF86OptionsPtr type.

 -- David Nusinow <dnusinow@debian.org>  Thu, 26 Apr 2007 22:39:52 -0400

xorg-server (2:1.3.0.0.dfsg-2) unstable; urgency=low

  * Add Brice Goglin's fix for 05_module_defaults.diff, so that it also works
    when there is no module section at all. Thanks to Michel Dänzer for
    helping also.

 -- David Nusinow <dnusinow@debian.org>  Sat, 21 Apr 2007 09:34:12 -0400

xorg-server (2:1.3.0.0.dfsg-1) unstable; urgency=low

  * Upload to unstable.
  * Add XS-Vcs-* to debian/control.
  * Remove non-free file hw/xfree86/doc/README.DRI from the upstream tarball.
  * Bump serverminver to 2:1.3.0.0.

 -- Julien Cristau <jcristau@debian.org>  Fri, 20 Apr 2007 07:54:14 +0200

xorg-server (2:1.3.0.0-1) experimental; urgency=low

  * New upstream release

 -- David Nusinow <dnusinow@debian.org>  Thu, 19 Apr 2007 22:27:05 -0400

xorg-server (2:1.2.99.905-3) experimental; urgency=low

  [ Julien Cristau ]
  * xvfb now Recommends: xfonts-base (closes: #314598).

  [ David Nusinow ]
  * Add 05_module_defaults.diff. This provides default modules loading
    capabilities for the server that may be overrided easily. Previously the
    server would load a set of default modules, but only if none were
    specified in the xorg.conf, or if you didn't have a xorg.conf at all. This
    patch provides a default set and you can add only the "Load" instructions
    to xorg.conf that you want without losing the defaults. Similarly, if you
    don't want to load a module that's loaded by default, you can add
    "Disable modulename" to your xorg.conf (see man xorg.conf in this release
    for details). See upstream bug #10541 for more.

 -- David Nusinow <dnusinow@debian.org>  Sun, 15 Apr 2007 11:17:45 -0400

xorg-server (2:1.2.99.905-2) experimental; urgency=low

  * Install the cvt and gtf utilities and their manpages (closes: #414792).
  * Build the xserver-xorg-core-dbg package, which contains debugging symbols
    for Xorg and /usr/lib/xorg/modules/**/*.so

 -- Julien Cristau <jcristau@debian.org>  Mon, 09 Apr 2007 20:38:22 +0200

xorg-server (2:1.2.99.905-1) experimental; urgency=low

  * New upstream release candidate.
    + includes fix for CVE-2007-1003: XC-MISC Extension ProcXCMiscGetXIDList()
      Memory Corruption.

 -- Julien Cristau <jcristau@debian.org>  Fri, 06 Apr 2007 12:05:40 +0200

xorg-server (2:1.2.99.903-1) experimental; urgency=low

  [ Drew Parsons ]
  * Add exclude entries to dh_install in debian/rules.

  [ Julien Cristau ]
  * Prepare packaging to ship debugging symbols for xserver-xorg-core in
    xserver-xorg-core-dbg, but leave it commented out so we can get rc3 in the
    archive first.
  * New upstream release candidate.
    + bump serverminver to 2:1.2.99.903.

 -- Julien Cristau <jcristau@debian.org>  Tue, 27 Mar 2007 07:33:29 +0200

xorg-server (2:1.2.99.902-1) experimental; urgency=low

  [ Drew Parsons ]
  * Bring xprint back into the xorg fold.
    - include existing patches:
      - 91_ttf2pt1 allows Xprint to use ttf2pt1 for Type1 font handling
      	(but extract and apply manually the patch to
       	hw/xprint/ps/Makefile.am so it may be applied by autoconf)
      - 91_ttf2pt1_updates brings ttf2pt1 into the modern X11R7.1 world
      - 92_xprint-security-holes-fix.patch places PS/PDF file output
      	into the user's home directory (~/Xprintjobs), more secure than
      	a shared /tmp/Xprintjobs
      - 93_spooltodir_check_file_exists ensures output filenames are
      	less than 256 characters in length
      - 93_xprint_fonts_fix released references to font names after use.
     - enable freetype support for Xprint.
     - add descriptions to debian/control and Build-Dependency on
       x11proto-print-dev
  * Run autoreconf to update changes to hw/xprint/ps/Makefile.am.

  [ Brice Goglin ]
  * Apply patch from adrian@smop.co.uk to our xvfb-run wrapper
    to check whether Xvfb started ok and fix its cleanup
    (closes: #351042).

  [ Julien Cristau ]
  * New upstream release candidate.
  * Bump serverminver to 2:1.2.99.902.
  * Drop patch 42_build_int10_submodules.diff, and use x86emu on all
    architectures instead (closes: #410879).
  * Refresh patches:
    + 12_security_policy_in_etc.diff
    + 21_glx_align_fixes.patch
    + 23_kfreebsd_support.diff
  * Delete a few files generated by configure on clean, since they seem to
    have been included in the tarball.

 -- Julien Cristau <jcristau@debian.org>  Thu, 15 Mar 2007 04:28:00 +0100

xorg-server (2:1.2.99.901-1) experimental; urgency=low

  * New upstream release candidate.
    + Remove patches 24 (hurd support), 35 (randr byteswap) and 43 (set damage
      version), applied upstream.
    + Bump build-dep on x11proto-randr-dev to >= 1.2, and on
      x11proto-damage-dev to >= 1.1.

 -- Julien Cristau <jcristau@debian.org>  Wed,  7 Mar 2007 19:58:53 +0100

xorg-server (2:1.2.0-6) experimental; urgency=low

  * Set videoabiver to 1.0, same as in xorg-server 1.1.

 -- Julien Cristau <jcristau@debian.org>  Fri,  2 Mar 2007 16:38:12 +0100

xorg-server (2:1.2.0-5) experimental; urgency=low

  * Add input ABI versioning metadata. Rename serverabiver file to
    videoabiver, and add inputabiver. Bump serverminver to 2:1.2.0-5 to deal
    with this change.

 -- David Nusinow <dnusinow@debian.org>  Thu,  1 Mar 2007 22:09:45 -0500

xorg-server (2:1.2.0-4) experimental; urgency=low

  [ Julien Cristau ]
  * Don't strip modules when DEB_BUILD_OPTIONS contains nostrip.  Thanks,
    Cyril Brulebois!

  [ David Nusinow ]
  * Move serverabiver file to serverminver. Use serverabiver to store the
    actual video ABI version number (1.1 right now). This will allow drivers
    to automatically generate their Provides: xserver-xorg-video-* line when
    built against a particular server version. The rename of the files
    is to better denote what they actually are.
  * Bump the serverminver to 2:1.2.0-4 because of this change

 -- David Nusinow <dnusinow@debian.org>  Wed, 21 Feb 2007 21:53:51 -0500

xorg-server (2:1.2.0-3) experimental; urgency=low

  [ Julien Cristau ]
  * Pass --with-os-name and --with-os-vendor to configure.
  * Bump serverabiver to 2:1.2.0-1.
  * Add patch from upstream git to set the supported damage version from the
    server, instead of from the damage headers.  xserver 1.2.0 supports damage
    1.0, not 1.1.

 -- Julien Cristau <jcristau@debian.org>  Sat, 17 Feb 2007 12:03:03 +0100

xorg-server (2:1.2.0-2) experimental; urgency=low

  * Delete useless debian/substvars.
  * Change my email address in debian/control.
  * Fix patch 42_build_int10_submodules.diff.  The definition of
    xf86InitInt10() was moved to int10/helper_exec.c between 1.1.1 and 1.2.0,
    so we move it to int10/helper_mem.c, which we build in the main int10
    module, not the vm86 and x86emu submodules.  Thanks to Cédric Augonnet and
    Brice Goglin for the report and testing.

 -- Julien Cristau <jcristau@debian.org>  Sat, 10 Feb 2007 20:57:57 +0100

xorg-server (2:1.2.0-1) experimental; urgency=low

  * New upstream release.
    + 40_xorg-xserver-1.1.0-dbe-render.diff dropped.
    + 38_GetDrawableAttributes.patch dropped.
    + 37_build-mesa-mipmap.patch dropped.
    + 33_Xserver_man_typos.patch dropped.
    + 24_hurd_support.diff massively reduced.
    + 13_debian_add_xkbpath_env_variable.diff refreshed.
    + 07_xorgconf_manpage_overhaul.diff updated.
    + 42_build_int10_submodules.diff updated.
  * Bump build-dep on mesa-swx11-source to >= 6.5.2.
  * Version build-dependencies on x11proto-composite-dev and x11proto-kb-dev
    to match configure.ac.
  * Add build-dep on libxfixes-dev (needed for Xdmx).

 -- Julien Cristau <jcristau@debian.org>  Fri,  9 Feb 2007 20:54:27 +0100

xorg-server (2:1.1.99.903-1) experimental; urgency=low

  * New upstream release candidate.
  * Forward-port patches:
    * 07_xorgconf_manpage_overhaul.diff: refresh
    * 12_security_policy_in_etc.diff: refresh
    * 21_glx_align_fixes.patch: refresh
    * 23_kfreebsd_support.diff: refresh
    * 24_hurd_support.diff: refresh
    * 34_xorg.conf_man_typos.patch: refresh
    * 36_fix_ffs.patch: remove, applied upstream
  * Bump build-dependency on libdrm-dev to (>= 2.3.0) because that is the X
    server's minimum requirement.

 -- Thierry Reding <thierry@gilfi.de>  Sat,  2 Dec 2006 12:44:59 +0100

xorg-server (2:1.1.99.902-1) experimental; urgency=low

  * Update to latest upstream release candidate.
  * Forward-port patches:
    * 02_libvgahw_gcc4_volatile_fix.diff: update
    * 04_read_rom_in_chunks.diff: update
    * 05_arm_cache_flush.diff: remove, applied upstream
    * 06_arm_is_not_x86_and_has_no_vga.diff: remove, applied upstream
    * 07_xorgconf_manpage_overhaul.diff: update
    * 08_s390_servermd.diff: update
    * 09_debian_xserver_rtff.diff: update
    * 12_security_policy_in_etc.diff: update
    * 13_debian_add_xkbpath_env_variable.diff: update
    * 15_symlink_mesa.diff: remove, fixed upstream
    * 16_s390_fix.diff: update
    * 17_ignoreabi.diff: remove, applied upstream
    * 18_execinfo_only_for_backtrace.patch: remove, applied upstream
    * 18_execinfo_configured.patch: remove, applied upstream
    * 19_configurable_misc_utils.patch: remove, applied upstream
    * 20_mesa_6.5.1.diff: remove, applied upstream
    * 21_glx_align_fixes.patch: update
    * 22_xkb_cycle_3layouts.diff: remove, applied upstream
    * 23_kfreebsd_support.diff: update, partially applied upstream
    * 24_hurd_support.diff: update, partially applied upstream
    * 25_tfp_damage.diff: remove, applied upstream
    * 26_aiglx_happy_vt_switch.diff: remove, applied upstream
    * 27_aiglx_locking.diff: remove, applied upstream
    * 28_mesa_copy_sub_buffer.diff: remove, applied upstream
    * 29_mesa_reseed_makefile.diff: remove, fixed upstream
    * 30_fix_vmode_switch.diff: remove, fixed upstream
    * 31_blocksigio.diff: remove, fixed upstream
    * 32_disable_sparc_pci_bridge.diff: update
    * 34_xorg.conf_man_typos.patch: update
    * 35_randr_byteswap.patch: update
    * 36_fix_ffs.patch: update
    * 37_Fix-__glXDRIbindTexImage-for-32-bpp-on-big-endian-platforms.diff:
      remove, applied upstream
  * Upstream no longer ships a changelog, so don't try to install it.
  * Add 37_build-mesa-mipmap.patch that adds the missing mipmap.c to libmain's
    sources.
  * Add 38_GetDrawableAttributes.patch which readds support for the
    GetDrawableAttributes extension that's needed for compiz to work properly.

 -- Thierry Reding <thierry@gilfi.de>  Fri,  1 Dec 2006 20:32:34 +0100

xorg-server (2:1.1.1-21) unstable; urgency=emergency

  * Security update.
  * Fix integer overflow in the ProcXCMiscGetXIDList() function in the XC-MISC
    extension.  Reference: CVE-2007-1003.

 -- Julien Cristau <jcristau@debian.org>  Wed, 04 Apr 2007 00:34:51 +0200

xorg-server (2:1.1.1-20) unstable; urgency=low

  * xephyr: Add patch from upstream git to fix memory leak in
    ephyrScreenFini().  Thanks, Guillem Jover!

 -- Julien Cristau <jcristau@debian.org>  Tue,  6 Mar 2007 22:20:14 +0100

xorg-server (2:1.1.1-19) unstable; urgency=high

  [ Drew Parsons ]
  * Removed spurious space in default font line
    (/usr/X11R6/lib/X11/fonts/Type1 not "/usr/X11R6/lib/  X11/fonts/Type1")

  [ David Nusinow ]
  * Conflict with and replace xserver-common, because that package used to 
    provide the SecurityPolicy file. This is an RC bugfix because it breaks
    upgrades, so it gets a high urgency. Thanks Christian Tsotras and Lionel
    Elie Mamane for reporting and it. Closes: #402658

 -- David Nusinow <dnusinow@debian.org>  Wed, 28 Feb 2007 21:48:19 -0500

xorg-server (2:1.1.1-18) unstable; urgency=medium

  * Add patch from Fedora to make xephyr work on 64bit architectures
    (closes: #405928).

 -- Julien Cristau <jcristau@debian.org>  Fri, 16 Feb 2007 22:20:08 +0100

xorg-server (2:1.1.1-17) unstable; urgency=medium

  * Make the int10 module usable on i386 with a 64bit kernel (closes: #409730).
    + New patch 42_build_int10_submodules.diff, which allows us to build vm86
      and x86emu as two separate submodules, and make the int10 module itself
      fall back to loading x86emu if vm86 calls fail.
    + Add workaround for https://bugs.freedesktop.org/show_bug.cgi?id=7299 to
      the above patch: move definition of Int10Current from int10/xf86int10.c
      to int10/helper_mem.c.
    + Drop the part of 39_alpha_build_flags.patch applying to
      hw/xfree86/os-support/linux/Makefile.in, and run autoreconf with all
      patches applied.

 -- Julien Cristau <jcristau@debian.org>  Wed,  7 Feb 2007 20:37:19 +0100

xorg-server (2:1.1.1-16) unstable; urgency=medium

  * New patch 41_xfree86_linux_acpi_fix_tokenizing.diff from upstream git to
    fix a crash on acpi events (closes: #409443).

 -- Julien Cristau <julien.cristau@ens-lyon.org>  Sat,  3 Feb 2007 22:56:04 +0100

xorg-server (2:1.1.1-15) unstable; urgency=high

  * High-urgency upload for security bugfix.
  * New patch 40_xorg-xserver-1.1.0-dbe-render.diff to fix multiple integer
    overflows in the dbe and render extensions.
    CVE IDs: CVE-2006-6101 CVE-2006-6102 CVE-2006-6103
  * Add myself to Uploaders, and remove Fabio and Branden, with their
    permission.  They're of course welcome back when they have more time!

 -- Julien Cristau <julien.cristau@ens-lyon.org>  Tue,  9 Jan 2007 15:45:46 +0100

xorg-server (2:1.1.1-14) unstable; urgency=high

  * The "let's drop 20 years of build logic and replace it with autoconf in a
    single release, trust me, what could go wrong? <gibber, gibber>" release
  * High-urgency upload for RC bugfix
  * New patch 39_alpha_build_flags.patch: no really, when they said
    lnx_ev56.c should be built with -mcpu=ev56, they really meant it.
    Closes: #392500.

 -- Steve Langasek <vorlon@debian.org>  Sun,  7 Jan 2007 15:19:08 -0800

xorg-server (2:1.1.1-13) unstable; urgency=medium

  [ Julien Cristau ]
  * xserver-xorg-core recommends xfonts-base and suggests xfonts-100dpi |
    xfonts-75dpi and xfonts-scalable.  Also add explanation about fonts to the
    long description, stolen from the old xserver-common package (closes:
    #400654).

  [ David Nusinow ]
  * This is important for upgrades to etch, and has no notable risk, so bump
    priority to medium.

 -- David Nusinow <dnusinow@debian.org>  Fri, 29 Dec 2006 19:57:51 -0500

xorg-server (2:1.1.1-12) unstable; urgency=low

  [ Julien Cristau ]
  * Delete hw/xfree86/common/xf86Build.h in debian/rules clean, since it's
    wrongly included in the upstream tarball.

  [ David Nusinow ]
  * Pull fix for the ignore_abi.diff patch. This one's a major brown bag on my
    part. Thanks Michel Dänzer.
  * Add 38_wait_for_something_force_timer_reset.diff which forces the server
    to reset timers when they've overrun in some cases rather than wait
    forever. Patch by Daniel Stone. Thanks Michel Dänzer for pointing the
    changes out. Closes: #374026

 -- David Nusinow <dnusinow@debian.org>  Tue, 12 Dec 2006 21:13:20 -0500

xorg-server (2:1.1.1-11) unstable; urgency=low

  [ Drew Parsons ]
  * Patches 33_Xserver_man_typos.patch and 34_xorg.conf_man_typos.patch
    fix minor typos in Xserver and xorg.conf man pages.
    Closes: #364556, #308899.
  * Add patch 35_randr_byteswap.patch from upstream. Fixes a client/server
    byteswapping problem. Closes: #291100.

  [ Julien Cristau ]
  * Don't build-depend on libdrm-dev on hurd-i386 (closes: #358015). Thanks,
    Samuel Thibault.
  * Update hurd support patch (closes: #356300). Thanks, Samuel Thibault.
  * Add reportbug script stolen from the monolith, to add the user's config
    and log file in every bug report.
  * Delete hw/xfree86/common/xf86Build.h from our source tree, so that the
    build date is correctly calculated at build time, and not hardcoded to
    07 July 2006.  Thanks to Jurij Smakov for noticing.
  * Add patch 36_fix_ffs.patch by Jurij Smakov to fix infinite loop in ffs()
    if called with an argument of 0 (closes: #395564).
  * Add patch 37_Fix-__glXDRIbindTexImage-for-32-bpp-on-big-endian-platforms
    from upstream git to fix color issue on big endian platforms
    (closes: #392453). Thanks to Michel Dänzer for the patch!
  * Fix typo in xvfb-run (closes: #337703).
  * Install xdmxconfig and its manpage in xdmx-tools (closes: #393991).
  * Add Replaces: xdmx (<= 2:1.1.1-10) to xdmx-tools because of the xmdxconfig
    manpage move.

 -- David Nusinow <dnusinow@debian.org>  Fri, 24 Nov 2006 15:44:52 -0500

xorg-server (2:1.1.1-10) unstable; urgency=low

  [ Denis Barbier ]
  * Fix video mode switching.  Closes: #391052
  * Fix FTBFS on kfreebsd-i386 and kfreebsd-amd64.  Thanks Petr Salinger.
    Closes: #363517

  [ David Nusinow ]
  * Add depends on xserver-xorg so that /etc/X11/X gets installed. Thanks
    Frans Pop. Closes: #392295
  * Add 31_blocksigio.diff. This patch by Alan Hourihane, and it prevents a
    race condition when a driver tries to set the cursor state when the server
    is in the middle of switching resolution. Thanks to Frans Pop for
    reporting the bug, Michel Dänzer for reading through the backtrace and
    diagnosing the problem, and Alan for the final patch. Closes: #390646.

  [ Jurij Smakov ]
  * Add 32_disable_sparc_pci_bridge.diff. Disable PCI bridge handling on
    sparc, which is broken and causes filesystem corruption (by poking
    the PCI bus in the wrong places) on some machines. Closes: #392312.

  [ Drew Parsons ]
  * Use __appmansuffix__ not __mansuffix__ in
    03_xnest_manpage_overhaul.diff.  Closes: #390599.
  * Install upstream ChangeLog.  Closes: #365274.

 -- David Nusinow <dnusinow@debian.org>  Mon, 16 Oct 2006 21:59:51 -0400

xorg-server (2:1.1.1-9) unstable; urgency=low

  [ Jurij Smakov ]
  * Add 21_glx_align_fixes.patch to reintroduce the setting of __GLX_ALIGN64
    variable, lost during the modular transition. This setting is essential
    for architectures with strong alignment requirements. Patch affects
    alpha, sparc, amd64, ia64 and s390, mimicking the behaviour of the
    monolithic build. Closes: #388125.

  [ Denis Barbier ]
  * Add 22_xkb_cycle_3layouts.diff to fix layout switching when 3 layouts
    are present.  Thanks Ivan Pascal for the patch.  Closes: #345803

  [ David Nusinow ]
  * Add kFreeBSD support patch (23). Thanks to Robert Millan, Petr Salinger,
    Daniel Stone, and Michael Banck for input and patch writing.
    Closes: #363517
  * Add hurd support patch (24). Thanks Samuel Thibault, Daniel Stone, and
    Michael Banck. Closes: #356300
  * Disable the explicit enabling of dri in the configure. The configure
    script autodetects whether or not to use this anyway, and enabling it
    explicitly breaks the build on hurd. Thanks Samuel Thibault and Michael
    Banck. Closes: #358015
  * Add several patches written by Kristian Høgsberg for allowing compiz to
    work with AIGLX. These patches were vetted by Theirry Reding with valuable
    advice from Michel Dänzer, and feedback from Kristian himself.
    - 25_tfp_damage.diff
    - 26_aiglx_happy_vt_switch.diff
    - 27_aiglx_locking.diff
    - 28_mesa_copy_sub_buffer.diff
    - 29_mesa_reseed_makefile.diff
    - update of 20_mesa_6.5.1.diff
  * Remove bizarre wholesale inclusion of another patch in the 23_kbsd patch

  [ Eugene Konev ]
  * Use --with-default-font-path instead of --with-fontdir.
  * Set RGBPath through --with-rgb-path.
  * Drop 11_debian_always_use_default_font_path.diff.
  * Drop 14_debian_always_look_in_our_module_path.diff.
  * Ship SecurityPolicy in xserver-xorg-core.

 -- David Nusinow <dnusinow@debian.org>  Thu, 28 Sep 2006 23:59:35 -0400

xorg-server (2:1.1.1-8) unstable; urgency=low

  * Update mesa symlink patch to the latest from HEAD
  * Add 20_mesa_6.5.1.diff to allow the server to build with mesa 6.5.1
  * Bump build-dep versions on x11proto-gl to 1.4.8, and mesa to 6.5.1

 -- David Nusinow <dnusinow@debian.org>  Mon, 25 Sep 2006 22:21:37 -0400

xorg-server (2:1.1.1-7) unstable; urgency=low

  * Fix s390 build issue. Thanks Bastian Blank for the report and Eugene Konev
    for the patch. Closes: #388628.
  * Disable build of various utilities that we don't ship anyway. Patch thanks
    to Eugene Konev.

 -- David Nusinow <dnusinow@debian.org>  Thu, 21 Sep 2006 23:07:16 -0400

xorg-server (2:1.1.1-6) unstable; urgency=low

  * Upload 7.1 to unstable.

  [ Drew Parsons ]
  * Added SGI FreeB licence to debian/copyright. Closes: #368563.
  * Apply upstream patches 18_execinfo_only_for_backtrace.patch, to use
    execinfo.h for and only for backtrace. Applied git patch
    5a3488ccac8e5dabd9fc98bc41ef178ead1b2faf directly into configure scripts,
    activated with autoreconf.  Closes: #363218.
  * Only requires build-depends version of x11proto-gl-dev on 1.4.6.

  [ Steve Langasek ]
  * Add versioned build-depends on x11proto-fixes-dev (>= 4.0), to
    ensure the package is built against the right protocol version.
    Closes: #383778.

 -- David Nusinow <dnusinow@debian.org>  Mon, 18 Sep 2006 18:30:07 -0400

xorg-server (2:1.1.1-5) experimental; urgency=low

  * Fix error in 16_s390_fix.diff caused by my idiot copying. Thanks Yannick
    Roehlly and Daniel Stone.

 -- David Nusinow <dnusinow@debian.org>  Sun, 27 Aug 2006 23:25:21 +0000

xorg-server (2:1.1.1-4) experimental; urgency=low

  [ Drew Parsons ]
  * Tighten dependencies between X11R7.1 server and video drivers.
    xserver-xorg-core no longer Depends: xserver-xorg-video-all
    | xserver-xorg-video but instead Conflicts: xserver-xorg-video.
    (closes: #383873)
    The dependency on xserver-xorg-video-all | xserver-xorg-video-1.0 is
    managed by the xserver-xorg binary package (not included here in
    order to avoid circular dependencies). (closes: #362313)
  * Likewise remove Depends: xserver-xorg-input-all | xserver-xorg-input
    (again, handled by xserver-xorg) to avoid circular dependency with drivers.

  [ David Nusinow ]
  * Epoch bump
  * Add 17_ignoreabi.diff to allow users to simply set a value in xorg.conf
    rather than pass -ignoreABI to the server every time it starts

 -- David Nusinow <dnusinow@debian.org>  Wed, 23 Aug 2006 22:03:06 +0000

xorg-server (1:1.1.1-3) unstable; urgency=low

  * Add 16_s390_fix.diff to fix FTBFS on s390. Thanks Bastian Blank.
    (closes: #362641)
  * Bump build-depends version of libgl1-mesa-dev to 6.5.x package we have in
    experimental currently
  * Bump build-depends version of x11proto-gl-dev to 1.4.7 or greater

 -- David Nusinow <dnusinow@debian.org>  Tue, 22 Aug 2006 00:57:31 +0000

xorg-server (1:1.1.1-2) experimental; urgency=low

  [ Drew Parsons ]
  * Updated mesa-swx11-source build-depends to (>> 6.5.0), required
    for xserver 1.1.1. (closes: #383334)

  [ David Nusinow ]
  * Enable and ship xephyr
  * Hack off the 'x' manpage suffix
  * Install Xnest manpage
  * Bump policy version to 3.7.2.0. No changes necessary.

 -- David Nusinow <dnusinow@debian.org>  Wed, 16 Aug 2006 21:14:44 +0000

xorg-server (1:1.1.1-1) experimental; urgency=low

  [ David Nusinow ]
  * New upstream release
  * Move patch target call so that we don't try and build twice
  * Remove obsolete 15_security_allocate_local.diff and
    16_SECURITY_setuid.diff
  * Add 15_symlink_mesa.diff

 -- David Nusinow <dnusinow@debian.org>  Sun,  6 Aug 2006 16:12:25 +0000

xorg-server (2:1.0.2-10) unstable; urgency=low

  * Upload to unstable to fixed messed up last upload which was supposed to go
    to experimental. Brown bag o' joy.

 -- David Nusinow <dnusinow@debian.org>  Tue, 22 Aug 2006 19:31:08 +0000

xorg-server (1:1.0.2-9) UNRELEASED; urgency=high

  [ Denis Barbier ]
  * Fix 13_debian_add_xkbpath_env_variable.diff, XKBPATH environment
    variable was not always taken into account.

  [ David Nusinow ]
  * Remove two Ubuntu packaging holdovers. Have xvfb recommend xbase-clients
    rather than xauth, and have xserver-xorg-core recommend xkb-data rather
    than xkeyboard-config. Thanks Sterling MacNay.
  * Security update. Fix for setuid privledge escalation vulernabilities.
    See http://lists.freedesktop.org/archives/xorg/2006-June/016146.html for
    the full advisory.

  [ Jurij Smakov ]
  * Stop including the non-existent asm/kbio.h header file in
    hw/xfree86/os-support/linux/lnx_{io,kbd}.c to avoid the build failure
    on sparc.

 -- David Nusinow <dnusinow@debian.org>  Sat,  1 Jul 2006 17:20:45 -0400

xorg-server (1:1.0.2-8) unstable; urgency=low

  * Move xserverrc back to xbase-clients. Thanks Benjamin Mesing.
  * Add 15_security_allocate_local.diff. This fixes Bug fd.o bug #6642.
    Fix buffer overflow in Render.  (CVE 2006-1526). Patch by Eric Anholt.

 -- David Nusinow <dnusinow@debian.org>  Tue,  2 May 2006 21:47:17 -0400

xorg-server (1:1.0.2-7) unstable; urgency=low

  * Ship xserverrc again in /etc/X11/xinit. Thanks Bastian Kleineidam and
    Vasilis Vasaitis. (closes: #357713)

 -- David Nusinow <dnusinow@debian.org>  Wed, 26 Apr 2006 00:01:16 -0400

xorg-server (1:1.0.2-6) unstable; urgency=low

  [ David Nusinow ]
  * Use -DNO_INLINE on s390. Thanks Bastian Blank and Julien Cristau.
    (closes: #362641)
  * Re-add xvfb-run and manpage to xvfb package. Thanks Josselin Mouette and
    Jamie Wilkinson. (closes: #363494)
  * Add 014_debian_always_look_in_our_module_path.diff. This will cause the
    server to always look in the default module path even if they've specified
    an alternate path in their xorg.conf file via the ModulePath option. A
    note to users: you should remove this part of your xorg.conf unless you
    need it, as the server will look in the right place for modules if you
    don't specify a location.
  * Run dh_install with --list-missing
  * Add missing manpages all around. Thanks Roland Mas and Jan Hudec.
    (closes: #362489, #364199)
  * Actually install apps to xdmx-tools. Thanks Xavier Bestel.
    (closes: #356813)

  [ Denis Barbier ]
  * Add 13_debian_add_xkbpath_env_variable.diff so that the server takes
    the XKBPATH environment variable into account. (closes: #363229)

 -- David Nusinow <dnusinow@debian.org>  Sat, 22 Apr 2006 17:06:23 -0400

xorg-server (1:1.0.2-5) unstable; urgency=low

  * Add 11_debian_always_use_default_font_path.diff from Eugene Konev. This
    patch causes the server to add the default font path to whatever the user
    has specified. Right now, that's /usr/share/fonts/X11, as defined on
    configure in debian/rules. Thanks Eugene, this will definitely go a long
    way.
  * Document how to get rid of error loading glcore (and other modules) in
    NEWS.Debian. Thanks Matej Vela and others.
  * Provide the virtual 'xserver' package. Thanks Steve Langasek and Daniel
    Stone. (closes: #362750)
  * Add 12_security_policy_in_etc.diff from Eugene Konev. This will allow us
    to tell the server on configure to look in /etc/X11/xserver for the
    SecurityPolicy file. Thanks Joey Hess and Eugene. (closes: #362246)

 -- David Nusinow <dnusinow@debian.org>  Mon, 17 Apr 2006 00:34:08 -0400

xorg-server (1:1.0.2-4) unstable; urgency=low

  * Document the need to update paths in xserver-xorg-core's NEWS file.
    (closes: #362077, #362244, #362431)
  * Make xserver-xorg-core Architecture: any. (closes: #362150)
  * Build with --with-fontdir=/usr/share/fonts/X11. Remove
    --with-default-font-path option to make this work. Thanks Eugene Konev.

 -- David Nusinow <dnusinow@debian.org>  Thu, 13 Apr 2006 23:54:06 -0400

xorg-server (1:1.0.2-3) unstable; urgency=low

  * Add build-conflicts on xlibs-static-dev. Thanks Zephaniah E. Hull.

 -- David Nusinow <dnusinow@debian.org>  Tue, 11 Apr 2006 18:44:51 -0400

xorg-server (1:1.0.2-2) unstable; urgency=low

  * Upload to unstable
  * Add versioned build-dep on libdmx-dev. Thanks Frank Lichtenheld.
    (closes: #361752)

 -- David Nusinow <dnusinow@debian.org>  Mon, 10 Apr 2006 19:34:04 -0400

xorg-server (1:1.0.2-1) experimental; urgency=low

  [ David Nusinow ]
  * New upstream release. Fixes CVE-2006-0745

  [ Denis Barbier ]
  * Set XKB base path to /usr/share/X11/xkb.

 -- David Nusinow <dnusinow@debian.org>  Mon, 20 Mar 2006 21:41:04 -0500

xorg-server (1:1.0.1-2) experimental; urgency=low

  [ David Nusinow ]
  * Add versioned dependency on x11-common
  * Remove old cruft in our patches directory
  * Port patches from trunk
    + 030_libvgahw_gcc4_volatile_fix.diff
    + general/026_xc_programs_manpage_overhaul.diff
    + arm/303_arm_cache_flush.diff
    + arm/315_arm_is_not_x86_and_has_no_vga.diff
    + general/099e_xorgconf_manpage_overhaul.diff
    + s390/500_s390_support.diff
    + debian/910_debian_Xserver_RTFF.diff
  * add 04_read_rom_in_chunks.diff. This reads PCI ROM in large chunks rather
    than one byte at a time. This patch by Alex Williamson and forwarded to us
    by Dann Frazier. Thanks to both of them. (closes: #353168)
  * Don't build xserver-xorg-core on s390. This means putting all the other
    arches as being explicitly listed. Damn !s390.
  * Version the conflict with xserver-xfree86 to allow for the transition
    package to be installed
  * Remove README.DRI, as it is non-free. Add it to prune list.
  * Add 10_dont_look_in_home_for_config.diff to prevent looking in a user's
    home directory for xorg.conf. Thanks Daniel Stone for the patch.

 -- David Nusinow <dnusinow@debian.org>  Sun, 12 Mar 2006 16:18:13 -0500

xorg-server (1:1.0.1-1) experimental; urgency=low

  * First upload to Debian
  * Add bison and flex to the build-depends
  * Define INSTALL in debian/rules
  * Add xserver-xorg-core dependency xserver-xorg-video-all |
    xserver-xorg-video. The former is a metapackage that depends on all the
    video drivers we ship and the latter is a virtual package that each video
    driver provides. This scheme will install the metapackage by default but
    will permit any single video driver to satsify the dependency. Do the same
    thing for the input drivers.
  * switch dpatch build-dependency to quilt
  * Deal with mesa packaging rename: build-dep on mesa-swrast-source ->
    mesa-swx11-source
  * Change xserver-core depends to be on x11-common rather than xorg-common
  * Have xserver-xorg-dev install the files in /usr/share/aclocal so we get
    xorg-server.m4
  * Manually set permissions on serverabiver installation
  * Set the default font path to /usr/share/fonts/X11 instead of
    /usr/share/X11/fonts. Thanks Eugene Konev.

 -- David Nusinow <dnusinow@debian.org>  Mon, 20 Feb 2006 00:18:45 -0500

xorg-server (1:0.99.2+cvs.20051025-3) dapper; urgency=low

  * Version mesa-swrast-source Build-Dep to 6.4.0 or higher, so GLcore is a
    little less crash-happy (e.g. when moving your glxgears window).
  * Export /usr/share/xserver-xorg/serverabiver to xserver-xorg-dev, which
    describes the relationship needed from a driver on xserver-xorg-core.

 -- Daniel Stone <daniel.stone@ubuntu.com>  Fri, 28 Oct 2005 13:00:26 +1000

xorg-server (1:0.99.2+cvs.20051025-2) dapper; urgency=low

  * Add Build-Deps on libxaw7-dev, libxmu-dev, libxt-dev, libxpm-dev,
    libx11-dev, libxtst-dev, and libxres-dev for DMX utils.

 -- Daniel Stone <daniel.stone@ubuntu.com>  Wed, 26 Oct 2005 14:34:40 +1000

xorg-server (1:0.99.2+cvs.20051025-1) dapper; urgency=low

  * Update to new upstream version.
  * All applicable patches have been committed upstream, bar #989 and #990.

 -- Daniel Stone <daniel.stone@ubuntu.com>  Thu, 20 Oct 2005 10:26:33 +1000

xorg-server (1:0.99.0+cvs.20050901-1) breezy; urgency=low

  * First xorg-server release.

 -- Daniel Stone <daniel.stone@ubuntu.com>  Wed,  6 Jul 2005 15:48:17 +1000<|MERGE_RESOLUTION|>--- conflicted
+++ resolved
@@ -1,4 +1,3 @@
-<<<<<<< HEAD
 xorg-server (2:1.4.99.902-2) UNRELEASED; urgency=low
 
   * Update from upstream server-1.5-branch
@@ -80,7 +79,7 @@
     closes: #439764.
 
  -- Julien Cristau <jcristau@debian.org>  Fri, 14 Mar 2008 13:46:48 +0100
-=======
+
 xorg-server (2:1.4.2-1) unstable; urgency=low
 
   [ Julien Cristau ]
@@ -117,7 +116,6 @@
     CVE-2008-1377 - RECORD and Security extensions memory corruption
 
  -- Julien Cristau <jcristau@debian.org>  Mon, 09 Jun 2008 14:59:04 +0200
->>>>>>> b8b87384
 
 xorg-server (2:1.4.1~git20080517-1) unstable; urgency=low
 
