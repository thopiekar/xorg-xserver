<<<<<<< HEAD
xorg-server (2:1.3.99.0-1) UNRELEASED; urgency=low

  [ Julien Cristau, David Nusinow ]
  * New upstream release candidate.
    + X is now more tolerant of devices without a CtrlProc (closes: #269860).
    + cvt(1) and gtf(1) typos fixed (closes: #432065).
    + Make sure DRIScreenPrivIndex is -1 when no DRI screen private is
      allocated. (closes: #413697).
    + __glXDRIscreenProbe: Use drmOpen/CloseOnce (closes: #419614).
    + segfault in swrast_Triangle fixed in mesa (closes: #407502).
    + the Xvfb manpage doesn't refer to /usr/tmp anymore (closes: #270257).
    + typos in Xserver(1) fixed (closes: #306688).

  * Remove patches that were pushed upstream
    + 03_xnest_manpage_overhaul.diff
    + 04_read_rom_in_chunks.diff
    + 05_module_defaults.diff
    + 07_xorgconf_manpage_overhaul.diff
    + 08_s390_servermd.diff
    + 12_security_policy_in_etc.diff
    + 16_s390_fix.diff
    + 18_execinfo_configured.patch
    + 23_kfreebsd_support.diff
    + 24_hurd_ioperm_fix.diff
    + 32_disable_sparc_pci_bridge.diff
    + 39_alpha_build_flags.patch
    + 40_consolidate_portPriv_pDraw_assignments.diff
    + 42_only_run_special_key_behaviours_on_non-XKB.diff
    + 44_fedora-xephyr-keysym-madness.diff (different fix applied upstream)
    + 45_CVE-2007-2437.diff
    + 46_export-ramdac-symbols.diff
    + 50_alpha_no_include_asm_pci.h.diff
    + 94_use_default_font_path.diff

  * Update other patches:
    + 09_debian_xserver_rtff.diff disabled (doesn't apply, and isn't even
      used AFAICS;
    + 11_define_XFree86Server.diff dropped, to be fixed in drivers instead;
    + 13_debian_add_xkbpath_env_variable.diff refreshed;
    + 21_glx_align_fixes.patch updated;
    + 43_xephyr_crash_at_exit.diff dropped (doesn't apply);
    + 47_fbdevhw_magic_numbers.diff disabled for now;
    + 48_disable_type1.diff disabled for now;
    + 51_xkb-and-loathing.diff disabled for now.

  [ Julien Cristau ]
  * Add build-dep on x11proto-input-dev (>= 1.4.2), libpixman-dev
    (>= 0.9.0), libdbus-1-dev, libhal-dev.
  * Bump build-dep on mesa-swx11-source to >> 7.0.1~rc2-1.
  * Bump serverminver to this version, videoabiver to 1.9, inputabiver to
    0.9 (so this doesn't clash with a release and drivers have to be
    rebuilt).
  * Bump build-dep on compositeproto to >= 0.4.
  * Install the upstream changelog.
  * Disable the xprint and dmx DDX for now, they fail to build.
  * xserver-xorg-dev needs a dependency on libpixman-dev.

  [ Drew Parsons ]
  * Update Xprint build to include pixman.

 -- Julien Cristau <jcristau@debian.org>  Thu, 02 Aug 2007 03:17:21 +0200

xorg-server (2:1.3.0.0.dfsg-12) UNRELEASED; urgency=low
=======
xorg-server (2:1.3.0.0.dfsg-12) unstable; urgency=low
>>>>>>> e81626d3

  [ Brice Goglin ]
  * Add 51_xkb-and-loathing.diff to fix a hang in OpenOffice.org
    when opening menus, closes: #433131.
  * Install the exa(4) and fbdevhw(4) manpages.

  [ Julien Cristau ]
  * Update the xorg.conf(5) manpage to get documentation for RandR 1.2
    options:
    + 07_stolen_from_HEAD_xorgconf_manpage.diff: new patch;
    + 07_xorgconf_manpage_overhaul.diff dropped;
    + 34_xorg.conf_man_typos.patch dropped;
    + 05_module_defaults.diff, 94_use_default_font_path.diff: dropped hunks
      applying to hw/xfree86/doc/man/xorg.conf.man.pre.
  * Add patch 11_define_XFree86Server.diff: XFree86Server needs to be defined
    in xorg-server.h and exported to drivers.
  * Add patches 125_glx_remove-stray__GLinterface.diff
    126_glxproxy_remove-stray__GLinterface.diff and 127_mesa-6.5.3-compat.diff
    to build with mesa >= 6.5.3, and bump build-dependency on
    mesa-swx11-source.
  * Include the Debian package version in OSVENDOR to make it appear in the
    X log.

 -- Julien Cristau <jcristau@debian.org>  Thu, 09 Aug 2007 16:32:14 +0200

xorg-server (2:1.3.0.0.dfsg-11) unstable; urgency=low

  * Yet another alpha build fix: also remove the asm/pci.h include from
    os-support/linux/lnx_axp.c.  Include "lnx.h" and <unistd.h> instead.

 -- Julien Cristau <jcristau@debian.org>  Sat, 14 Jul 2007 20:09:35 +0200

xorg-server (2:1.3.0.0.dfsg-10) unstable; urgency=medium

  * hw/xfree86/common/compiler.h and <sys/io.h> declare incompatible
    prototypes for outb and friends, so change the patch from -9 to not
    #include <sys/io.h> and rely on declarations in lnx.h itself for the
    IOBASE_* macros.

 -- Julien Cristau <jcristau@debian.org>  Sat, 14 Jul 2007 18:06:14 +0200

xorg-server (2:1.3.0.0.dfsg-9) unstable; urgency=medium

  * Include <sys/io.h> instead of <asm/pci.h> in
    hw/xfree86/os-support/linux/lnx.h, as the latter isn't exported to
    userspace anymore; fixes FTBFS on alpha.  Thanks, Steve Langasek!

 -- Julien Cristau <jcristau@debian.org>  Sat, 14 Jul 2007 12:17:10 +0200

xorg-server (2:1.3.0.0.dfsg-8) unstable; urgency=medium

  * Medium-urgency upload to get the fix for #428794 in testing faster,
    hopefully.

  [ Brice Goglin ]
  * Add 47_fbdevhw_magic_numbers.diff: patch by Adam Jackson to keep the
    fbdev2xfree_timing() function from changing the pixel clock value if the
    fbdev driver claims that it is 0.

  [ Julien Cristau ]
  * Don't build the type1 font module.
  * Add patch by Alan Coopersmith to map (case-insensitively) the old
    "keyboard" input driver to "kbd" (addresses: #428794).  I'm not
    reassigning the bug to xserver-xorg-core for now so as not to break
    testing by letting xserver-xorg-input-keyboard transition before the fixed
    xorg-server.

 -- Julien Cristau <jcristau@debian.org>  Sat, 14 Jul 2007 01:48:20 +0200

xorg-server (2:1.3.0.0.dfsg-7) unstable; urgency=low

  [ Brice Goglin ]
  * Add 40_consolidate_portPriv_pDraw_assignments.diff to avoid a crash
    in xf86XVReputVideo (closes: #424899, #431655).
  * Add 41_vbe_filter_less.diff to not reject VESA modes early since
    xf86ValidateModes should handle them just fine (closes: #424684).
  * Add 42_only_run_special_key_behaviours_on_non-XKB.diff to fix special
    keys in Xephyr (closes: #415025).
  * Add 43_xephyr_crash_at_exit.diff to avoid crashing Xephyr when first
    client disconnect (closes: #420421).

 -- Julien Cristau <jcristau@debian.org>  Wed, 04 Jul 2007 23:42:40 +0200

xorg-server (2:1.3.0.0.dfsg-6) unstable; urgency=low

  * Change fglrx conflict to << 8.37.6 (closes: #424975).

 -- Julien Cristau <jcristau@debian.org>  Fri, 01 Jun 2007 14:58:39 +0200

xorg-server (2:1.3.0.0.dfsg-5) unstable; urgency=low

  [ Brice Goglin ]
  * Add 24_hurd_ioperm_fix.diff to fix xf86Enable/DisableIO on Hurd with
    recent GNU Mach. Thanks Samuel Thibault!
  * Add 06_use_proc_instead_of_sysfs_for_pci_domains.diff since sysfs-based
    PCI management code is broken at least on sparc and powerpc.
    Closes: #422077, #422095. Thanks to Jim Watson for testing!
  * Install the Xephyr README, closes: #395888.
  * Update 07_xorgconf_manpage_overhaul.diff to drop the reference to the
    xorg.conf example which we do not install since Xserver 1.3 does automatic
    configuration, the manpage is very well documented, and we generate a
    config file during installation. Closes: #222932.
  * Fix warning in /etc/init.d/xprint when /usr/lib/X11/fonts does not exist.
    Closes: #422352. Thanks Cristian Ionescu-Idbohrn!
  * Pull upstream commit 9c80eda826448822328bb678a7d284cc43fffb17 to disable
    RandR's fake xinerama geometry when there's more than one protocol screen
    (closes: #420679).

  [ Julien Cristau ]
  * Add patch to make sure that the ramdac symbols are present in the server
    and drivers can use them (closes: #423129).
  * xserver-xorg-core Conflicts with fglrx-driver, which broke with 1.3.
    We'll need to make this versioned (or drop it) when fglrx is fixed.

 -- Julien Cristau <jcristau@debian.org>  Wed, 16 May 2007 15:17:55 +0200

xorg-server (2:1.3.0.0.dfsg-4) unstable; urgency=low

  * Cherry-pick patch from upstream git to fix security issue in the Xrender
    extension: malicious clients can cause a division by zero in the server
    (closes: #422936). Reference: CVE-2007-2437. Thanks, Micah Anderson!

 -- Julien Cristau <jcristau@debian.org>  Wed, 09 May 2007 02:11:08 +0200

xorg-server (2:1.3.0.0.dfsg-3) unstable; urgency=low

  * Include 94_use_default_font_path.diff. This patch is like Eugene's patch
    to always look in the default font path from the past, but now we provide
    an option to disable looking in the default font path at runtime. This
    will allow people to specify additional font paths in their xorg.conf
    without losing their current paths. This will also help avoid people
    having ye olde "fixed font" problem.
  * Fix compilation warnings for 05_module_defaults.diff. Previously the patch
    used a generic pointer for the options record, but now we use the actual
    XF86OptionsPtr type.

 -- David Nusinow <dnusinow@debian.org>  Thu, 26 Apr 2007 22:39:52 -0400

xorg-server (2:1.3.0.0.dfsg-2) unstable; urgency=low

  * Add Brice Goglin's fix for 05_module_defaults.diff, so that it also works
    when there is no module section at all. Thanks to Michel Dänzer for
    helping also.

 -- David Nusinow <dnusinow@debian.org>  Sat, 21 Apr 2007 09:34:12 -0400

xorg-server (2:1.3.0.0.dfsg-1) unstable; urgency=low

  * Upload to unstable.
  * Add XS-Vcs-* to debian/control.
  * Remove non-free file hw/xfree86/doc/README.DRI from the upstream tarball.
  * Bump serverminver to 2:1.3.0.0.

 -- Julien Cristau <jcristau@debian.org>  Fri, 20 Apr 2007 07:54:14 +0200

xorg-server (2:1.3.0.0-1) experimental; urgency=low

  * New upstream release

 -- David Nusinow <dnusinow@debian.org>  Thu, 19 Apr 2007 22:27:05 -0400

xorg-server (2:1.2.99.905-3) experimental; urgency=low

  [ Julien Cristau ]
  * xvfb now Recommends: xfonts-base (closes: #314598).

  [ David Nusinow ]
  * Add 05_module_defaults.diff. This provides default modules loading
    capabilities for the server that may be overrided easily. Previously the
    server would load a set of default modules, but only if none were
    specified in the xorg.conf, or if you didn't have a xorg.conf at all. This
    patch provides a default set and you can add only the "Load" instructions
    to xorg.conf that you want without losing the defaults. Similarly, if you
    don't want to load a module that's loaded by default, you can add
    "Disable modulename" to your xorg.conf (see man xorg.conf in this release
    for details). See upstream bug #10541 for more.

 -- David Nusinow <dnusinow@debian.org>  Sun, 15 Apr 2007 11:17:45 -0400

xorg-server (2:1.2.99.905-2) experimental; urgency=low

  * Install the cvt and gtf utilities and their manpages (closes: #414792).
  * Build the xserver-xorg-core-dbg package, which contains debugging symbols
    for Xorg and /usr/lib/xorg/modules/**/*.so

 -- Julien Cristau <jcristau@debian.org>  Mon, 09 Apr 2007 20:38:22 +0200

xorg-server (2:1.2.99.905-1) experimental; urgency=low

  * New upstream release candidate.
    + includes fix for CVE-2007-1003: XC-MISC Extension ProcXCMiscGetXIDList()
      Memory Corruption.

 -- Julien Cristau <jcristau@debian.org>  Fri, 06 Apr 2007 12:05:40 +0200

xorg-server (2:1.2.99.903-1) experimental; urgency=low

  [ Drew Parsons ]
  * Add exclude entries to dh_install in debian/rules.

  [ Julien Cristau ]
  * Prepare packaging to ship debugging symbols for xserver-xorg-core in
    xserver-xorg-core-dbg, but leave it commented out so we can get rc3 in the
    archive first.
  * New upstream release candidate.
    + bump serverminver to 2:1.2.99.903.

 -- Julien Cristau <jcristau@debian.org>  Tue, 27 Mar 2007 07:33:29 +0200

xorg-server (2:1.2.99.902-1) experimental; urgency=low

  [ Drew Parsons ]
  * Bring xprint back into the xorg fold.
    - include existing patches:
      - 91_ttf2pt1 allows Xprint to use ttf2pt1 for Type1 font handling
      	(but extract and apply manually the patch to
       	hw/xprint/ps/Makefile.am so it may be applied by autoconf)
      - 91_ttf2pt1_updates brings ttf2pt1 into the modern X11R7.1 world
      - 92_xprint-security-holes-fix.patch places PS/PDF file output
      	into the user's home directory (~/Xprintjobs), more secure than
      	a shared /tmp/Xprintjobs
      - 93_spooltodir_check_file_exists ensures output filenames are
      	less than 256 characters in length
      - 93_xprint_fonts_fix released references to font names after use.
     - enable freetype support for Xprint.
     - add descriptions to debian/control and Build-Dependency on
       x11proto-print-dev
  * Run autoreconf to update changes to hw/xprint/ps/Makefile.am.

  [ Brice Goglin ]
  * Apply patch from adrian@smop.co.uk to our xvfb-run wrapper
    to check whether Xvfb started ok and fix its cleanup
    (closes: #351042).

  [ Julien Cristau ]
  * New upstream release candidate.
  * Bump serverminver to 2:1.2.99.902.
  * Drop patch 42_build_int10_submodules.diff, and use x86emu on all
    architectures instead (closes: #410879).
  * Refresh patches:
    + 12_security_policy_in_etc.diff
    + 21_glx_align_fixes.patch
    + 23_kfreebsd_support.diff
  * Delete a few files generated by configure on clean, since they seem to
    have been included in the tarball.

 -- Julien Cristau <jcristau@debian.org>  Thu, 15 Mar 2007 04:28:00 +0100

xorg-server (2:1.2.99.901-1) experimental; urgency=low

  * New upstream release candidate.
    + Remove patches 24 (hurd support), 35 (randr byteswap) and 43 (set damage
      version), applied upstream.
    + Bump build-dep on x11proto-randr-dev to >= 1.2, and on
      x11proto-damage-dev to >= 1.1.

 -- Julien Cristau <jcristau@debian.org>  Wed,  7 Mar 2007 19:58:53 +0100

xorg-server (2:1.2.0-6) experimental; urgency=low

  * Set videoabiver to 1.0, same as in xorg-server 1.1.

 -- Julien Cristau <jcristau@debian.org>  Fri,  2 Mar 2007 16:38:12 +0100

xorg-server (2:1.2.0-5) experimental; urgency=low

  * Add input ABI versioning metadata. Rename serverabiver file to
    videoabiver, and add inputabiver. Bump serverminver to 2:1.2.0-5 to deal
    with this change.

 -- David Nusinow <dnusinow@debian.org>  Thu,  1 Mar 2007 22:09:45 -0500

xorg-server (2:1.2.0-4) experimental; urgency=low

  [ Julien Cristau ]
  * Don't strip modules when DEB_BUILD_OPTIONS contains nostrip.  Thanks,
    Cyril Brulebois!

  [ David Nusinow ]
  * Move serverabiver file to serverminver. Use serverabiver to store the
    actual video ABI version number (1.1 right now). This will allow drivers
    to automatically generate their Provides: xserver-xorg-video-* line when
    built against a particular server version. The rename of the files
    is to better denote what they actually are.
  * Bump the serverminver to 2:1.2.0-4 because of this change

 -- David Nusinow <dnusinow@debian.org>  Wed, 21 Feb 2007 21:53:51 -0500

xorg-server (2:1.2.0-3) experimental; urgency=low

  [ Julien Cristau ]
  * Pass --with-os-name and --with-os-vendor to configure.
  * Bump serverabiver to 2:1.2.0-1.
  * Add patch from upstream git to set the supported damage version from the
    server, instead of from the damage headers.  xserver 1.2.0 supports damage
    1.0, not 1.1.

 -- Julien Cristau <jcristau@debian.org>  Sat, 17 Feb 2007 12:03:03 +0100

xorg-server (2:1.2.0-2) experimental; urgency=low

  * Delete useless debian/substvars.
  * Change my email address in debian/control.
  * Fix patch 42_build_int10_submodules.diff.  The definition of
    xf86InitInt10() was moved to int10/helper_exec.c between 1.1.1 and 1.2.0,
    so we move it to int10/helper_mem.c, which we build in the main int10
    module, not the vm86 and x86emu submodules.  Thanks to Cédric Augonnet and
    Brice Goglin for the report and testing.

 -- Julien Cristau <jcristau@debian.org>  Sat, 10 Feb 2007 20:57:57 +0100

xorg-server (2:1.2.0-1) experimental; urgency=low

  * New upstream release.
    + 40_xorg-xserver-1.1.0-dbe-render.diff dropped.
    + 38_GetDrawableAttributes.patch dropped.
    + 37_build-mesa-mipmap.patch dropped.
    + 33_Xserver_man_typos.patch dropped.
    + 24_hurd_support.diff massively reduced.
    + 13_debian_add_xkbpath_env_variable.diff refreshed.
    + 07_xorgconf_manpage_overhaul.diff updated.
    + 42_build_int10_submodules.diff updated.
  * Bump build-dep on mesa-swx11-source to >= 6.5.2.
  * Version build-dependencies on x11proto-composite-dev and x11proto-kb-dev
    to match configure.ac.
  * Add build-dep on libxfixes-dev (needed for Xdmx).

 -- Julien Cristau <jcristau@debian.org>  Fri,  9 Feb 2007 20:54:27 +0100

xorg-server (2:1.1.99.903-1) experimental; urgency=low

  * New upstream release candidate.
  * Forward-port patches:
    * 07_xorgconf_manpage_overhaul.diff: refresh
    * 12_security_policy_in_etc.diff: refresh
    * 21_glx_align_fixes.patch: refresh
    * 23_kfreebsd_support.diff: refresh
    * 24_hurd_support.diff: refresh
    * 34_xorg.conf_man_typos.patch: refresh
    * 36_fix_ffs.patch: remove, applied upstream
  * Bump build-dependency on libdrm-dev to (>= 2.3.0) because that is the X
    server's minimum requirement.

 -- Thierry Reding <thierry@gilfi.de>  Sat,  2 Dec 2006 12:44:59 +0100

xorg-server (2:1.1.99.902-1) experimental; urgency=low

  * Update to latest upstream release candidate.
  * Forward-port patches:
    * 02_libvgahw_gcc4_volatile_fix.diff: update
    * 04_read_rom_in_chunks.diff: update
    * 05_arm_cache_flush.diff: remove, applied upstream
    * 06_arm_is_not_x86_and_has_no_vga.diff: remove, applied upstream
    * 07_xorgconf_manpage_overhaul.diff: update
    * 08_s390_servermd.diff: update
    * 09_debian_xserver_rtff.diff: update
    * 12_security_policy_in_etc.diff: update
    * 13_debian_add_xkbpath_env_variable.diff: update
    * 15_symlink_mesa.diff: remove, fixed upstream
    * 16_s390_fix.diff: update
    * 17_ignoreabi.diff: remove, applied upstream
    * 18_execinfo_only_for_backtrace.patch: remove, applied upstream
    * 18_execinfo_configured.patch: remove, applied upstream
    * 19_configurable_misc_utils.patch: remove, applied upstream
    * 20_mesa_6.5.1.diff: remove, applied upstream
    * 21_glx_align_fixes.patch: update
    * 22_xkb_cycle_3layouts.diff: remove, applied upstream
    * 23_kfreebsd_support.diff: update, partially applied upstream
    * 24_hurd_support.diff: update, partially applied upstream
    * 25_tfp_damage.diff: remove, applied upstream
    * 26_aiglx_happy_vt_switch.diff: remove, applied upstream
    * 27_aiglx_locking.diff: remove, applied upstream
    * 28_mesa_copy_sub_buffer.diff: remove, applied upstream
    * 29_mesa_reseed_makefile.diff: remove, fixed upstream
    * 30_fix_vmode_switch.diff: remove, fixed upstream
    * 31_blocksigio.diff: remove, fixed upstream
    * 32_disable_sparc_pci_bridge.diff: update
    * 34_xorg.conf_man_typos.patch: update
    * 35_randr_byteswap.patch: update
    * 36_fix_ffs.patch: update
    * 37_Fix-__glXDRIbindTexImage-for-32-bpp-on-big-endian-platforms.diff:
      remove, applied upstream
  * Upstream no longer ships a changelog, so don't try to install it.
  * Add 37_build-mesa-mipmap.patch that adds the missing mipmap.c to libmain's
    sources.
  * Add 38_GetDrawableAttributes.patch which readds support for the
    GetDrawableAttributes extension that's needed for compiz to work properly.

 -- Thierry Reding <thierry@gilfi.de>  Fri,  1 Dec 2006 20:32:34 +0100

xorg-server (2:1.1.1-21) unstable; urgency=emergency

  * Security update.
  * Fix integer overflow in the ProcXCMiscGetXIDList() function in the XC-MISC
    extension.  Reference: CVE-2007-1003.

 -- Julien Cristau <jcristau@debian.org>  Wed, 04 Apr 2007 00:34:51 +0200

xorg-server (2:1.1.1-20) unstable; urgency=low

  * xephyr: Add patch from upstream git to fix memory leak in
    ephyrScreenFini().  Thanks, Guillem Jover!

 -- Julien Cristau <jcristau@debian.org>  Tue,  6 Mar 2007 22:20:14 +0100

xorg-server (2:1.1.1-19) unstable; urgency=high

  [ Drew Parsons ]
  * Removed spurious space in default font line
    (/usr/X11R6/lib/X11/fonts/Type1 not "/usr/X11R6/lib/  X11/fonts/Type1")

  [ David Nusinow ]
  * Conflict with and replace xserver-common, because that package used to 
    provide the SecurityPolicy file. This is an RC bugfix because it breaks
    upgrades, so it gets a high urgency. Thanks Christian Tsotras and Lionel
    Elie Mamane for reporting and it. Closes: #402658

 -- David Nusinow <dnusinow@debian.org>  Wed, 28 Feb 2007 21:48:19 -0500

xorg-server (2:1.1.1-18) unstable; urgency=medium

  * Add patch from Fedora to make xephyr work on 64bit architectures
    (closes: #405928).

 -- Julien Cristau <jcristau@debian.org>  Fri, 16 Feb 2007 22:20:08 +0100

xorg-server (2:1.1.1-17) unstable; urgency=medium

  * Make the int10 module usable on i386 with a 64bit kernel (closes: #409730).
    + New patch 42_build_int10_submodules.diff, which allows us to build vm86
      and x86emu as two separate submodules, and make the int10 module itself
      fall back to loading x86emu if vm86 calls fail.
    + Add workaround for https://bugs.freedesktop.org/show_bug.cgi?id=7299 to
      the above patch: move definition of Int10Current from int10/xf86int10.c
      to int10/helper_mem.c.
    + Drop the part of 39_alpha_build_flags.patch applying to
      hw/xfree86/os-support/linux/Makefile.in, and run autoreconf with all
      patches applied.

 -- Julien Cristau <jcristau@debian.org>  Wed,  7 Feb 2007 20:37:19 +0100

xorg-server (2:1.1.1-16) unstable; urgency=medium

  * New patch 41_xfree86_linux_acpi_fix_tokenizing.diff from upstream git to
    fix a crash on acpi events (closes: #409443).

 -- Julien Cristau <julien.cristau@ens-lyon.org>  Sat,  3 Feb 2007 22:56:04 +0100

xorg-server (2:1.1.1-15) unstable; urgency=high

  * High-urgency upload for security bugfix.
  * New patch 40_xorg-xserver-1.1.0-dbe-render.diff to fix multiple integer
    overflows in the dbe and render extensions.
    CVE IDs: CVE-2006-6101 CVE-2006-6102 CVE-2006-6103
  * Add myself to Uploaders, and remove Fabio and Branden, with their
    permission.  They're of course welcome back when they have more time!

 -- Julien Cristau <julien.cristau@ens-lyon.org>  Tue,  9 Jan 2007 15:45:46 +0100

xorg-server (2:1.1.1-14) unstable; urgency=high

  * The "let's drop 20 years of build logic and replace it with autoconf in a
    single release, trust me, what could go wrong? <gibber, gibber>" release
  * High-urgency upload for RC bugfix
  * New patch 39_alpha_build_flags.patch: no really, when they said
    lnx_ev56.c should be built with -mcpu=ev56, they really meant it.
    Closes: #392500.

 -- Steve Langasek <vorlon@debian.org>  Sun,  7 Jan 2007 15:19:08 -0800

xorg-server (2:1.1.1-13) unstable; urgency=medium

  [ Julien Cristau ]
  * xserver-xorg-core recommends xfonts-base and suggests xfonts-100dpi |
    xfonts-75dpi and xfonts-scalable.  Also add explanation about fonts to the
    long description, stolen from the old xserver-common package (closes:
    #400654).

  [ David Nusinow ]
  * This is important for upgrades to etch, and has no notable risk, so bump
    priority to medium.

 -- David Nusinow <dnusinow@debian.org>  Fri, 29 Dec 2006 19:57:51 -0500

xorg-server (2:1.1.1-12) unstable; urgency=low

  [ Julien Cristau ]
  * Delete hw/xfree86/common/xf86Build.h in debian/rules clean, since it's
    wrongly included in the upstream tarball.

  [ David Nusinow ]
  * Pull fix for the ignore_abi.diff patch. This one's a major brown bag on my
    part. Thanks Michel Dänzer.
  * Add 38_wait_for_something_force_timer_reset.diff which forces the server
    to reset timers when they've overrun in some cases rather than wait
    forever. Patch by Daniel Stone. Thanks Michel Dänzer for pointing the
    changes out. Closes: #374026

 -- David Nusinow <dnusinow@debian.org>  Tue, 12 Dec 2006 21:13:20 -0500

xorg-server (2:1.1.1-11) unstable; urgency=low

  [ Drew Parsons ]
  * Patches 33_Xserver_man_typos.patch and 34_xorg.conf_man_typos.patch
    fix minor typos in Xserver and xorg.conf man pages.
    Closes: #364556, #308899.
  * Add patch 35_randr_byteswap.patch from upstream. Fixes a client/server
    byteswapping problem. Closes: #291100.

  [ Julien Cristau ]
  * Don't build-depend on libdrm-dev on hurd-i386 (closes: #358015). Thanks,
    Samuel Thibault.
  * Update hurd support patch (closes: #356300). Thanks, Samuel Thibault.
  * Add reportbug script stolen from the monolith, to add the user's config
    and log file in every bug report.
  * Delete hw/xfree86/common/xf86Build.h from our source tree, so that the
    build date is correctly calculated at build time, and not hardcoded to
    07 July 2006.  Thanks to Jurij Smakov for noticing.
  * Add patch 36_fix_ffs.patch by Jurij Smakov to fix infinite loop in ffs()
    if called with an argument of 0 (closes: #395564).
  * Add patch 37_Fix-__glXDRIbindTexImage-for-32-bpp-on-big-endian-platforms
    from upstream git to fix color issue on big endian platforms
    (closes: #392453). Thanks to Michel Dänzer for the patch!
  * Fix typo in xvfb-run (closes: #337703).
  * Install xdmxconfig and its manpage in xdmx-tools (closes: #393991).
  * Add Replaces: xdmx (<= 2:1.1.1-10) to xdmx-tools because of the xmdxconfig
    manpage move.

 -- David Nusinow <dnusinow@debian.org>  Fri, 24 Nov 2006 15:44:52 -0500

xorg-server (2:1.1.1-10) unstable; urgency=low

  [ Denis Barbier ]
  * Fix video mode switching.  Closes: #391052
  * Fix FTBFS on kfreebsd-i386 and kfreebsd-amd64.  Thanks Petr Salinger.
    Closes: #363517

  [ David Nusinow ]
  * Add depends on xserver-xorg so that /etc/X11/X gets installed. Thanks
    Frans Pop. Closes: #392295
  * Add 31_blocksigio.diff. This patch by Alan Hourihane, and it prevents a
    race condition when a driver tries to set the cursor state when the server
    is in the middle of switching resolution. Thanks to Frans Pop for
    reporting the bug, Michel Dänzer for reading through the backtrace and
    diagnosing the problem, and Alan for the final patch. Closes: #390646.

  [ Jurij Smakov ]
  * Add 32_disable_sparc_pci_bridge.diff. Disable PCI bridge handling on
    sparc, which is broken and causes filesystem corruption (by poking
    the PCI bus in the wrong places) on some machines. Closes: #392312.

  [ Drew Parsons ]
  * Use __appmansuffix__ not __mansuffix__ in
    03_xnest_manpage_overhaul.diff.  Closes: #390599.
  * Install upstream ChangeLog.  Closes: #365274.

 -- David Nusinow <dnusinow@debian.org>  Mon, 16 Oct 2006 21:59:51 -0400

xorg-server (2:1.1.1-9) unstable; urgency=low

  [ Jurij Smakov ]
  * Add 21_glx_align_fixes.patch to reintroduce the setting of __GLX_ALIGN64
    variable, lost during the modular transition. This setting is essential
    for architectures with strong alignment requirements. Patch affects
    alpha, sparc, amd64, ia64 and s390, mimicking the behaviour of the
    monolithic build. Closes: #388125.

  [ Denis Barbier ]
  * Add 22_xkb_cycle_3layouts.diff to fix layout switching when 3 layouts
    are present.  Thanks Ivan Pascal for the patch.  Closes: #345803

  [ David Nusinow ]
  * Add kFreeBSD support patch (23). Thanks to Robert Millan, Petr Salinger,
    Daniel Stone, and Michael Banck for input and patch writing.
    Closes: #363517
  * Add hurd support patch (24). Thanks Samuel Thibault, Daniel Stone, and
    Michael Banck. Closes: #356300
  * Disable the explicit enabling of dri in the configure. The configure
    script autodetects whether or not to use this anyway, and enabling it
    explicitly breaks the build on hurd. Thanks Samuel Thibault and Michael
    Banck. Closes: #358015
  * Add several patches written by Kristian Høgsberg for allowing compiz to
    work with AIGLX. These patches were vetted by Theirry Reding with valuable
    advice from Michel Dänzer, and feedback from Kristian himself.
    - 25_tfp_damage.diff
    - 26_aiglx_happy_vt_switch.diff
    - 27_aiglx_locking.diff
    - 28_mesa_copy_sub_buffer.diff
    - 29_mesa_reseed_makefile.diff
    - update of 20_mesa_6.5.1.diff
  * Remove bizarre wholesale inclusion of another patch in the 23_kbsd patch

  [ Eugene Konev ]
  * Use --with-default-font-path instead of --with-fontdir.
  * Set RGBPath through --with-rgb-path.
  * Drop 11_debian_always_use_default_font_path.diff.
  * Drop 14_debian_always_look_in_our_module_path.diff.
  * Ship SecurityPolicy in xserver-xorg-core.

 -- David Nusinow <dnusinow@debian.org>  Thu, 28 Sep 2006 23:59:35 -0400

xorg-server (2:1.1.1-8) unstable; urgency=low

  * Update mesa symlink patch to the latest from HEAD
  * Add 20_mesa_6.5.1.diff to allow the server to build with mesa 6.5.1
  * Bump build-dep versions on x11proto-gl to 1.4.8, and mesa to 6.5.1

 -- David Nusinow <dnusinow@debian.org>  Mon, 25 Sep 2006 22:21:37 -0400

xorg-server (2:1.1.1-7) unstable; urgency=low

  * Fix s390 build issue. Thanks Bastian Blank for the report and Eugene Konev
    for the patch. Closes: #388628.
  * Disable build of various utilities that we don't ship anyway. Patch thanks
    to Eugene Konev.

 -- David Nusinow <dnusinow@debian.org>  Thu, 21 Sep 2006 23:07:16 -0400

xorg-server (2:1.1.1-6) unstable; urgency=low

  * Upload 7.1 to unstable.

  [ Drew Parsons ]
  * Added SGI FreeB licence to debian/copyright. Closes: #368563.
  * Apply upstream patches 18_execinfo_only_for_backtrace.patch, to use
    execinfo.h for and only for backtrace. Applied git patch
    5a3488ccac8e5dabd9fc98bc41ef178ead1b2faf directly into configure scripts,
    activated with autoreconf.  Closes: #363218.
  * Only requires build-depends version of x11proto-gl-dev on 1.4.6.

  [ Steve Langasek ]
  * Add versioned build-depends on x11proto-fixes-dev (>= 4.0), to
    ensure the package is built against the right protocol version.
    Closes: #383778.

 -- David Nusinow <dnusinow@debian.org>  Mon, 18 Sep 2006 18:30:07 -0400

xorg-server (2:1.1.1-5) experimental; urgency=low

  * Fix error in 16_s390_fix.diff caused by my idiot copying. Thanks Yannick
    Roehlly and Daniel Stone.

 -- David Nusinow <dnusinow@debian.org>  Sun, 27 Aug 2006 23:25:21 +0000

xorg-server (2:1.1.1-4) experimental; urgency=low

  [ Drew Parsons ]
  * Tighten dependencies between X11R7.1 server and video drivers.
    xserver-xorg-core no longer Depends: xserver-xorg-video-all
    | xserver-xorg-video but instead Conflicts: xserver-xorg-video.
    (closes: #383873)
    The dependency on xserver-xorg-video-all | xserver-xorg-video-1.0 is
    managed by the xserver-xorg binary package (not included here in
    order to avoid circular dependencies). (closes: #362313)
  * Likewise remove Depends: xserver-xorg-input-all | xserver-xorg-input
    (again, handled by xserver-xorg) to avoid circular dependency with drivers.

  [ David Nusinow ]
  * Epoch bump
  * Add 17_ignoreabi.diff to allow users to simply set a value in xorg.conf
    rather than pass -ignoreABI to the server every time it starts

 -- David Nusinow <dnusinow@debian.org>  Wed, 23 Aug 2006 22:03:06 +0000

xorg-server (1:1.1.1-3) unstable; urgency=low

  * Add 16_s390_fix.diff to fix FTBFS on s390. Thanks Bastian Blank.
    (closes: #362641)
  * Bump build-depends version of libgl1-mesa-dev to 6.5.x package we have in
    experimental currently
  * Bump build-depends version of x11proto-gl-dev to 1.4.7 or greater

 -- David Nusinow <dnusinow@debian.org>  Tue, 22 Aug 2006 00:57:31 +0000

xorg-server (1:1.1.1-2) experimental; urgency=low

  [ Drew Parsons ]
  * Updated mesa-swx11-source build-depends to (>> 6.5.0), required
    for xserver 1.1.1. (closes: #383334)

  [ David Nusinow ]
  * Enable and ship xephyr
  * Hack off the 'x' manpage suffix
  * Install Xnest manpage
  * Bump policy version to 3.7.2.0. No changes necessary.

 -- David Nusinow <dnusinow@debian.org>  Wed, 16 Aug 2006 21:14:44 +0000

xorg-server (1:1.1.1-1) experimental; urgency=low

  [ David Nusinow ]
  * New upstream release
  * Move patch target call so that we don't try and build twice
  * Remove obsolete 15_security_allocate_local.diff and
    16_SECURITY_setuid.diff
  * Add 15_symlink_mesa.diff

 -- David Nusinow <dnusinow@debian.org>  Sun,  6 Aug 2006 16:12:25 +0000

xorg-server (2:1.0.2-10) unstable; urgency=low

  * Upload to unstable to fixed messed up last upload which was supposed to go
    to experimental. Brown bag o' joy.

 -- David Nusinow <dnusinow@debian.org>  Tue, 22 Aug 2006 19:31:08 +0000

xorg-server (1:1.0.2-9) UNRELEASED; urgency=high

  [ Denis Barbier ]
  * Fix 13_debian_add_xkbpath_env_variable.diff, XKBPATH environment
    variable was not always taken into account.

  [ David Nusinow ]
  * Remove two Ubuntu packaging holdovers. Have xvfb recommend xbase-clients
    rather than xauth, and have xserver-xorg-core recommend xkb-data rather
    than xkeyboard-config. Thanks Sterling MacNay.
  * Security update. Fix for setuid privledge escalation vulernabilities.
    See http://lists.freedesktop.org/archives/xorg/2006-June/016146.html for
    the full advisory.

  [ Jurij Smakov ]
  * Stop including the non-existent asm/kbio.h header file in
    hw/xfree86/os-support/linux/lnx_{io,kbd}.c to avoid the build failure
    on sparc.

 -- David Nusinow <dnusinow@debian.org>  Sat,  1 Jul 2006 17:20:45 -0400

xorg-server (1:1.0.2-8) unstable; urgency=low

  * Move xserverrc back to xbase-clients. Thanks Benjamin Mesing.
  * Add 15_security_allocate_local.diff. This fixes Bug fd.o bug #6642.
    Fix buffer overflow in Render.  (CVE 2006-1526). Patch by Eric Anholt.

 -- David Nusinow <dnusinow@debian.org>  Tue,  2 May 2006 21:47:17 -0400

xorg-server (1:1.0.2-7) unstable; urgency=low

  * Ship xserverrc again in /etc/X11/xinit. Thanks Bastian Kleineidam and
    Vasilis Vasaitis. (closes: #357713)

 -- David Nusinow <dnusinow@debian.org>  Wed, 26 Apr 2006 00:01:16 -0400

xorg-server (1:1.0.2-6) unstable; urgency=low

  [ David Nusinow ]
  * Use -DNO_INLINE on s390. Thanks Bastian Blank and Julien Cristau.
    (closes: #362641)
  * Re-add xvfb-run and manpage to xvfb package. Thanks Josselin Mouette and
    Jamie Wilkinson. (closes: #363494)
  * Add 014_debian_always_look_in_our_module_path.diff. This will cause the
    server to always look in the default module path even if they've specified
    an alternate path in their xorg.conf file via the ModulePath option. A
    note to users: you should remove this part of your xorg.conf unless you
    need it, as the server will look in the right place for modules if you
    don't specify a location.
  * Run dh_install with --list-missing
  * Add missing manpages all around. Thanks Roland Mas and Jan Hudec.
    (closes: #362489, #364199)
  * Actually install apps to xdmx-tools. Thanks Xavier Bestel.
    (closes: #356813)

  [ Denis Barbier ]
  * Add 13_debian_add_xkbpath_env_variable.diff so that the server takes
    the XKBPATH environment variable into account. (closes: #363229)

 -- David Nusinow <dnusinow@debian.org>  Sat, 22 Apr 2006 17:06:23 -0400

xorg-server (1:1.0.2-5) unstable; urgency=low

  * Add 11_debian_always_use_default_font_path.diff from Eugene Konev. This
    patch causes the server to add the default font path to whatever the user
    has specified. Right now, that's /usr/share/fonts/X11, as defined on
    configure in debian/rules. Thanks Eugene, this will definitely go a long
    way.
  * Document how to get rid of error loading glcore (and other modules) in
    NEWS.Debian. Thanks Matej Vela and others.
  * Provide the virtual 'xserver' package. Thanks Steve Langasek and Daniel
    Stone. (closes: #362750)
  * Add 12_security_policy_in_etc.diff from Eugene Konev. This will allow us
    to tell the server on configure to look in /etc/X11/xserver for the
    SecurityPolicy file. Thanks Joey Hess and Eugene. (closes: #362246)

 -- David Nusinow <dnusinow@debian.org>  Mon, 17 Apr 2006 00:34:08 -0400

xorg-server (1:1.0.2-4) unstable; urgency=low

  * Document the need to update paths in xserver-xorg-core's NEWS file.
    (closes: #362077, #362244, #362431)
  * Make xserver-xorg-core Architecture: any. (closes: #362150)
  * Build with --with-fontdir=/usr/share/fonts/X11. Remove
    --with-default-font-path option to make this work. Thanks Eugene Konev.

 -- David Nusinow <dnusinow@debian.org>  Thu, 13 Apr 2006 23:54:06 -0400

xorg-server (1:1.0.2-3) unstable; urgency=low

  * Add build-conflicts on xlibs-static-dev. Thanks Zephaniah E. Hull.

 -- David Nusinow <dnusinow@debian.org>  Tue, 11 Apr 2006 18:44:51 -0400

xorg-server (1:1.0.2-2) unstable; urgency=low

  * Upload to unstable
  * Add versioned build-dep on libdmx-dev. Thanks Frank Lichtenheld.
    (closes: #361752)

 -- David Nusinow <dnusinow@debian.org>  Mon, 10 Apr 2006 19:34:04 -0400

xorg-server (1:1.0.2-1) experimental; urgency=low

  [ David Nusinow ]
  * New upstream release. Fixes CVE-2006-0745

  [ Denis Barbier ]
  * Set XKB base path to /usr/share/X11/xkb.

 -- David Nusinow <dnusinow@debian.org>  Mon, 20 Mar 2006 21:41:04 -0500

xorg-server (1:1.0.1-2) experimental; urgency=low

  [ David Nusinow ]
  * Add versioned dependency on x11-common
  * Remove old cruft in our patches directory
  * Port patches from trunk
    + 030_libvgahw_gcc4_volatile_fix.diff
    + general/026_xc_programs_manpage_overhaul.diff
    + arm/303_arm_cache_flush.diff
    + arm/315_arm_is_not_x86_and_has_no_vga.diff
    + general/099e_xorgconf_manpage_overhaul.diff
    + s390/500_s390_support.diff
    + debian/910_debian_Xserver_RTFF.diff
  * add 04_read_rom_in_chunks.diff. This reads PCI ROM in large chunks rather
    than one byte at a time. This patch by Alex Williamson and forwarded to us
    by Dann Frazier. Thanks to both of them. (closes: #353168)
  * Don't build xserver-xorg-core on s390. This means putting all the other
    arches as being explicitly listed. Damn !s390.
  * Version the conflict with xserver-xfree86 to allow for the transition
    package to be installed
  * Remove README.DRI, as it is non-free. Add it to prune list.
  * Add 10_dont_look_in_home_for_config.diff to prevent looking in a user's
    home directory for xorg.conf. Thanks Daniel Stone for the patch.

 -- David Nusinow <dnusinow@debian.org>  Sun, 12 Mar 2006 16:18:13 -0500

xorg-server (1:1.0.1-1) experimental; urgency=low

  * First upload to Debian
  * Add bison and flex to the build-depends
  * Define INSTALL in debian/rules
  * Add xserver-xorg-core dependency xserver-xorg-video-all |
    xserver-xorg-video. The former is a metapackage that depends on all the
    video drivers we ship and the latter is a virtual package that each video
    driver provides. This scheme will install the metapackage by default but
    will permit any single video driver to satsify the dependency. Do the same
    thing for the input drivers.
  * switch dpatch build-dependency to quilt
  * Deal with mesa packaging rename: build-dep on mesa-swrast-source ->
    mesa-swx11-source
  * Change xserver-core depends to be on x11-common rather than xorg-common
  * Have xserver-xorg-dev install the files in /usr/share/aclocal so we get
    xorg-server.m4
  * Manually set permissions on serverabiver installation
  * Set the default font path to /usr/share/fonts/X11 instead of
    /usr/share/X11/fonts. Thanks Eugene Konev.

 -- David Nusinow <dnusinow@debian.org>  Mon, 20 Feb 2006 00:18:45 -0500

xorg-server (1:0.99.2+cvs.20051025-3) dapper; urgency=low

  * Version mesa-swrast-source Build-Dep to 6.4.0 or higher, so GLcore is a
    little less crash-happy (e.g. when moving your glxgears window).
  * Export /usr/share/xserver-xorg/serverabiver to xserver-xorg-dev, which
    describes the relationship needed from a driver on xserver-xorg-core.

 -- Daniel Stone <daniel.stone@ubuntu.com>  Fri, 28 Oct 2005 13:00:26 +1000

xorg-server (1:0.99.2+cvs.20051025-2) dapper; urgency=low

  * Add Build-Deps on libxaw7-dev, libxmu-dev, libxt-dev, libxpm-dev,
    libx11-dev, libxtst-dev, and libxres-dev for DMX utils.

 -- Daniel Stone <daniel.stone@ubuntu.com>  Wed, 26 Oct 2005 14:34:40 +1000

xorg-server (1:0.99.2+cvs.20051025-1) dapper; urgency=low

  * Update to new upstream version.
  * All applicable patches have been committed upstream, bar #989 and #990.

 -- Daniel Stone <daniel.stone@ubuntu.com>  Thu, 20 Oct 2005 10:26:33 +1000

xorg-server (1:0.99.0+cvs.20050901-1) breezy; urgency=low

  * First xorg-server release.

 -- Daniel Stone <daniel.stone@ubuntu.com>  Wed,  6 Jul 2005 15:48:17 +1000<|MERGE_RESOLUTION|>--- conflicted
+++ resolved
@@ -1,4 +1,3 @@
-<<<<<<< HEAD
 xorg-server (2:1.3.99.0-1) UNRELEASED; urgency=low
 
   [ Julien Cristau, David Nusinow ]
@@ -32,6 +31,9 @@
     + 46_export-ramdac-symbols.diff
     + 50_alpha_no_include_asm_pci.h.diff
     + 94_use_default_font_path.diff
+    + 125_glx_remove-stray__GLinterface.diff,
+      126_glxproxy_remove-stray__GLinterface.diff and
+      127_mesa-6.5.3-compat.diff (obsolete)
 
   * Update other patches:
     + 09_debian_xserver_rtff.diff disabled (doesn't apply, and isn't even
@@ -61,10 +63,7 @@
 
  -- Julien Cristau <jcristau@debian.org>  Thu, 02 Aug 2007 03:17:21 +0200
 
-xorg-server (2:1.3.0.0.dfsg-12) UNRELEASED; urgency=low
-=======
 xorg-server (2:1.3.0.0.dfsg-12) unstable; urgency=low
->>>>>>> e81626d3
 
   [ Brice Goglin ]
   * Add 51_xkb-and-loathing.diff to fix a hang in OpenOffice.org
