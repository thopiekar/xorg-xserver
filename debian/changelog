<<<<<<< HEAD
xorg-server (2:1.5.1-1) UNRELEASED; urgency=low

  * New upstream bugfix release.
  * 02_Disable-DRI-in-Xephyr.patch: don't use DRI in Xephyr, as it doesn't
    work correctly.

 -- Julien Cristau <jcristau@debian.org>  Sun, 21 Sep 2008 20:37:12 +0200

xorg-server (2:1.5.0-1) experimental; urgency=low

  * New upstream release.
  * Kill patch 50_Make-RandRQueryVersion-return-1.1-for-swapped-client.patch,
    1.2 requests are properly swapped now.
  * Bump videoabiver to 4 to match ABI_VIDEODRV_VERSION.  Yes, that means
    rebuilding video drivers; sorry about that.

 -- Julien Cristau <jcristau@debian.org>  Thu, 04 Sep 2008 02:05:47 +0200

xorg-server (2:1.4.99.906-2) experimental; urgency=low

  * Pull from server-1.5-branch as of Aug 27th
    + input devices from xorg.conf aren't ignored if there is no ServerLayout
      option (closes: #492140)
  * Bump build-dep on inputproto to >= 1.4.4 for DeviceControlChanged.
  * Merge in changes from 2:1.4.2-3 to 2:1.4.2-5.

 -- Julien Cristau <jcristau@debian.org>  Thu, 28 Aug 2008 00:33:02 +0200

xorg-server (2:1.4.99.906-1) experimental; urgency=low

  * debian/rules: drop useless handling of nostrip in DEB_BUILD_OPTIONS (this
    is taken care of by dh_strip); make the rules files and xsfbs.mk
    parallel-safe, and enable parallel=n using example code from Debian
    Policy.
  * debian/rules: put the source package name and version in builderstring
    instead of osvendor, add builder email as well; don't explicitly set
    osname, configure sets it to $(uname -srm) by default.
  * New upstream release candidate.
    - fixes 64-bit Xephyr (closes: #491569)
    - work around the DIX losing physical monitor dimensions for randr 1.1
      drivers, in particular nvidia (closes: #488987)
    - make sure RANDR reports refresh as 0 if pixel clock is 0 (closes:
      #490258)
    - doesn't try to load dri2 when it's not built (closes: #491651)
  * Switch to running autoreconf at build time, and build-depend on automake,
    libtool and xutils-dev.
  * Reformat the SGI Free Software License B, to shut up over 1000 lintian
    warnings.

 -- Julien Cristau <jcristau@debian.org>  Sun, 27 Jul 2008 18:30:45 +0200

xorg-server (2:1.4.99.905-1) experimental; urgency=low

  [ Julien Cristau ]
  * New upstream release candidate
    - fixes FTBFS on alpha (closes: #472205); won't work, though, because
      of #485528
    - fixes FTBFS on GNU/kFreeBSD (closes: #482550)
  * 001_ubuntu_add_extra_modelines_from_xorg.patch: remove, replace with
    001_fedora_extramodes.patch stolen from fedora 9 cvs, rev 1.8.
  * xvfb: recommend xauth instead of xbase-clients.
  * xserver-xfbdev: recommend xfonts-base.
  * debian/rules: drop our special handling for stripping modules, which I
    think dates back to the days of the custom module loader.
  * debian/rules: drop some remaining xprintisms.
  * bump serverminver to 2:1.4.99.905.
  * Stop build-depending on mesa-swx11-source (mesa 7.1 will build the
    software driver itself), and don't pass --with-mesa-source to configure.
  * Build with --enable-glx-tls, we build mesa with TLS support (otherwise
    swrast_dri.so might fail to load due to unresolved symbols).
  * Make the servers recommend libgl1-mesa-dri (>= 7.1~rc1).  Without this
    package, the GLX extension fails to initialise (and takes the server down)
    due to missing swrast_dri.so.

  [ Timo Aaltonen ]
  * Re-enable dri & glx.
  * Add a build-dep on mesa-common-dev (>= 7.1~rc1) and bump the desired 
    version of libgl1-mesa-dev respectively.
  * Bump the libdrm-dev build-dep version to 2.3.1.

 -- Julien Cristau <jcristau@debian.org>  Sun, 13 Jul 2008 23:33:05 +0200

xorg-server (2:1.4.99.902-1) experimental; urgency=low

  * Add postrm script for xserver-xorg-core, to remove
    /var/log/Xorg.*.log{,.old} on purge (closes: #343384).
  * Use dh_* -s instead of -a in binary-arch, to fix FTBFS on s390 (which
    doesn't build xserver-xfbdev).
  * New upstream release candidate.
    + refresh 13_debian_add_xkbpath_env_variable.diff
    + doesn't crash when there is no pci device (closes: #472823)
    + includes a quirk for LPL monitors with broken EDID (closes: #473260)
    + XKB is now enabled in Xnest (closes: #164379)
  * Stop building Xprt, and drop related patches; it will be provided as a
    separate package.

 -- Julien Cristau <jcristau@debian.org>  Fri, 23 May 2008 00:58:45 +0200

xorg-server (2:1.4.99.901-2) experimental; urgency=low

  * xserver-xorg-dev needs to depend on libpciaccess-dev.
  * Pull from upstream server-1.5-branch as of March 21st (commit 98249dfa).
    + fixes build on ia64 (closes: #471663)
  * Add missing conflicts on xserver-xorg-input-2.

 -- Julien Cristau <jcristau@debian.org>  Fri, 21 Mar 2008 22:40:36 +0100

xorg-server (2:1.4.99.901-1) experimental; urgency=low

  [ Julien Cristau ]
  * New upstream release candidate
  * Update patches:
    + 001_ubuntu_add_extra_modelines_from_xorg.patch: remove useless
      whitespace changes
    + 02_libvgahw_gcc4_volatile_fix.diff: delete, the gcc bug this was working
      around is fixed for a long time
    + 03_auto_load_driver.diff, 04_auto_load_driver_no_conf.diff,
      05_kill_type1.diff, 07_autoconfig_screen_with_device_section.diff,
      08_better_dpms_logging.diff, 10_dont_look_in_home_for_config.diff,
      11_dont_crash_on_bad_dri_mode.diff, 14_default_screen_section.diff,
      21_glx_align_fixes.patch, 40_default_dpi_96.patch,
      41_vbe_filter_less.diff,
      42_dont_break_grab_and_focus_for_window_when_redirecting.diff,
      43_allow_override_BIOS_EDID_preferred_mode.diff,
      44_preferredmode_infinite_loop.diff,
      45_only_XF86_APM_CAPABILITY_CHANGED_for_video_change_acpi_events.diff,
      46_reduce_wakeups_from_smart_scheduler.patch,
      47_fbdevhw_magic_numbers.diff, 51_xkb-and-loathing.diff,
      93_xprint_fonts_fix: remove, applied upstream
    + 06_use_proc_instead_of_sysfs_for_pci_domains.diff: disable for now,
      shouldn't be needed with pciaccess
    + 13_debian_add_xkbpath_env_variable.diff: refresh
    + 94_xprint_XSERVER_LIBS: disable, should be fixed upstream
  * Disable glx, dri and dri2 for now.
  * Re-enable dmx, build the xdmx and xdmx-tools packages.
  * Add build-deps on libpciaccess-dev and libssl-dev for Xorg, bump build-dep
    on libpixman-1-dev to >= 0.9.5.
  * Add build-dep on libxv-dev for Xephyr.
  * Drop XS- prefix from Vcs-* debian/control fields.
  * Bump videoabiver to 2.9, inputabiver to 2.1, serverminver to 2:1.4.99.901.
  * Drop obsolete --with-rgb-path configure option.
  * /etc/X11/xserver/SecurityPolicy is gone, don't install it.
  * Don't build-dep on "foo (>= bar-1)", to fix lintian warnings.

  [ Drew Parsons ]
  * Remove 94_xprint_XSERVER_LIBS (not needed in xserver 1.5).

  [ Brice Goglin ]
  * Build the Xfbdev server for real now, in new package xserver-xfbdev,
    closes: #439764.

 -- Julien Cristau <jcristau@debian.org>  Fri, 14 Mar 2008 13:46:48 +0100
=======
xorg-server (2:1.4.2-6) unstable; urgency=low

  * Xevie: always set rep.length to 0 (closes: #497337).  Thanks, Thorvald
    Natvig!
  * Xevie: swap replies if necessary, to not confuse clients with a different
    endianness.
  * Cherry-picked from upstream git:
    XF86VidMode: Correct a NULL pointer dereference (closes: #498289)

 -- Julien Cristau <jcristau@debian.org>  Mon, 15 Sep 2008 01:21:13 +0200
>>>>>>> 986eccd6

xorg-server (2:1.4.2-5) unstable; urgency=low

  * Don't pretend we support randr 1.2 when queried by swapped clients.  The
    dispatch code for RandR 1.2 requests would return BadImplementation anyway
    (closes: #495833).
  * Cherry-picked from upstream:
    + exa: fix assert logic thinko.

 -- Julien Cristau <jcristau@debian.org>  Tue, 26 Aug 2008 19:27:34 +0200

xorg-server (2:1.4.2-4) unstable; urgency=low

  * Re-enable patch 47_fbdevhw_magic_numbers.diff, fixes xen framebuffer
    (closes: #493901).  Thanks, Olivier Tétard!  If someone knows why I
    disabled it a year ago, I'd love to know.

 -- Julien Cristau <jcristau@debian.org>  Fri, 15 Aug 2008 19:15:54 +0200

xorg-server (2:1.4.2-3) unstable; urgency=low

  * Add Romanian debconf translation (closes: #489069).  Thanks, Eddy
    Petrișor!
  * Update Dutch debconf translation (closes: #491663).  Thanks, Thĳs
    Kinkhorst!
  * Pull from server-1.4-branch:
    - Xi: ChangeDeviceControl presence events should set the appropriate
      devchange
    - Fix potential crasher in xf86CrtcRotate()
  * Cherry-picked from 1.5:
    - Work around the DIX losing mmWidth/mmHeight for RandR 1.1 DDXen
      (closes: #491526).

 -- Julien Cristau <jcristau@debian.org>  Sat, 02 Aug 2008 23:22:32 +0200

xorg-server (2:1.4.2-2) unstable; urgency=low

  [ Julien Cristau ]
  * GLX: zero the buffer used in __glXDisp_GetVisualConfigs (backport from
    upstream).

  [ Brice Goglin ]
  * Cherry-pick various patches from upstream:
    - Fix incorrect test regarding keyboard map.
    - xfree86: append, not prepend, new input devices to xf86InputDevs.

 -- Julien Cristau <jcristau@debian.org>  Fri, 18 Jul 2008 10:53:26 +0200

xorg-server (2:1.4.2-1) unstable; urgency=low

  [ Julien Cristau ]
  * New upstream release.
  * Security fixes from the previous upload are included upstream.
  * Cherry-pick patches from upstream git to make the LeftOf and Above options
    in xorg.conf actually work (closes: #466526).
  * 48_xaa_nooffscreenpixmaps.diff: disable XAA offscreen pixmaps by default;
    they can be enabled with Option "XaaOffscreenPixmaps" (closes: #478277,
    #433331).
  * Cherry-pick various patches from upstream for Xorg's modes code:
    - add quirks for monitors with broken EDID (closes: #473260)
    - fix max clock computation
    - inherit the preferred mode from the global configuration (so if you have
      Modes "800x600" in the Display subsection the server will honor it
      instead of ignoring it)
  * Backport patch from upstream git to fix emulation of int1A PCI BIOS
    services (closes: #404885).  Thanks, Robert de Bath!

  [ Brice Goglin ]
  * Update patches to not require -p0, closes: #485185.

 -- Julien Cristau <jcristau@debian.org>  Thu, 26 Jun 2008 01:57:18 +0200

xorg-server (2:1.4.1~git20080517-2) unstable; urgency=high

  * High urgency upload for security fixes.
  * New patch from upstream to fix multiple security issues reported by
    iDefense:
    CVE-2008-2360 - RENDER Extension heap buffer overflow
    CVE-2008-2361 - RENDER Extension crash
    CVE-2008-2362 - RENDER Extension memory corruption
    CVE-2008-1379 - MIT-SHM arbitrary memory read
    CVE-2008-1377 - RECORD and Security extensions memory corruption

 -- Julien Cristau <jcristau@debian.org>  Mon, 09 Jun 2008 14:59:04 +0200

xorg-server (2:1.4.1~git20080517-1) unstable; urgency=low

  [ Julien Cristau ]
  * Pass -DPRE_RELEASE=0 in CPPFLAGS, so we don't print the pre-release
    warning in the Xorg log.
  * Pull from upstream server-1.4-branch
    + drop patch 40_default_dpi_96.patch applied upstream
    + refresh patches 03_auto_load_driver.diff and
      04_auto_load_driver_no_conf.diff
  * Don't build-depend on packages with a -1 debian revision.
  * Drop the XS- prefix from Vcs-* control fields.
  * Add x11-common to the Depends field of xnest, xvfb and xserver-xephyr (its
    init script sets up the /tmp/.X11-unix directory).
  * Re-enable the dmx DDX, and build the xdmx and xdmx-tools packages (the
    build is now fixed upstream); closes: #449254.

  [ Drew Parsons ]
  * Patch 95_xprint_disable_dbus disables dbus in Xprint by providing
    dummy config functions. Taken from upstream commit
    2a3d1421e0cc18822ae8f478fcc272e16a9e9340, with removal of
    CONFIG_LIB from configure.ac shifted to 94_xprint_XSERVER_LIBS.
    Closes: #472180.
  * Enable the xprint DDX, and build the xprint and xprint-common packages.

 -- Julien Cristau <jcristau@debian.org>  Sun, 18 May 2008 13:36:11 +0200

xorg-server (2:1.4.1~git20080507-1) unstable; urgency=low

  * Pull from upstream server-1.4-branch, highlights:
    - the server should now scale input events correctly
    - xkb keymap failures now give an explanation instead of just a 'failed to
      load' message
  * Drop patch 51_xkb-and-loathing.diff, applied upstream
  * Refresh patches 13_debian_add_xkbpath_env_variable.diff,
    21_glx_align_fixes.patch, 46_reduce_wakeups_from_smart_scheduler.patch and
    94_xprint_XSERVER_LIBS.
  * chmod +x configure in debian/rules clean so we can build a git snapshot
    where configure is not in the tarball.
  * Cherry-pick fix from upstream's master branch to re-arm the DPMS timer
    when re-enabling DPMS (closes: #397197).

 -- Julien Cristau <jcristau@debian.org>  Thu, 08 May 2008 15:34:38 +0200

xorg-server (2:1.4.1~git20080131-4) unstable; urgency=low

  * fix AlwaysCore handling: enabling AlwaysCore in xorg.conf 1) is the
    default, and 2) shouldn't prevent the device from sending core events
    (closes: #461760).

 -- Julien Cristau <jcristau@debian.org>  Tue, 29 Apr 2008 20:14:22 +0200

xorg-server (2:1.4.1~git20080131-3) unstable; urgency=low

  * XKB: Fix processInputProc wrapping (cherry-picked from upstream).
    Thanks to Thomas Jaeger.  This should fix the bug with some keys getting
    stuck (closes: #473165).
  * xkb: when copying the keymap, make sure the structs default to 0/NULL
    (cherry-picked from upstream).  Fixes a crash and closes: #461783.
  * __glXDRIbindTexImage: Fail if no texture bound to pixmap's texture target
    (cherry-picked from upstream).
  * EXA: Fix off-by-one in polyline drawing (cherry-picked from upstream).
  * EXA: Skip empty glyphs (cherry-picked from upstream).
  * Fix overly-restrictive integer overflow check in EXA pixmap creation
    (cherry-picked from upstream).  Fixes BadAlloc errors returned by
    XCreatePixmap for pixmaps of width 8192 or greater (closes: #471782).

  Following patches by Bart Trojanowski, stolen from the ubuntu package:
  * 15_X86EMU-added-blacklist-for-I-O-port-in-0-0xFF-range.patch
    - Restrict access to I/O ports in range 0-0xFF from x86emu.
  * 16_X86EMU-pass-the-correct-bus-dev-fn-tag-to-pci-emula.patch
    - Fix improper emulation of PCI access General Software BIOS.
  * Add 17_x86emu_handle_cpuid.patch to fix X86EMU CPUID handling.
    (closes: #451089).

 -- Julien Cristau <jcristau@debian.org>  Wed, 02 Apr 2008 00:20:15 +0200

xorg-server (2:1.4.1~git20080131-2) unstable; urgency=low

  [ Brice Goglin ]
  * Add 46_reduce_wakeups_from_smart_scheduler.patch to reduce
    power consumption, closes: #462700.

  [ Drew Parsons ]
  * Restore Xprint, cherry-picking commits
    f7f79724fdea0cc6fda0e90e56431df937d49335 and
    d67e210f3458b62d7d4a6032aabfda0004d661c1 from master (xserver 1.5).
    Include patch 94_xprint_XSERVER_LIBS to give new meaning of
    XSERVER_LIBS as expected in configure.ac from master (see commit
    a02db0d500cac20d0f0f107d27c064a175018421). Delete
    94_xprint_XSERVER_LIBS when we upgrade to xserver 1.5.

  [ Julien Cristau ]
  * Re-enable patch 51_xkb-and-loathing.diff: ignore SIGALRM around calls to
    Popen()/Pclose() to fix a hang when opening menus in OpenOffice.org
    (once again closes: #433131)
  * Refresh all patches to make patch-audit happy.
  * Pull from upstream server-1.4-branch as of March 14th.
  * 42_dont_break_grab_and_focus_for_window_when_redirecting.diff removed,
    applied upstream.
  * Don't build xprint just yet, because it needs NEW processing.

  [ David Nusinow ]
  * Add 11_dont_crash_on_bad_dri_mode. See bugzilla #13860

 -- Julien Cristau <jcristau@debian.org>  Fri, 14 Mar 2008 15:18:16 +0100

xorg-server (2:1.4.1~git20080131-1) unstable; urgency=low

  [ Brice Goglin ]
  * Add 45_only_XF86_APM_CAPABILITY_CHANGED_for_video_change_acpi_events.diff
    to prevent XF86_APM_CAPABILITY_CHANGED from being issued for all ACPI
    events, thanks Sjoerd Simons, closes: #461463.

  [ David Nusinow ]
  * Update Japanese translation from Hideki Yamane. closes: #462761
  * New upstream pull
    + Fixes crashes due to absent LED's being referenced

 -- David Nusinow <dnusinow@debian.org>  Thu, 31 Jan 2008 21:43:12 -0500

xorg-server (2:1.4.1~git20080118-1) unstable; urgency=low

  [ Brice Goglin ]
  * Add 42_dont_break_grab_and_focus_for_window_when_redirecting.diff
    to prevent password authentication bypass, closes: #449108.

  [ Julien Cristau ]
  * New upstream snapshot
    + includes the security fixes from the previous version
    + fixes regression introduced by the fix for CVE-2007-6429 in the MIT-SHM
      extension (closes: #461410)

 -- Brice Goglin <bgoglin@debian.org>  Fri, 18 Jan 2008 22:20:32 +0100

xorg-server (2:1.4.1~git20080105-2) unstable; urgency=low

  [ David Nusinow ]
  * Improve dpms logging patch to correctly label message type

  [ Brice Goglin ]
  * Grab upstream commit db9ae863536fff80b5463d99e71dc47ae587980d
    to set DEFAULT_DPI to 96 instead of 75.

  [ Julien Cristau ]
  * Fix multiple security issues
    + CVE-2007-6427: XInput Extension Memory Corruption
    + CVE-2007-6428: TOG-CUP Extension Memory Corruption
    + CVE-2007-6429: EVI Extension Integer Overflow,
                     MIT-SHM Extension Integer Overflow
    + CVE-2007-5760: XFree86-Misc Extension Invalid Array Index
    + CVE-2007-5958: file existence disclosure
    + CVE-2008-0006: PCF font parser buffer overflow
  * Bump Standards-Version to 3.7.3 (no changes).

 -- Julien Cristau <jcristau@debian.org>  Thu, 17 Jan 2008 15:10:03 +0100

xorg-server (2:1.4.1~git20080105-1) unstable; urgency=low

  * Don't reference non-existent bug-reporting.txt file in xvfb-run.1
  * New upstream git pull, again from the server-1.4-branch
    + Drop 08_xkb_infinite_loop.diff, it's upstream now
  * Improve logging when DPMS is enabled implicitly
    + Adds 08_better_dpms_logging.diff

 -- David Nusinow <dnusinow@debian.org>  Sun, 06 Jan 2008 16:56:38 -0500

xorg-server (2:1.4.1~git20071212-2) unstable; urgency=low

  * Add patch 08_xkb_infinite_loop.diff from upstream bug#13511: papers over
    an infinite loop in event processing (closes: #451989).

 -- Julien Cristau <jcristau@debian.org>  Sat, 22 Dec 2007 00:02:01 +0100

xorg-server (2:1.4.1~git20071212-1) unstable; urgency=low

  [ Julien Cristau ]
  * debian/rules: Use lsb_release -i -s to get the vendor name, instead of
    hardcoding "Debian".
  * debian/control: build-dep on lsb-release.
  * Cherry-pick commit f30abe30 from master: edid quirk for MAX 0x77e monitor.
  * Add patch 44_preferredmode_infinite_loop.diff from upstream git: fixes an
    infinite loop when PreferredMode is used in xorg.conf.

  [ David Nusinow ]
  * New upstream version. This is based on the server-1.4-branch, and includes
    all the changes in the 1.4.0.90 (pre-)release as well as additional fixes.
    This is primarily a bugfix release
    + Remove 12_bgPixel_fix_64bit_issue.diff. Applied upstream

 -- David Nusinow <dnusinow@debian.org>  Wed, 12 Dec 2007 20:19:11 -0500

xorg-server (2:1.4.1~git20071119-1) unstable; urgency=low

  * Ship a .orig.tar.gz that's been autoreconf'ed. Closes: #451891
  * Re-enable validation of the screen section of xorg.conf
    Modify 14_default_screen_section.diff. This also fixes a problem where the
    server can't find the device section when it is specified in the screen
    section. Closes: #451950

 -- David Nusinow <dnusinow@debian.org>  Mon, 19 Nov 2007 20:38:04 -0500

xorg-server (2:1.4.1~git20071117-1) unstable; urgency=low

  [ Julien Cristau ]
  * Add conflict on xserver-xorg-input-wacom (<< 0.7.8) to xserver-xorg-core.
    That driver is built against the old ABI, but doesn't provide
    xserver-xorg-input.

  [ David Nusinow ]
  * Add 14_default_screen_section.diff. This allows you to not have a screen
    section in your xorg.conf. A basic default one with a simple identifier
    will be created for you in this case using all default values

  [ Christian Perrier ]
  * Debconf translations:
  * Galician. Closes: #444764
  * German. Closes: #444917
  * Brazilian Portuguese. Closes: #445266
  * Russian. Closes: #443859
  * Portuguese. Closes: #445051
  * Slovak. Closes: #446418, #448220

  [ Brice Goglin ]
  * Bump x11proto-core-dev build-dependency to >= 7.0.9,
    thanks Max Kellermann, closes: #446869.

  [ David Nusinow ]
  * New upstream stable snapshot
    + fixes a bunch of input-related bugs, notably keyboard leds
      (closes: #440743 and its pile of duplicates)
  * Remove patches merged in this snapshot
    + 08_exa_fix_exaFillRegionTiled_fallback.diff
    + 11_exa_no_negative_tile_offsets.diff
    + 42_fix_RemoveGeneralSocket_crash_from_dbus.diff
    + 44_XKB_mapping_changes_for_all_core-sending_devices.diff
    + 45_GetKeyboardEvents_reject_out-of-range_keycodes.diff
  * Make xephyr recommend xfonts-base. Closes: #451542

 -- David Nusinow <dnusinow@debian.org>  Sat, 17 Nov 2007 18:54:02 -0500

xorg-server (2:1.4-3) unstable; urgency=low

  [ David Nusinow ]
  * Minor cleanups of 03_autoload_drivers.diff. Thanks to Julien for
    spotting all these ugly bits
    + Newline after #else when picking the driver (this is the failsafe
      choice)
    + Change by hacked "ids" file name suffix check to use strncmp and check
      for ".ids"
    + Use strncpy instead of strncat unnecessarily
  * Add support for a partially configured device section
    Implemented in 03_autoload_driver.diff. Now if you have a device section
    but lack a driver, it'll use the settings. This will allow you to just
    have a device section and enable EXA but not have to specify the driver or
    anything else.
  * Add 07_autoconfig_screen_with_device_section.diff
    This patch allows the Screen section to not specify a device section. If
    this happens, the server will automatically use the first device section
    listed in the xorg.conf instead

  [ Brice Goglin ]
  * Allow building the Xfbdev server in new package xserver-xfbdev, but leave
    it disabled for now (see #439764).
  * Add upstream commit 27ad5d74c20f01516a1bff73be283f8982fcf0fe as patch
    44_XKB_mapping_changes_for_all_core-sending_devices.diff to fix broken
    xmodmap invocation in .xsession, closes: #443044.
  * Add upstream commit 0e800ca4651a947ccef239e6fe7bf64aab92257c as patch
    45_GetKeyboardEvents_reject_out-of-range_keycodes.diff to fix crash
    in GetKeyboardValuatorEvents, closes: #443697.

  [ Christian Perrier ]
  * Debconf templates and debian/control reviewed by the debian-l10n-
    english team as part of the Smith review project. Closes: #442210
  * Debconf translation updates:
    - Swedish. Closes: #443047
    - Czech. Closes: #443100
    - French
    - Vietnamese. Closes: #443174
    - Italian. Closes: #422414
  * New debconf translations
    - Hungarian. Closes: #442956
    - Thai. Closes: #442962
    - Tamil. Closes: #443027
    - Basque. Closes: #443156
    - Hebrew. Closes: #443204
    - Bulgarian. Closes: #443226
    - Finnish. Closes: #443611

  [ Julien Cristau ]
  * Add patch backported from upstream commit
    13949f997289068354e83bc83e50d97b8232efb1 to remove the type1 module: patch
    05_kill_type1.diff replaces 48_disable_type1.diff, and is now enabled in
    debian/patches/series.
  * Don't build kdrive-based servers we're not shipping.
  * Use ${binary:Version} instead of ${Source-Version}.
  * Add 08_exa_fix_exaFillRegionTiled_fallback.diff by Michel Dänzer to punt
    on fallback case not handled correctly in exaFillRegionTiled (backported
    from master's c7d6d1f5); closes: #444203.
  * Add 11_exa_no_negative_tile_offsets.diff by Michel Dänzer to make sure
    tile offsets passed to drivers are never negative (backported from
    master's 006f6525).
  * Add 12_bgPixel_fix_64bit_issue.diff by Hong Liu: bgPixel (unsigned long)
    is 64-bit on x86_64, so -1 != 0xffffffff (master's 9adea807).

 -- Julien Cristau <jcristau@debian.org>  Sat, 29 Sep 2007 16:14:35 +0200

xorg-server (2:1.4-2) unstable; urgency=low

  [ Brice Goglin ]
  * Add 42_fix_RemoveGeneralSocket_crash_from_dbus.diff to fix a crash
    when leaving, closes: #440547.
  * Add 43_allow_override_BIOS_EDID_preferred_mode.diff to allow overriding
    BIOD/EDID preferred mode with Option PreferredMode in the config file.

  [ David Nusinow ]
  * Upload to unstable

 -- David Nusinow <dnusinow@debian.org>  Sun, 16 Sep 2007 14:24:18 -0400

xorg-server (2:1.4-1) experimental; urgency=low

  * New upstream release (X.Org 7.3)
    + RandR doesn't mark Xinerama as active when no crtcs are enabled
      (closes: #431746)
  * Add proper depends to xserver-xorg-dev:
    x11proto-core-dev, x11proto-input-dev (>= 1.4), x11proto-xext-dev,
    x11proto-video-dev, x11proto-randr-dev (>= 1.2), x11proto-render-dev (>=
    2:0.9.3), x11proto-fonts-dev
  * Bump serverminver to 2:1.4, videoabiver to 2, inputabiver to 2.

 -- Julien Cristau <jcristau@debian.org>  Mon, 10 Sep 2007 14:35:38 +0200

xorg-server (2:1.3.99.2-1) experimental; urgency=low

  [ David Nusinow ]
  * Refactor auto_load_driver patch to allow the same method to be used when
    there is no xorg.conf present
  * Add 04_auto_load_driver_no_config.diff to use my auto_load_driver method
    when there's no xorg.conf present

  [ Brice Goglin ]
  * Simplify output redirections in the reportbug script,
    thanks Justin Pryzby, closes: #358390.
  * Add missing URL in long descriptions, update links to the upstream
    module, fix some capitalization, thanks Christian Perrier.

  [ Julien Cristau ]
  * New upstream release candidate.
    + bump build dep on renderproto to >= 0.9.3, and on pixman to >= 0.9.4-2.
    + bump video abi version and serverminver.
  * Drop the Conflict on fglrx-driver, which is taken care of by the abi
    version.

 -- Julien Cristau <jcristau@debian.org>  Tue, 04 Sep 2007 17:32:19 +0200

xorg-server (2:1.3.99.0-2) experimental; urgency=low

  * Improve 03_auto_load_driver.diff
    + Move memory cleanup and directory closing to after the end label to
      prevent leaks. Thanks Julien.
    + Allow a driver to claim everything from a specific vendor. It does so by
      only specifying a vendor ID and leaving the latter four digits empty.

 -- David Nusinow <dnusinow@debian.org>  Sun, 19 Aug 2007 16:06:54 -0400

xorg-server (2:1.3.99.0-1) experimental; urgency=low

  [ Julien Cristau, David Nusinow ]
  * New upstream release candidate.
    + X is now more tolerant of devices without a CtrlProc (closes: #269860).
    + cvt(1) and gtf(1) typos fixed (closes: #432065).
    + Make sure DRIScreenPrivIndex is -1 when no DRI screen private is
      allocated. (closes: #413697).
    + __glXDRIscreenProbe: Use drmOpen/CloseOnce (closes: #419614).
    + segfault in swrast_Triangle fixed in mesa (closes: #407502).
    + the Xvfb manpage doesn't refer to /usr/tmp anymore (closes: #270257).
    + typos in Xserver(1) fixed (closes: #306688).

  * Remove patches that were pushed upstream
    + 03_xnest_manpage_overhaul.diff
    + 04_read_rom_in_chunks.diff
    + 05_module_defaults.diff
    + 07_stolen_from_HEAD_xorgconf_manpage.diff
    + 08_s390_servermd.diff
    + 12_security_policy_in_etc.diff
    + 16_s390_fix.diff
    + 18_execinfo_configured.patch
    + 23_kfreebsd_support.diff
    + 24_hurd_ioperm_fix.diff
    + 32_disable_sparc_pci_bridge.diff
    + 39_alpha_build_flags.patch
    + 40_consolidate_portPriv_pDraw_assignments.diff
    + 42_only_run_special_key_behaviours_on_non-XKB.diff
    + 44_fedora-xephyr-keysym-madness.diff (different fix applied upstream)
    + 45_CVE-2007-2437.diff
    + 46_export-ramdac-symbols.diff
    + 49_map_keyboard_driver_to_kbd.diff
    + 50_alpha_no_include_asm_pci.h.diff
    + 94_use_default_font_path.diff
    + 125_glx_remove-stray__GLinterface.diff,
      126_glxproxy_remove-stray__GLinterface.diff and
      127_mesa-6.5.3-compat.diff (obsolete)

  * Update other patches:
    + 09_debian_xserver_rtff.diff disabled (doesn't apply, and isn't even
      used AFAICS;
    + 11_define_XFree86Server.diff dropped, to be fixed in drivers instead;
    + 13_debian_add_xkbpath_env_variable.diff refreshed;
    + 21_glx_align_fixes.patch updated;
    + 43_xephyr_crash_at_exit.diff dropped (doesn't apply);
    + 47_fbdevhw_magic_numbers.diff disabled for now;
    + 48_disable_type1.diff disabled for now;
    + 51_xkb-and-loathing.diff disabled for now.

  [ Julien Cristau ]
  * Add build-dep on x11proto-input-dev (>= 1.4.2), libpixman-1-dev
    (>= 0.9.0), libdbus-1-dev, libhal-dev (except on hurd-i386 for the last
    two).
  * Bump build-dep on mesa-swx11-source to >> 7.0.1~rc2-1.
  * Bump serverminver to this version, videoabiver to 1.9, inputabiver to
    0.9 (so this doesn't clash with a release and drivers have to be
    rebuilt).
  * Bump build-dep on compositeproto to >= 0.4.
  * Install the upstream changelog.
  * Disable the xprint and dmx DDX for now, they fail to build.
  * xserver-xorg-dev needs a dependency on libpixman-1-dev.
  * Add explanations about our tarball and upstream URL to debian/copyright.

  [ Drew Parsons ]
  * Update Xprint build to include pixman.

  [ David Nusinow ]
  * Add 03_auto_load_driver.diff. This patch allows the server to select a
    driver and automatically create a Devices section when none is specified
    in your xorg.conf. It chooses the driver based on a set of PCI ID's that
    the driver itself provides in /usr/share/xserver-xorg/pci. If no driver
    claims the PCI ID of your primary video card, then it will choose a
    fallback based on your system.

 -- Julien Cristau <jcristau@debian.org>  Sat, 18 Aug 2007 18:28:49 +0200

xorg-server (2:1.3.0.0.dfsg-13) UNRELEASED; urgency=low

  [ Debconf templates translations ]
  * Italian added. Closes: #422414
  * Slovak added. Closes: #438578

 -- Christian Perrier <bubulle@debian.org>  Sun, 26 Aug 2007 12:09:52 +0200

xorg-server (2:1.3.0.0.dfsg-12) unstable; urgency=low

  [ Brice Goglin ]
  * Add 51_xkb-and-loathing.diff to fix a hang in OpenOffice.org
    when opening menus, closes: #433131.
  * Install the exa(4) and fbdevhw(4) manpages.

  [ Julien Cristau ]
  * Update the xorg.conf(5) manpage to get documentation for RandR 1.2
    options:
    + 07_stolen_from_HEAD_xorgconf_manpage.diff: new patch;
    + 07_xorgconf_manpage_overhaul.diff dropped;
    + 34_xorg.conf_man_typos.patch dropped;
    + 05_module_defaults.diff, 94_use_default_font_path.diff: dropped hunks
      applying to hw/xfree86/doc/man/xorg.conf.man.pre.
  * Add patch 11_define_XFree86Server.diff: XFree86Server needs to be defined
    in xorg-server.h and exported to drivers.
  * Add patches 125_glx_remove-stray__GLinterface.diff
    126_glxproxy_remove-stray__GLinterface.diff and 127_mesa-6.5.3-compat.diff
    to build with mesa >= 6.5.3, and bump build-dependency on
    mesa-swx11-source.
  * Include the Debian package version in OSVENDOR to make it appear in the
    X log.

 -- Julien Cristau <jcristau@debian.org>  Thu, 09 Aug 2007 16:32:14 +0200

xorg-server (2:1.3.0.0.dfsg-11) unstable; urgency=low

  * Yet another alpha build fix: also remove the asm/pci.h include from
    os-support/linux/lnx_axp.c.  Include "lnx.h" and <unistd.h> instead.

 -- Julien Cristau <jcristau@debian.org>  Sat, 14 Jul 2007 20:09:35 +0200

xorg-server (2:1.3.0.0.dfsg-10) unstable; urgency=medium

  * hw/xfree86/common/compiler.h and <sys/io.h> declare incompatible
    prototypes for outb and friends, so change the patch from -9 to not
    #include <sys/io.h> and rely on declarations in lnx.h itself for the
    IOBASE_* macros.

 -- Julien Cristau <jcristau@debian.org>  Sat, 14 Jul 2007 18:06:14 +0200

xorg-server (2:1.3.0.0.dfsg-9) unstable; urgency=medium

  * Include <sys/io.h> instead of <asm/pci.h> in
    hw/xfree86/os-support/linux/lnx.h, as the latter isn't exported to
    userspace anymore; fixes FTBFS on alpha.  Thanks, Steve Langasek!

 -- Julien Cristau <jcristau@debian.org>  Sat, 14 Jul 2007 12:17:10 +0200

xorg-server (2:1.3.0.0.dfsg-8) unstable; urgency=medium

  * Medium-urgency upload to get the fix for #428794 in testing faster,
    hopefully.

  [ Brice Goglin ]
  * Add 47_fbdevhw_magic_numbers.diff: patch by Adam Jackson to keep the
    fbdev2xfree_timing() function from changing the pixel clock value if the
    fbdev driver claims that it is 0.

  [ Julien Cristau ]
  * Don't build the type1 font module.
  * Add patch by Alan Coopersmith to map (case-insensitively) the old
    "keyboard" input driver to "kbd" (addresses: #428794).  I'm not
    reassigning the bug to xserver-xorg-core for now so as not to break
    testing by letting xserver-xorg-input-keyboard transition before the fixed
    xorg-server.

 -- Julien Cristau <jcristau@debian.org>  Sat, 14 Jul 2007 01:48:20 +0200

xorg-server (2:1.3.0.0.dfsg-7) unstable; urgency=low

  [ Brice Goglin ]
  * Add 40_consolidate_portPriv_pDraw_assignments.diff to avoid a crash
    in xf86XVReputVideo (closes: #424899, #431655).
  * Add 41_vbe_filter_less.diff to not reject VESA modes early since
    xf86ValidateModes should handle them just fine (closes: #424684).
  * Add 42_only_run_special_key_behaviours_on_non-XKB.diff to fix special
    keys in Xephyr (closes: #415025).
  * Add 43_xephyr_crash_at_exit.diff to avoid crashing Xephyr when first
    client disconnect (closes: #420421).

 -- Julien Cristau <jcristau@debian.org>  Wed, 04 Jul 2007 23:42:40 +0200

xorg-server (2:1.3.0.0.dfsg-6) unstable; urgency=low

  * Change fglrx conflict to << 8.37.6 (closes: #424975).

 -- Julien Cristau <jcristau@debian.org>  Fri, 01 Jun 2007 14:58:39 +0200

xorg-server (2:1.3.0.0.dfsg-5) unstable; urgency=low

  [ Brice Goglin ]
  * Add 24_hurd_ioperm_fix.diff to fix xf86Enable/DisableIO on Hurd with
    recent GNU Mach. Thanks Samuel Thibault!
  * Add 06_use_proc_instead_of_sysfs_for_pci_domains.diff since sysfs-based
    PCI management code is broken at least on sparc and powerpc.
    Closes: #422077, #422095. Thanks to Jim Watson for testing!
  * Install the Xephyr README, closes: #395888.
  * Update 07_xorgconf_manpage_overhaul.diff to drop the reference to the
    xorg.conf example which we do not install since Xserver 1.3 does automatic
    configuration, the manpage is very well documented, and we generate a
    config file during installation. Closes: #222932.
  * Fix warning in /etc/init.d/xprint when /usr/lib/X11/fonts does not exist.
    Closes: #422352. Thanks Cristian Ionescu-Idbohrn!
  * Pull upstream commit 9c80eda826448822328bb678a7d284cc43fffb17 to disable
    RandR's fake xinerama geometry when there's more than one protocol screen
    (closes: #420679).

  [ Julien Cristau ]
  * Add patch to make sure that the ramdac symbols are present in the server
    and drivers can use them (closes: #423129).
  * xserver-xorg-core Conflicts with fglrx-driver, which broke with 1.3.
    We'll need to make this versioned (or drop it) when fglrx is fixed.

 -- Julien Cristau <jcristau@debian.org>  Wed, 16 May 2007 15:17:55 +0200

xorg-server (2:1.3.0.0.dfsg-4) unstable; urgency=low

  * Cherry-pick patch from upstream git to fix security issue in the Xrender
    extension: malicious clients can cause a division by zero in the server
    (closes: #422936). Reference: CVE-2007-2437. Thanks, Micah Anderson!

 -- Julien Cristau <jcristau@debian.org>  Wed, 09 May 2007 02:11:08 +0200

xorg-server (2:1.3.0.0.dfsg-3) unstable; urgency=low

  * Include 94_use_default_font_path.diff. This patch is like Eugene's patch
    to always look in the default font path from the past, but now we provide
    an option to disable looking in the default font path at runtime. This
    will allow people to specify additional font paths in their xorg.conf
    without losing their current paths. This will also help avoid people
    having ye olde "fixed font" problem.
  * Fix compilation warnings for 05_module_defaults.diff. Previously the patch
    used a generic pointer for the options record, but now we use the actual
    XF86OptionsPtr type.

 -- David Nusinow <dnusinow@debian.org>  Thu, 26 Apr 2007 22:39:52 -0400

xorg-server (2:1.3.0.0.dfsg-2) unstable; urgency=low

  * Add Brice Goglin's fix for 05_module_defaults.diff, so that it also works
    when there is no module section at all. Thanks to Michel Dänzer for
    helping also.

 -- David Nusinow <dnusinow@debian.org>  Sat, 21 Apr 2007 09:34:12 -0400

xorg-server (2:1.3.0.0.dfsg-1) unstable; urgency=low

  * Upload to unstable.
  * Add XS-Vcs-* to debian/control.
  * Remove non-free file hw/xfree86/doc/README.DRI from the upstream tarball.
  * Bump serverminver to 2:1.3.0.0.

 -- Julien Cristau <jcristau@debian.org>  Fri, 20 Apr 2007 07:54:14 +0200

xorg-server (2:1.3.0.0-1) experimental; urgency=low

  * New upstream release

 -- David Nusinow <dnusinow@debian.org>  Thu, 19 Apr 2007 22:27:05 -0400

xorg-server (2:1.2.99.905-3) experimental; urgency=low

  [ Julien Cristau ]
  * xvfb now Recommends: xfonts-base (closes: #314598).

  [ David Nusinow ]
  * Add 05_module_defaults.diff. This provides default modules loading
    capabilities for the server that may be overrided easily. Previously the
    server would load a set of default modules, but only if none were
    specified in the xorg.conf, or if you didn't have a xorg.conf at all. This
    patch provides a default set and you can add only the "Load" instructions
    to xorg.conf that you want without losing the defaults. Similarly, if you
    don't want to load a module that's loaded by default, you can add
    "Disable modulename" to your xorg.conf (see man xorg.conf in this release
    for details). See upstream bug #10541 for more.

 -- David Nusinow <dnusinow@debian.org>  Sun, 15 Apr 2007 11:17:45 -0400

xorg-server (2:1.2.99.905-2) experimental; urgency=low

  * Install the cvt and gtf utilities and their manpages (closes: #414792).
  * Build the xserver-xorg-core-dbg package, which contains debugging symbols
    for Xorg and /usr/lib/xorg/modules/**/*.so

 -- Julien Cristau <jcristau@debian.org>  Mon, 09 Apr 2007 20:38:22 +0200

xorg-server (2:1.2.99.905-1) experimental; urgency=low

  * New upstream release candidate.
    + includes fix for CVE-2007-1003: XC-MISC Extension ProcXCMiscGetXIDList()
      Memory Corruption.

 -- Julien Cristau <jcristau@debian.org>  Fri, 06 Apr 2007 12:05:40 +0200

xorg-server (2:1.2.99.903-1) experimental; urgency=low

  [ Drew Parsons ]
  * Add exclude entries to dh_install in debian/rules.

  [ Julien Cristau ]
  * Prepare packaging to ship debugging symbols for xserver-xorg-core in
    xserver-xorg-core-dbg, but leave it commented out so we can get rc3 in the
    archive first.
  * New upstream release candidate.
    + bump serverminver to 2:1.2.99.903.

 -- Julien Cristau <jcristau@debian.org>  Tue, 27 Mar 2007 07:33:29 +0200

xorg-server (2:1.2.99.902-1) experimental; urgency=low

  [ Drew Parsons ]
  * Bring xprint back into the xorg fold.
    - include existing patches:
      - 91_ttf2pt1 allows Xprint to use ttf2pt1 for Type1 font handling
      	(but extract and apply manually the patch to
       	hw/xprint/ps/Makefile.am so it may be applied by autoconf)
      - 91_ttf2pt1_updates brings ttf2pt1 into the modern X11R7.1 world
      - 92_xprint-security-holes-fix.patch places PS/PDF file output
      	into the user's home directory (~/Xprintjobs), more secure than
      	a shared /tmp/Xprintjobs
      - 93_spooltodir_check_file_exists ensures output filenames are
      	less than 256 characters in length
      - 93_xprint_fonts_fix released references to font names after use.
     - enable freetype support for Xprint.
     - add descriptions to debian/control and Build-Dependency on
       x11proto-print-dev
  * Run autoreconf to update changes to hw/xprint/ps/Makefile.am.

  [ Brice Goglin ]
  * Apply patch from adrian@smop.co.uk to our xvfb-run wrapper
    to check whether Xvfb started ok and fix its cleanup
    (closes: #351042).

  [ Julien Cristau ]
  * New upstream release candidate.
  * Bump serverminver to 2:1.2.99.902.
  * Drop patch 42_build_int10_submodules.diff, and use x86emu on all
    architectures instead (closes: #410879).
  * Refresh patches:
    + 12_security_policy_in_etc.diff
    + 21_glx_align_fixes.patch
    + 23_kfreebsd_support.diff
  * Delete a few files generated by configure on clean, since they seem to
    have been included in the tarball.

 -- Julien Cristau <jcristau@debian.org>  Thu, 15 Mar 2007 04:28:00 +0100

xorg-server (2:1.2.99.901-1) experimental; urgency=low

  * New upstream release candidate.
    + Remove patches 24 (hurd support), 35 (randr byteswap) and 43 (set damage
      version), applied upstream.
    + Bump build-dep on x11proto-randr-dev to >= 1.2, and on
      x11proto-damage-dev to >= 1.1.

 -- Julien Cristau <jcristau@debian.org>  Wed,  7 Mar 2007 19:58:53 +0100

xorg-server (2:1.2.0-6) experimental; urgency=low

  * Set videoabiver to 1.0, same as in xorg-server 1.1.

 -- Julien Cristau <jcristau@debian.org>  Fri,  2 Mar 2007 16:38:12 +0100

xorg-server (2:1.2.0-5) experimental; urgency=low

  * Add input ABI versioning metadata. Rename serverabiver file to
    videoabiver, and add inputabiver. Bump serverminver to 2:1.2.0-5 to deal
    with this change.

 -- David Nusinow <dnusinow@debian.org>  Thu,  1 Mar 2007 22:09:45 -0500

xorg-server (2:1.2.0-4) experimental; urgency=low

  [ Julien Cristau ]
  * Don't strip modules when DEB_BUILD_OPTIONS contains nostrip.  Thanks,
    Cyril Brulebois!

  [ David Nusinow ]
  * Move serverabiver file to serverminver. Use serverabiver to store the
    actual video ABI version number (1.1 right now). This will allow drivers
    to automatically generate their Provides: xserver-xorg-video-* line when
    built against a particular server version. The rename of the files
    is to better denote what they actually are.
  * Bump the serverminver to 2:1.2.0-4 because of this change

 -- David Nusinow <dnusinow@debian.org>  Wed, 21 Feb 2007 21:53:51 -0500

xorg-server (2:1.2.0-3) experimental; urgency=low

  [ Julien Cristau ]
  * Pass --with-os-name and --with-os-vendor to configure.
  * Bump serverabiver to 2:1.2.0-1.
  * Add patch from upstream git to set the supported damage version from the
    server, instead of from the damage headers.  xserver 1.2.0 supports damage
    1.0, not 1.1.

 -- Julien Cristau <jcristau@debian.org>  Sat, 17 Feb 2007 12:03:03 +0100

xorg-server (2:1.2.0-2) experimental; urgency=low

  * Delete useless debian/substvars.
  * Change my email address in debian/control.
  * Fix patch 42_build_int10_submodules.diff.  The definition of
    xf86InitInt10() was moved to int10/helper_exec.c between 1.1.1 and 1.2.0,
    so we move it to int10/helper_mem.c, which we build in the main int10
    module, not the vm86 and x86emu submodules.  Thanks to Cédric Augonnet and
    Brice Goglin for the report and testing.

 -- Julien Cristau <jcristau@debian.org>  Sat, 10 Feb 2007 20:57:57 +0100

xorg-server (2:1.2.0-1) experimental; urgency=low

  * New upstream release.
    + 40_xorg-xserver-1.1.0-dbe-render.diff dropped.
    + 38_GetDrawableAttributes.patch dropped.
    + 37_build-mesa-mipmap.patch dropped.
    + 33_Xserver_man_typos.patch dropped.
    + 24_hurd_support.diff massively reduced.
    + 13_debian_add_xkbpath_env_variable.diff refreshed.
    + 07_xorgconf_manpage_overhaul.diff updated.
    + 42_build_int10_submodules.diff updated.
  * Bump build-dep on mesa-swx11-source to >= 6.5.2.
  * Version build-dependencies on x11proto-composite-dev and x11proto-kb-dev
    to match configure.ac.
  * Add build-dep on libxfixes-dev (needed for Xdmx).

 -- Julien Cristau <jcristau@debian.org>  Fri,  9 Feb 2007 20:54:27 +0100

xorg-server (2:1.1.99.903-1) experimental; urgency=low

  * New upstream release candidate.
  * Forward-port patches:
    * 07_xorgconf_manpage_overhaul.diff: refresh
    * 12_security_policy_in_etc.diff: refresh
    * 21_glx_align_fixes.patch: refresh
    * 23_kfreebsd_support.diff: refresh
    * 24_hurd_support.diff: refresh
    * 34_xorg.conf_man_typos.patch: refresh
    * 36_fix_ffs.patch: remove, applied upstream
  * Bump build-dependency on libdrm-dev to (>= 2.3.0) because that is the X
    server's minimum requirement.

 -- Thierry Reding <thierry@gilfi.de>  Sat,  2 Dec 2006 12:44:59 +0100

xorg-server (2:1.1.99.902-1) experimental; urgency=low

  * Update to latest upstream release candidate.
  * Forward-port patches:
    * 02_libvgahw_gcc4_volatile_fix.diff: update
    * 04_read_rom_in_chunks.diff: update
    * 05_arm_cache_flush.diff: remove, applied upstream
    * 06_arm_is_not_x86_and_has_no_vga.diff: remove, applied upstream
    * 07_xorgconf_manpage_overhaul.diff: update
    * 08_s390_servermd.diff: update
    * 09_debian_xserver_rtff.diff: update
    * 12_security_policy_in_etc.diff: update
    * 13_debian_add_xkbpath_env_variable.diff: update
    * 15_symlink_mesa.diff: remove, fixed upstream
    * 16_s390_fix.diff: update
    * 17_ignoreabi.diff: remove, applied upstream
    * 18_execinfo_only_for_backtrace.patch: remove, applied upstream
    * 18_execinfo_configured.patch: remove, applied upstream
    * 19_configurable_misc_utils.patch: remove, applied upstream
    * 20_mesa_6.5.1.diff: remove, applied upstream
    * 21_glx_align_fixes.patch: update
    * 22_xkb_cycle_3layouts.diff: remove, applied upstream
    * 23_kfreebsd_support.diff: update, partially applied upstream
    * 24_hurd_support.diff: update, partially applied upstream
    * 25_tfp_damage.diff: remove, applied upstream
    * 26_aiglx_happy_vt_switch.diff: remove, applied upstream
    * 27_aiglx_locking.diff: remove, applied upstream
    * 28_mesa_copy_sub_buffer.diff: remove, applied upstream
    * 29_mesa_reseed_makefile.diff: remove, fixed upstream
    * 30_fix_vmode_switch.diff: remove, fixed upstream
    * 31_blocksigio.diff: remove, fixed upstream
    * 32_disable_sparc_pci_bridge.diff: update
    * 34_xorg.conf_man_typos.patch: update
    * 35_randr_byteswap.patch: update
    * 36_fix_ffs.patch: update
    * 37_Fix-__glXDRIbindTexImage-for-32-bpp-on-big-endian-platforms.diff:
      remove, applied upstream
  * Upstream no longer ships a changelog, so don't try to install it.
  * Add 37_build-mesa-mipmap.patch that adds the missing mipmap.c to libmain's
    sources.
  * Add 38_GetDrawableAttributes.patch which readds support for the
    GetDrawableAttributes extension that's needed for compiz to work properly.

 -- Thierry Reding <thierry@gilfi.de>  Fri,  1 Dec 2006 20:32:34 +0100

xorg-server (2:1.1.1-21) unstable; urgency=emergency

  * Security update.
  * Fix integer overflow in the ProcXCMiscGetXIDList() function in the XC-MISC
    extension.  Reference: CVE-2007-1003.

 -- Julien Cristau <jcristau@debian.org>  Wed, 04 Apr 2007 00:34:51 +0200

xorg-server (2:1.1.1-20) unstable; urgency=low

  * xephyr: Add patch from upstream git to fix memory leak in
    ephyrScreenFini().  Thanks, Guillem Jover!

 -- Julien Cristau <jcristau@debian.org>  Tue,  6 Mar 2007 22:20:14 +0100

xorg-server (2:1.1.1-19) unstable; urgency=high

  [ Drew Parsons ]
  * Removed spurious space in default font line
    (/usr/X11R6/lib/X11/fonts/Type1 not "/usr/X11R6/lib/  X11/fonts/Type1")

  [ David Nusinow ]
  * Conflict with and replace xserver-common, because that package used to 
    provide the SecurityPolicy file. This is an RC bugfix because it breaks
    upgrades, so it gets a high urgency. Thanks Christian Tsotras and Lionel
    Elie Mamane for reporting and it. Closes: #402658

 -- David Nusinow <dnusinow@debian.org>  Wed, 28 Feb 2007 21:48:19 -0500

xorg-server (2:1.1.1-18) unstable; urgency=medium

  * Add patch from Fedora to make xephyr work on 64bit architectures
    (closes: #405928).

 -- Julien Cristau <jcristau@debian.org>  Fri, 16 Feb 2007 22:20:08 +0100

xorg-server (2:1.1.1-17) unstable; urgency=medium

  * Make the int10 module usable on i386 with a 64bit kernel (closes: #409730).
    + New patch 42_build_int10_submodules.diff, which allows us to build vm86
      and x86emu as two separate submodules, and make the int10 module itself
      fall back to loading x86emu if vm86 calls fail.
    + Add workaround for https://bugs.freedesktop.org/show_bug.cgi?id=7299 to
      the above patch: move definition of Int10Current from int10/xf86int10.c
      to int10/helper_mem.c.
    + Drop the part of 39_alpha_build_flags.patch applying to
      hw/xfree86/os-support/linux/Makefile.in, and run autoreconf with all
      patches applied.

 -- Julien Cristau <jcristau@debian.org>  Wed,  7 Feb 2007 20:37:19 +0100

xorg-server (2:1.1.1-16) unstable; urgency=medium

  * New patch 41_xfree86_linux_acpi_fix_tokenizing.diff from upstream git to
    fix a crash on acpi events (closes: #409443).

 -- Julien Cristau <julien.cristau@ens-lyon.org>  Sat,  3 Feb 2007 22:56:04 +0100

xorg-server (2:1.1.1-15) unstable; urgency=high

  * High-urgency upload for security bugfix.
  * New patch 40_xorg-xserver-1.1.0-dbe-render.diff to fix multiple integer
    overflows in the dbe and render extensions.
    CVE IDs: CVE-2006-6101 CVE-2006-6102 CVE-2006-6103
  * Add myself to Uploaders, and remove Fabio and Branden, with their
    permission.  They're of course welcome back when they have more time!

 -- Julien Cristau <julien.cristau@ens-lyon.org>  Tue,  9 Jan 2007 15:45:46 +0100

xorg-server (2:1.1.1-14) unstable; urgency=high

  * The "let's drop 20 years of build logic and replace it with autoconf in a
    single release, trust me, what could go wrong? <gibber, gibber>" release
  * High-urgency upload for RC bugfix
  * New patch 39_alpha_build_flags.patch: no really, when they said
    lnx_ev56.c should be built with -mcpu=ev56, they really meant it.
    Closes: #392500.

 -- Steve Langasek <vorlon@debian.org>  Sun,  7 Jan 2007 15:19:08 -0800

xorg-server (2:1.1.1-13) unstable; urgency=medium

  [ Julien Cristau ]
  * xserver-xorg-core recommends xfonts-base and suggests xfonts-100dpi |
    xfonts-75dpi and xfonts-scalable.  Also add explanation about fonts to the
    long description, stolen from the old xserver-common package (closes:
    #400654).

  [ David Nusinow ]
  * This is important for upgrades to etch, and has no notable risk, so bump
    priority to medium.

 -- David Nusinow <dnusinow@debian.org>  Fri, 29 Dec 2006 19:57:51 -0500

xorg-server (2:1.1.1-12) unstable; urgency=low

  [ Julien Cristau ]
  * Delete hw/xfree86/common/xf86Build.h in debian/rules clean, since it's
    wrongly included in the upstream tarball.

  [ David Nusinow ]
  * Pull fix for the ignore_abi.diff patch. This one's a major brown bag on my
    part. Thanks Michel Dänzer.
  * Add 38_wait_for_something_force_timer_reset.diff which forces the server
    to reset timers when they've overrun in some cases rather than wait
    forever. Patch by Daniel Stone. Thanks Michel Dänzer for pointing the
    changes out. Closes: #374026

 -- David Nusinow <dnusinow@debian.org>  Tue, 12 Dec 2006 21:13:20 -0500

xorg-server (2:1.1.1-11) unstable; urgency=low

  [ Drew Parsons ]
  * Patches 33_Xserver_man_typos.patch and 34_xorg.conf_man_typos.patch
    fix minor typos in Xserver and xorg.conf man pages.
    Closes: #364556, #308899.
  * Add patch 35_randr_byteswap.patch from upstream. Fixes a client/server
    byteswapping problem. Closes: #291100.

  [ Julien Cristau ]
  * Don't build-depend on libdrm-dev on hurd-i386 (closes: #358015). Thanks,
    Samuel Thibault.
  * Update hurd support patch (closes: #356300). Thanks, Samuel Thibault.
  * Add reportbug script stolen from the monolith, to add the user's config
    and log file in every bug report.
  * Delete hw/xfree86/common/xf86Build.h from our source tree, so that the
    build date is correctly calculated at build time, and not hardcoded to
    07 July 2006.  Thanks to Jurij Smakov for noticing.
  * Add patch 36_fix_ffs.patch by Jurij Smakov to fix infinite loop in ffs()
    if called with an argument of 0 (closes: #395564).
  * Add patch 37_Fix-__glXDRIbindTexImage-for-32-bpp-on-big-endian-platforms
    from upstream git to fix color issue on big endian platforms
    (closes: #392453). Thanks to Michel Dänzer for the patch!
  * Fix typo in xvfb-run (closes: #337703).
  * Install xdmxconfig and its manpage in xdmx-tools (closes: #393991).
  * Add Replaces: xdmx (<= 2:1.1.1-10) to xdmx-tools because of the xmdxconfig
    manpage move.

 -- David Nusinow <dnusinow@debian.org>  Fri, 24 Nov 2006 15:44:52 -0500

xorg-server (2:1.1.1-10) unstable; urgency=low

  [ Denis Barbier ]
  * Fix video mode switching.  Closes: #391052
  * Fix FTBFS on kfreebsd-i386 and kfreebsd-amd64.  Thanks Petr Salinger.
    Closes: #363517

  [ David Nusinow ]
  * Add depends on xserver-xorg so that /etc/X11/X gets installed. Thanks
    Frans Pop. Closes: #392295
  * Add 31_blocksigio.diff. This patch by Alan Hourihane, and it prevents a
    race condition when a driver tries to set the cursor state when the server
    is in the middle of switching resolution. Thanks to Frans Pop for
    reporting the bug, Michel Dänzer for reading through the backtrace and
    diagnosing the problem, and Alan for the final patch. Closes: #390646.

  [ Jurij Smakov ]
  * Add 32_disable_sparc_pci_bridge.diff. Disable PCI bridge handling on
    sparc, which is broken and causes filesystem corruption (by poking
    the PCI bus in the wrong places) on some machines. Closes: #392312.

  [ Drew Parsons ]
  * Use __appmansuffix__ not __mansuffix__ in
    03_xnest_manpage_overhaul.diff.  Closes: #390599.
  * Install upstream ChangeLog.  Closes: #365274.

 -- David Nusinow <dnusinow@debian.org>  Mon, 16 Oct 2006 21:59:51 -0400

xorg-server (2:1.1.1-9) unstable; urgency=low

  [ Jurij Smakov ]
  * Add 21_glx_align_fixes.patch to reintroduce the setting of __GLX_ALIGN64
    variable, lost during the modular transition. This setting is essential
    for architectures with strong alignment requirements. Patch affects
    alpha, sparc, amd64, ia64 and s390, mimicking the behaviour of the
    monolithic build. Closes: #388125.

  [ Denis Barbier ]
  * Add 22_xkb_cycle_3layouts.diff to fix layout switching when 3 layouts
    are present.  Thanks Ivan Pascal for the patch.  Closes: #345803

  [ David Nusinow ]
  * Add kFreeBSD support patch (23). Thanks to Robert Millan, Petr Salinger,
    Daniel Stone, and Michael Banck for input and patch writing.
    Closes: #363517
  * Add hurd support patch (24). Thanks Samuel Thibault, Daniel Stone, and
    Michael Banck. Closes: #356300
  * Disable the explicit enabling of dri in the configure. The configure
    script autodetects whether or not to use this anyway, and enabling it
    explicitly breaks the build on hurd. Thanks Samuel Thibault and Michael
    Banck. Closes: #358015
  * Add several patches written by Kristian Høgsberg for allowing compiz to
    work with AIGLX. These patches were vetted by Theirry Reding with valuable
    advice from Michel Dänzer, and feedback from Kristian himself.
    - 25_tfp_damage.diff
    - 26_aiglx_happy_vt_switch.diff
    - 27_aiglx_locking.diff
    - 28_mesa_copy_sub_buffer.diff
    - 29_mesa_reseed_makefile.diff
    - update of 20_mesa_6.5.1.diff
  * Remove bizarre wholesale inclusion of another patch in the 23_kbsd patch

  [ Eugene Konev ]
  * Use --with-default-font-path instead of --with-fontdir.
  * Set RGBPath through --with-rgb-path.
  * Drop 11_debian_always_use_default_font_path.diff.
  * Drop 14_debian_always_look_in_our_module_path.diff.
  * Ship SecurityPolicy in xserver-xorg-core.

 -- David Nusinow <dnusinow@debian.org>  Thu, 28 Sep 2006 23:59:35 -0400

xorg-server (2:1.1.1-8) unstable; urgency=low

  * Update mesa symlink patch to the latest from HEAD
  * Add 20_mesa_6.5.1.diff to allow the server to build with mesa 6.5.1
  * Bump build-dep versions on x11proto-gl to 1.4.8, and mesa to 6.5.1

 -- David Nusinow <dnusinow@debian.org>  Mon, 25 Sep 2006 22:21:37 -0400

xorg-server (2:1.1.1-7) unstable; urgency=low

  * Fix s390 build issue. Thanks Bastian Blank for the report and Eugene Konev
    for the patch. Closes: #388628.
  * Disable build of various utilities that we don't ship anyway. Patch thanks
    to Eugene Konev.

 -- David Nusinow <dnusinow@debian.org>  Thu, 21 Sep 2006 23:07:16 -0400

xorg-server (2:1.1.1-6) unstable; urgency=low

  * Upload 7.1 to unstable.

  [ Drew Parsons ]
  * Added SGI FreeB licence to debian/copyright. Closes: #368563.
  * Apply upstream patches 18_execinfo_only_for_backtrace.patch, to use
    execinfo.h for and only for backtrace. Applied git patch
    5a3488ccac8e5dabd9fc98bc41ef178ead1b2faf directly into configure scripts,
    activated with autoreconf.  Closes: #363218.
  * Only requires build-depends version of x11proto-gl-dev on 1.4.6.

  [ Steve Langasek ]
  * Add versioned build-depends on x11proto-fixes-dev (>= 4.0), to
    ensure the package is built against the right protocol version.
    Closes: #383778.

 -- David Nusinow <dnusinow@debian.org>  Mon, 18 Sep 2006 18:30:07 -0400

xorg-server (2:1.1.1-5) experimental; urgency=low

  * Fix error in 16_s390_fix.diff caused by my idiot copying. Thanks Yannick
    Roehlly and Daniel Stone.

 -- David Nusinow <dnusinow@debian.org>  Sun, 27 Aug 2006 23:25:21 +0000

xorg-server (2:1.1.1-4) experimental; urgency=low

  [ Drew Parsons ]
  * Tighten dependencies between X11R7.1 server and video drivers.
    xserver-xorg-core no longer Depends: xserver-xorg-video-all
    | xserver-xorg-video but instead Conflicts: xserver-xorg-video.
    (closes: #383873)
    The dependency on xserver-xorg-video-all | xserver-xorg-video-1.0 is
    managed by the xserver-xorg binary package (not included here in
    order to avoid circular dependencies). (closes: #362313)
  * Likewise remove Depends: xserver-xorg-input-all | xserver-xorg-input
    (again, handled by xserver-xorg) to avoid circular dependency with drivers.

  [ David Nusinow ]
  * Epoch bump
  * Add 17_ignoreabi.diff to allow users to simply set a value in xorg.conf
    rather than pass -ignoreABI to the server every time it starts

 -- David Nusinow <dnusinow@debian.org>  Wed, 23 Aug 2006 22:03:06 +0000

xorg-server (1:1.1.1-3) unstable; urgency=low

  * Add 16_s390_fix.diff to fix FTBFS on s390. Thanks Bastian Blank.
    (closes: #362641)
  * Bump build-depends version of libgl1-mesa-dev to 6.5.x package we have in
    experimental currently
  * Bump build-depends version of x11proto-gl-dev to 1.4.7 or greater

 -- David Nusinow <dnusinow@debian.org>  Tue, 22 Aug 2006 00:57:31 +0000

xorg-server (1:1.1.1-2) experimental; urgency=low

  [ Drew Parsons ]
  * Updated mesa-swx11-source build-depends to (>> 6.5.0), required
    for xserver 1.1.1. (closes: #383334)

  [ David Nusinow ]
  * Enable and ship xephyr
  * Hack off the 'x' manpage suffix
  * Install Xnest manpage
  * Bump policy version to 3.7.2.0. No changes necessary.

 -- David Nusinow <dnusinow@debian.org>  Wed, 16 Aug 2006 21:14:44 +0000

xorg-server (1:1.1.1-1) experimental; urgency=low

  [ David Nusinow ]
  * New upstream release
  * Move patch target call so that we don't try and build twice
  * Remove obsolete 15_security_allocate_local.diff and
    16_SECURITY_setuid.diff
  * Add 15_symlink_mesa.diff

 -- David Nusinow <dnusinow@debian.org>  Sun,  6 Aug 2006 16:12:25 +0000

xorg-server (2:1.0.2-10) unstable; urgency=low

  * Upload to unstable to fixed messed up last upload which was supposed to go
    to experimental. Brown bag o' joy.

 -- David Nusinow <dnusinow@debian.org>  Tue, 22 Aug 2006 19:31:08 +0000

xorg-server (1:1.0.2-9) UNRELEASED; urgency=high

  [ Denis Barbier ]
  * Fix 13_debian_add_xkbpath_env_variable.diff, XKBPATH environment
    variable was not always taken into account.

  [ David Nusinow ]
  * Remove two Ubuntu packaging holdovers. Have xvfb recommend xbase-clients
    rather than xauth, and have xserver-xorg-core recommend xkb-data rather
    than xkeyboard-config. Thanks Sterling MacNay.
  * Security update. Fix for setuid privledge escalation vulernabilities.
    See http://lists.freedesktop.org/archives/xorg/2006-June/016146.html for
    the full advisory.

  [ Jurij Smakov ]
  * Stop including the non-existent asm/kbio.h header file in
    hw/xfree86/os-support/linux/lnx_{io,kbd}.c to avoid the build failure
    on sparc.

 -- David Nusinow <dnusinow@debian.org>  Sat,  1 Jul 2006 17:20:45 -0400

xorg-server (1:1.0.2-8) unstable; urgency=low

  * Move xserverrc back to xbase-clients. Thanks Benjamin Mesing.
  * Add 15_security_allocate_local.diff. This fixes Bug fd.o bug #6642.
    Fix buffer overflow in Render.  (CVE 2006-1526). Patch by Eric Anholt.

 -- David Nusinow <dnusinow@debian.org>  Tue,  2 May 2006 21:47:17 -0400

xorg-server (1:1.0.2-7) unstable; urgency=low

  * Ship xserverrc again in /etc/X11/xinit. Thanks Bastian Kleineidam and
    Vasilis Vasaitis. (closes: #357713)

 -- David Nusinow <dnusinow@debian.org>  Wed, 26 Apr 2006 00:01:16 -0400

xorg-server (1:1.0.2-6) unstable; urgency=low

  [ David Nusinow ]
  * Use -DNO_INLINE on s390. Thanks Bastian Blank and Julien Cristau.
    (closes: #362641)
  * Re-add xvfb-run and manpage to xvfb package. Thanks Josselin Mouette and
    Jamie Wilkinson. (closes: #363494)
  * Add 014_debian_always_look_in_our_module_path.diff. This will cause the
    server to always look in the default module path even if they've specified
    an alternate path in their xorg.conf file via the ModulePath option. A
    note to users: you should remove this part of your xorg.conf unless you
    need it, as the server will look in the right place for modules if you
    don't specify a location.
  * Run dh_install with --list-missing
  * Add missing manpages all around. Thanks Roland Mas and Jan Hudec.
    (closes: #362489, #364199)
  * Actually install apps to xdmx-tools. Thanks Xavier Bestel.
    (closes: #356813)

  [ Denis Barbier ]
  * Add 13_debian_add_xkbpath_env_variable.diff so that the server takes
    the XKBPATH environment variable into account. (closes: #363229)

 -- David Nusinow <dnusinow@debian.org>  Sat, 22 Apr 2006 17:06:23 -0400

xorg-server (1:1.0.2-5) unstable; urgency=low

  * Add 11_debian_always_use_default_font_path.diff from Eugene Konev. This
    patch causes the server to add the default font path to whatever the user
    has specified. Right now, that's /usr/share/fonts/X11, as defined on
    configure in debian/rules. Thanks Eugene, this will definitely go a long
    way.
  * Document how to get rid of error loading glcore (and other modules) in
    NEWS.Debian. Thanks Matej Vela and others.
  * Provide the virtual 'xserver' package. Thanks Steve Langasek and Daniel
    Stone. (closes: #362750)
  * Add 12_security_policy_in_etc.diff from Eugene Konev. This will allow us
    to tell the server on configure to look in /etc/X11/xserver for the
    SecurityPolicy file. Thanks Joey Hess and Eugene. (closes: #362246)

 -- David Nusinow <dnusinow@debian.org>  Mon, 17 Apr 2006 00:34:08 -0400

xorg-server (1:1.0.2-4) unstable; urgency=low

  * Document the need to update paths in xserver-xorg-core's NEWS file.
    (closes: #362077, #362244, #362431)
  * Make xserver-xorg-core Architecture: any. (closes: #362150)
  * Build with --with-fontdir=/usr/share/fonts/X11. Remove
    --with-default-font-path option to make this work. Thanks Eugene Konev.

 -- David Nusinow <dnusinow@debian.org>  Thu, 13 Apr 2006 23:54:06 -0400

xorg-server (1:1.0.2-3) unstable; urgency=low

  * Add build-conflicts on xlibs-static-dev. Thanks Zephaniah E. Hull.

 -- David Nusinow <dnusinow@debian.org>  Tue, 11 Apr 2006 18:44:51 -0400

xorg-server (1:1.0.2-2) unstable; urgency=low

  * Upload to unstable
  * Add versioned build-dep on libdmx-dev. Thanks Frank Lichtenheld.
    (closes: #361752)

 -- David Nusinow <dnusinow@debian.org>  Mon, 10 Apr 2006 19:34:04 -0400

xorg-server (1:1.0.2-1) experimental; urgency=low

  [ David Nusinow ]
  * New upstream release. Fixes CVE-2006-0745

  [ Denis Barbier ]
  * Set XKB base path to /usr/share/X11/xkb.

 -- David Nusinow <dnusinow@debian.org>  Mon, 20 Mar 2006 21:41:04 -0500

xorg-server (1:1.0.1-2) experimental; urgency=low

  [ David Nusinow ]
  * Add versioned dependency on x11-common
  * Remove old cruft in our patches directory
  * Port patches from trunk
    + 030_libvgahw_gcc4_volatile_fix.diff
    + general/026_xc_programs_manpage_overhaul.diff
    + arm/303_arm_cache_flush.diff
    + arm/315_arm_is_not_x86_and_has_no_vga.diff
    + general/099e_xorgconf_manpage_overhaul.diff
    + s390/500_s390_support.diff
    + debian/910_debian_Xserver_RTFF.diff
  * add 04_read_rom_in_chunks.diff. This reads PCI ROM in large chunks rather
    than one byte at a time. This patch by Alex Williamson and forwarded to us
    by Dann Frazier. Thanks to both of them. (closes: #353168)
  * Don't build xserver-xorg-core on s390. This means putting all the other
    arches as being explicitly listed. Damn !s390.
  * Version the conflict with xserver-xfree86 to allow for the transition
    package to be installed
  * Remove README.DRI, as it is non-free. Add it to prune list.
  * Add 10_dont_look_in_home_for_config.diff to prevent looking in a user's
    home directory for xorg.conf. Thanks Daniel Stone for the patch.

 -- David Nusinow <dnusinow@debian.org>  Sun, 12 Mar 2006 16:18:13 -0500

xorg-server (1:1.0.1-1) experimental; urgency=low

  * First upload to Debian
  * Add bison and flex to the build-depends
  * Define INSTALL in debian/rules
  * Add xserver-xorg-core dependency xserver-xorg-video-all |
    xserver-xorg-video. The former is a metapackage that depends on all the
    video drivers we ship and the latter is a virtual package that each video
    driver provides. This scheme will install the metapackage by default but
    will permit any single video driver to satsify the dependency. Do the same
    thing for the input drivers.
  * switch dpatch build-dependency to quilt
  * Deal with mesa packaging rename: build-dep on mesa-swrast-source ->
    mesa-swx11-source
  * Change xserver-core depends to be on x11-common rather than xorg-common
  * Have xserver-xorg-dev install the files in /usr/share/aclocal so we get
    xorg-server.m4
  * Manually set permissions on serverabiver installation
  * Set the default font path to /usr/share/fonts/X11 instead of
    /usr/share/X11/fonts. Thanks Eugene Konev.

 -- David Nusinow <dnusinow@debian.org>  Mon, 20 Feb 2006 00:18:45 -0500

xorg-server (1:0.99.2+cvs.20051025-3) dapper; urgency=low

  * Version mesa-swrast-source Build-Dep to 6.4.0 or higher, so GLcore is a
    little less crash-happy (e.g. when moving your glxgears window).
  * Export /usr/share/xserver-xorg/serverabiver to xserver-xorg-dev, which
    describes the relationship needed from a driver on xserver-xorg-core.

 -- Daniel Stone <daniel.stone@ubuntu.com>  Fri, 28 Oct 2005 13:00:26 +1000

xorg-server (1:0.99.2+cvs.20051025-2) dapper; urgency=low

  * Add Build-Deps on libxaw7-dev, libxmu-dev, libxt-dev, libxpm-dev,
    libx11-dev, libxtst-dev, and libxres-dev for DMX utils.

 -- Daniel Stone <daniel.stone@ubuntu.com>  Wed, 26 Oct 2005 14:34:40 +1000

xorg-server (1:0.99.2+cvs.20051025-1) dapper; urgency=low

  * Update to new upstream version.
  * All applicable patches have been committed upstream, bar #989 and #990.

 -- Daniel Stone <daniel.stone@ubuntu.com>  Thu, 20 Oct 2005 10:26:33 +1000

xorg-server (1:0.99.0+cvs.20050901-1) breezy; urgency=low

  * First xorg-server release.

 -- Daniel Stone <daniel.stone@ubuntu.com>  Wed,  6 Jul 2005 15:48:17 +1000<|MERGE_RESOLUTION|>--- conflicted
+++ resolved
@@ -1,9 +1,9 @@
-<<<<<<< HEAD
 xorg-server (2:1.5.1-1) UNRELEASED; urgency=low
 
   * New upstream bugfix release.
   * 02_Disable-DRI-in-Xephyr.patch: don't use DRI in Xephyr, as it doesn't
     work correctly.
+  * Merge changelog from 2:1.4.2-6 (all changes are upstream now).
 
  -- Julien Cristau <jcristau@debian.org>  Sun, 21 Sep 2008 20:37:12 +0200
 
@@ -151,7 +151,7 @@
     closes: #439764.
 
  -- Julien Cristau <jcristau@debian.org>  Fri, 14 Mar 2008 13:46:48 +0100
-=======
+
 xorg-server (2:1.4.2-6) unstable; urgency=low
 
   * Xevie: always set rep.length to 0 (closes: #497337).  Thanks, Thorvald
@@ -162,7 +162,6 @@
     XF86VidMode: Correct a NULL pointer dereference (closes: #498289)
 
  -- Julien Cristau <jcristau@debian.org>  Mon, 15 Sep 2008 01:21:13 +0200
->>>>>>> 986eccd6
 
 xorg-server (2:1.4.2-5) unstable; urgency=low
 
