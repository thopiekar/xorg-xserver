Source: xorg-server
Section: x11
Priority: optional
Maintainer: Debian X Strike Force <debian-x@lists.debian.org>
Uploaders: David Nusinow <dnusinow@debian.org>, Steve Langasek <vorlon@debian.org>, Julien Cristau <jcristau@debian.org>, Drew Parsons <dparsons@debian.org>, Brice Goglin <bgoglin@debian.org>
# all the Build-Depends up to x11proto-xf86-dri-dev are for the normal Xorg
# server, and common dependencies for the DIX.
# x11proto-xf86dri-dev and libdrm-dev are for DRI support for the Xorg server.
# x11proto-print-dev and libfreetype6-dev are for Xprint
# everything on is for the DMX and Xnest servers.
Build-Depends: debhelper (>= 4.0.0), lsb-release, pkg-config, bison, flex,
 x11proto-bigreqs-dev, x11proto-composite-dev (>= 1:0.4), x11proto-core-dev (>= 7.0.9),
 x11proto-damage-dev (>= 1.1), x11proto-evie-dev, x11proto-fixes-dev (>= 4.0),
 x11proto-kb-dev (>= 1.0.3), x11proto-xinerama-dev, x11proto-randr-dev (>= 1.2),
 x11proto-record-dev, x11proto-render-dev (>= 2:0.9.3), x11proto-resource-dev,
 x11proto-scrnsaver-dev, x11proto-trap-dev, x11proto-video-dev,
 x11proto-xcmisc-dev, x11proto-xext-dev (>= 6.9.99.0),
 x11proto-xf86bigfont-dev, x11proto-xf86dga-dev, x11proto-xf86misc-dev,
 x11proto-xf86vidmode-dev, xtrans-dev, libxau-dev (>= 1:0.99.1),
 x11proto-input-dev (>= 1.4.2),
 libxdmcp-dev (>= 1:0.99.1), libxfont-dev, libfontenc-dev,
<<<<<<< HEAD
 libxkbfile-dev (>= 1:0.99.1), libpixman-1-dev (>= 0.9.5),
 libpciaccess-dev, libssl-dev,
 x11proto-xf86dri-dev, libdrm-dev (>= 2.3.0) [!hurd-i386], 
 x11proto-print-dev, libfreetype6-dev, xfonts-utils,
 mesa-swx11-source (>> 7.0.1~rc2-1),
 x11proto-gl-dev (>= 1.4.9), libgl1-mesa-dev (>= 6.5.1),
=======
 libxkbfile-dev (>= 1:0.99.1), libpixman-1-dev (>= 0.9.4-2),
 x11proto-xf86dri-dev, libdrm-dev (>= 2.3.0) [!hurd-i386], 
 x11proto-print-dev, libfreetype6-dev, xfonts-utils,
 mesa-swx11-source (>> 7.0.1~rc2-1),
 x11proto-gl-dev (>= 1.4.8), libgl1-mesa-dev (>= 6.5.1),
>>>>>>> 3623afdc
 libxmuu-dev (>= 1:0.99.1), libxext-dev (>= 1:0.99.1),
 libx11-dev (>= 1:0.99.2), libxrender-dev (>= 1:0.9.0),
 libxi-dev (>= 1:0.99.1), x11proto-dmx-dev, quilt, libdmx-dev (>= 1:1.0.1),
 libxpm-dev (>= 1:3.5.3), libxaw7-dev (>= 1:0.99.1),
 libxt-dev (>= 1:0.99.1), libxmu-dev (>= 1:0.99.1),
 libxtst-dev (>= 1:0.99.1), libxres-dev (>= 1:0.99.1),
<<<<<<< HEAD
 libxfixes-dev (>= 1:3.0.0), libdbus-1-dev [!hurd-i386],
 libhal-dev [!hurd-i386], libxv-dev
=======
 libxfixes-dev (>= 1:3.0.0), libdbus-1-dev [!hurd-i386], libhal-dev [!hurd-i386]
>>>>>>> 3623afdc
Build-Conflicts: xlibs-static-dev
Standards-Version: 3.7.3
Vcs-Git: git://git.debian.org/git/pkg-xorg/xserver/xorg-server
Vcs-Browser: http://git.debian.org/?p=pkg-xorg/xserver/xorg-server.git

Package: xserver-xorg-core
Architecture: any
Depends: x11-common (>= 1:7.0.0), ${shlibs:Depends}, ${misc:Depends}, xserver-xorg
Recommends: xkb-data, xfonts-base
Suggests: xfonts-100dpi | xfonts-75dpi, xfonts-scalable
Conflicts: xserver-xorg (<< 6.8.2-38), xserver-xfree86 (<< 1:7.0.0),
 xserver-xorg-video, xserver-common, xserver-xorg-video-1.0, xserver-xorg-input,
 xserver-xorg-video-1.9, xserver-xorg-input-wacom (<< 0.7.8),
 xserver-xorg-video-2, xserver-xorg-input-2
Replaces: xserver-xorg (<< 6.8.2-38), xserver-xfree86 (<< 1:7.0.0),
 xserver-common
Provides: xserver
Description: Xorg X server - core server
 The Xorg X server is an X server for several architectures and operating
 systems, which is derived from the XFree86 4.x series of X servers.
 .
 The Xorg server supports most modern graphics hardware from most vendors,
 and supersedes all XFree86 X servers.
 .
 The Xorg server either needs fonts installed on the local host, or needs to
 know of a remote hosts that provides font services (with xfs, for instance).
 The former means that fonts packages are mandatory. The latter means that
 font packages may be gratuitous. To err on the side of caution, install at
 least the xfonts-base, xfonts-100dpi or xfonts-75dpi, and xfonts-scalable
 packages.
 .
 More information about X.Org can be found at:
 <URL:http://www.X.org>
 <URL:http://xorg.freedesktop.org>
 <URL:http://lists.freedesktop.org/mailman/listinfo/xorg>
 .
 This package is built from the X.org xserver module.

Package: xserver-xorg-dev
Architecture: any
Depends: ${misc:Depends}, libpixman-1-dev, x11proto-core-dev, x11proto-input-dev (>= 1.4), x11proto-xext-dev, x11proto-video-dev, x11proto-randr-dev (>= 1.2), x11proto-render-dev (>= 2:0.9.3), x11proto-fonts-dev, libpciaccess-dev
Description: Xorg X server - development files
 This package provides development files for the X.Org ('Xorg') X server.
 This is not quite the same as the DDK (Driver Development Kit) from the
 XFree86 4.x and X.Org 6.7, 6.8 and 6.9 series of servers; it provides
 headers and a pkg-config file for drivers using autotools to build
 against.
 .
 Unless you are developing or building a driver, you probably want
 xserver-xorg and/or xserver-xorg-core instead.
 .
 More information about X.Org can be found at:
 <URL:http://www.X.org>
 <URL:http://xorg.freedesktop.org>
 <URL:http://lists.freedesktop.org/mailman/listinfo/xorg>
 .
 This package is built from the X.org xserver module.

Package: xdmx
Architecture: any
Depends: ${shlibs:Depends}, ${misc:Depends}
Description: distributed multihead X server
 Xdmx is a proxy X server that uses one or more other X servers as its
 display device(s). It provides multi-head X functionality for displays that
 might be located on different machines. Xdmx functions as a front-end X server
 that acts as a proxy to a set of back-end X servers. All of the visible
 rendering is passed to the back-end X servers. Clients connect to the Xdmx
 front-end, and everything appears as it would in a regular multi-head
 configuration. If Xinerama is enabled (e.g., with +xinerama on the command
 line), the clients see a single large screen.
 .
 More information about X.Org can be found at:
 <URL:http://www.X.org>
 <URL:http://xorg.freedesktop.org>
 <URL:http://lists.freedesktop.org/mailman/listinfo/xorg>
 .
 This package is built from the X.org xserver module.

Package: xdmx-tools
Architecture: any
Depends: xdmx, ${shlibs:Depends}, ${misc:Depends}
Replaces: xdmx (<= 2:1.1.1-10)
Description: Distributed Multihead X tools
 This package provides a collection of tools used for administration of
 the Xdmx server; see the xdmx package for more information.
 .
 More information about X.Org can be found at:
 <URL:http://www.X.org>
 <URL:http://xorg.freedesktop.org>
 <URL:http://lists.freedesktop.org/mailman/listinfo/xorg>
 .
 This package is built from the X.org xserver module.

Package: xnest
Architecture: any
Depends: x11-common, ${shlibs:Depends}, ${misc:Depends}
Description: Nested X server
 Xnest is a nested X server that simply relays all its requests to another
 X server, where it runs as a client.  This means that it appears as another
 window in your current X session.  Xnest relies upon its parent X server
 for font services.
 .
 Use of the Xephyr X server instead of Xnest is recommended.
 .
 More information about X.Org can be found at:
 <URL:http://www.X.org>
 <URL:http://xorg.freedesktop.org>
 <URL:http://lists.freedesktop.org/mailman/listinfo/xorg>
 .
 This package is built from the X.org xserver module.

Package: xvfb
Architecture: any
Depends: x11-common, ${shlibs:Depends}, ${misc:Depends}
Recommends: xbase-clients, xfonts-base
Description: Virtual Framebuffer 'fake' X server
 Xvfb provides an X server that can run on machines with no display hardware
 and no physical input devices. It emulates a dumb framebuffer using virtual
 memory. The primary use of this server was intended to be server testing,
 but other novel uses for it have been found, including testing clients
 against unusual depths and screen configurations, doing batch processing with
 Xvfb as a background rendering engine, load testing, as an aid to porting the
 X server to a new platform, and providing an unobtrusive way to run
 applications that don't really need an X server but insist on having one
 anyway.
 .
 This package also contains a convenience script called xvfb-run which
 simplifies the automated execution of X clients in a virtual server
 environment. This convenience script requires the use of the xauth
 program.
 .
 More information about X.Org can be found at:
 <URL:http://www.X.org>
 <URL:http://xorg.freedesktop.org>
 <URL:http://lists.freedesktop.org/mailman/listinfo/xorg>
 .
 This package is built from the X.org xserver module.

Package: xserver-xephyr
Architecture: any
Depends: x11-common, ${shlibs:Depends}, ${misc:Depends}
Recommends: xbase-clients, xfonts-base
Description: nested X server
 Xephyr is an X server that can be run inside another X server,
 much like Xnest. It is based on the kdrive X server, and as a
 result it supports newer extensions than Xnest, including render and
 composite.
 .
 More information about X.Org can be found at:
 <URL:http://www.X.org>
 <URL:http://xorg.freedesktop.org>
 <URL:http://lists.freedesktop.org/mailman/listinfo/xorg>
 .
 This package is built from the X.org xserver module.

Package: xserver-xfbdev
Architecture: alpha amd64 arm armeb armel hppa i386 ia64 lpia m32r m68k mips mipsel powerpc ppc64 sh3 sh3eb sh4 sh4eb sparc
Depends: ${shlibs:Depends}, ${misc:Depends}
Recommends: xbase-clients
Description: Linux framebuffer device tiny X server
 xserver-xfbdev is a Linux framebuffer device tiny X server based on the
 kdrive X server.
 .
 More information about X.Org can be found at:
 <URL:http://www.X.org>
 <URL:http://xorg.freedesktop.org>
 <URL:http://lists.freedesktop.org/mailman/listinfo/xorg>
 .
 This package is built from the X.org xserver module.

Package: xserver-xorg-core-dbg
Architecture: any
Depends: xserver-xorg-core (= ${binary:Version})
Priority: extra
Description: Xorg - the X.Org X server (debugging symbols)
 The Xorg X server is an X server for several architectures and operating
 systems, which is derived from the XFree86 4.x series of X servers.
 .
 The Xorg server supports most modern graphics hardware from most vendors,
 and supersedes all XFree86 X servers.
 .
 This package provides debugging symbols for the Xorg X server and associated
 modules.<|MERGE_RESOLUTION|>--- conflicted
+++ resolved
@@ -19,32 +19,20 @@
  x11proto-xf86vidmode-dev, xtrans-dev, libxau-dev (>= 1:0.99.1),
  x11proto-input-dev (>= 1.4.2),
  libxdmcp-dev (>= 1:0.99.1), libxfont-dev, libfontenc-dev,
-<<<<<<< HEAD
  libxkbfile-dev (>= 1:0.99.1), libpixman-1-dev (>= 0.9.5),
  libpciaccess-dev, libssl-dev,
  x11proto-xf86dri-dev, libdrm-dev (>= 2.3.0) [!hurd-i386], 
  x11proto-print-dev, libfreetype6-dev, xfonts-utils,
  mesa-swx11-source (>> 7.0.1~rc2-1),
  x11proto-gl-dev (>= 1.4.9), libgl1-mesa-dev (>= 6.5.1),
-=======
- libxkbfile-dev (>= 1:0.99.1), libpixman-1-dev (>= 0.9.4-2),
- x11proto-xf86dri-dev, libdrm-dev (>= 2.3.0) [!hurd-i386], 
- x11proto-print-dev, libfreetype6-dev, xfonts-utils,
- mesa-swx11-source (>> 7.0.1~rc2-1),
- x11proto-gl-dev (>= 1.4.8), libgl1-mesa-dev (>= 6.5.1),
->>>>>>> 3623afdc
  libxmuu-dev (>= 1:0.99.1), libxext-dev (>= 1:0.99.1),
  libx11-dev (>= 1:0.99.2), libxrender-dev (>= 1:0.9.0),
  libxi-dev (>= 1:0.99.1), x11proto-dmx-dev, quilt, libdmx-dev (>= 1:1.0.1),
  libxpm-dev (>= 1:3.5.3), libxaw7-dev (>= 1:0.99.1),
  libxt-dev (>= 1:0.99.1), libxmu-dev (>= 1:0.99.1),
  libxtst-dev (>= 1:0.99.1), libxres-dev (>= 1:0.99.1),
-<<<<<<< HEAD
  libxfixes-dev (>= 1:3.0.0), libdbus-1-dev [!hurd-i386],
  libhal-dev [!hurd-i386], libxv-dev
-=======
- libxfixes-dev (>= 1:3.0.0), libdbus-1-dev [!hurd-i386], libhal-dev [!hurd-i386]
->>>>>>> 3623afdc
 Build-Conflicts: xlibs-static-dev
 Standards-Version: 3.7.3
 Vcs-Git: git://git.debian.org/git/pkg-xorg/xserver/xorg-server
