--- conflicted
+++ resolved
@@ -8,26 +8,18 @@
 [jcristau: forward-ported from 1.7 to 1.8]
 Signed-off-by: Julien Cristau <jcristau@debian.org>
 ---
-<<<<<<< HEAD
 --- a/configure.ac
 +++ b/configure.ac
-@@ -1361,7 +1361,7 @@
-=======
-Index: xorg-server/configure.ac
-===================================================================
---- xorg-server.orig/configure.ac
-+++ xorg-server/configure.ac
 @@ -1339,7 +1339,7 @@ CORE_INCS='-I$(top_srcdir)/include -I$(t
->>>>>>> f6bcfe7d
  
  # SHA1 hashing
  AC_ARG_WITH([sha1],
--            [AS_HELP_STRING([--with-sha1=libc|libmd|libgcrypt|libcrypto|libsha1|CommonCrypto|CryptoAPI],
-+            [AS_HELP_STRING([--with-sha1=libc|libmd|libgcrypt|libcrypto|libsha1|CommonCrypto|CryptoAPI|nettle],
+-            [AS_HELP_STRING([--with-sha1=libc|libmd|libgcrypt|libcrypto|libsha1|CommonCrypto],
++            [AS_HELP_STRING([--with-sha1=libc|libmd|libgcrypt|libcrypto|libsha1|CommonCrypto|nettle],
                              [choose SHA1 implementation])])
  AC_CHECK_FUNC([SHA1Init], [HAVE_SHA1_IN_LIBC=yes])
  if test "x$with_sha1" = x && test "x$HAVE_SHA1_IN_LIBC" = xyes; then
-@@ -1457,6 +1457,16 @@
+@@ -1422,6 +1422,16 @@ if test "x$with_sha1" = xlibcrypto; then
  		SHA1_CFLAGS="$OPENSSL_CFLAGS"
  	fi
  fi
@@ -44,17 +36,9 @@
  AC_MSG_CHECKING([for SHA1 implementation])
  if test "x$with_sha1" = x; then
  	AC_MSG_ERROR([No suitable SHA1 implementation found])
-<<<<<<< HEAD
 --- a/include/dix-config.h.in
 +++ b/include/dix-config.h.in
-@@ -160,6 +160,9 @@
-=======
-Index: xorg-server/include/dix-config.h.in
-===================================================================
---- xorg-server.orig/include/dix-config.h.in
-+++ xorg-server/include/dix-config.h.in
 @@ -157,6 +157,9 @@
->>>>>>> f6bcfe7d
  /* Define to use libsha1 for SHA1 */
  #undef HAVE_SHA1_IN_LIBSHA1
  
@@ -64,17 +48,9 @@
  /* Define to 1 if you have the `shmctl64' function. */
  #undef HAVE_SHMCTL64
  
-<<<<<<< HEAD
 --- a/os/xsha1.c
 +++ b/os/xsha1.c
-@@ -190,6 +190,31 @@
-=======
-Index: xorg-server/os/xsha1.c
-===================================================================
---- xorg-server.orig/os/xsha1.c
-+++ xorg-server/os/xsha1.c
-@@ -148,6 +148,32 @@ x_sha1_final(void *ctx, unsigned char re
->>>>>>> f6bcfe7d
+@@ -148,6 +148,31 @@ x_sha1_final(void *ctx, unsigned char re
      return 1;
  }
  
