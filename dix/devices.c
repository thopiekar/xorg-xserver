/************************************************************

Copyright 1987, 1998  The Open Group

Permission to use, copy, modify, distribute, and sell this software and its
documentation for any purpose is hereby granted without fee, provided that
the above copyright notice appear in all copies and that both that
copyright notice and this permission notice appear in supporting
documentation.

The above copyright notice and this permission notice shall be included in
all copies or substantial portions of the Software.

THE SOFTWARE IS PROVIDED "AS IS", WITHOUT WARRANTY OF ANY KIND, EXPRESS OR
IMPLIED, INCLUDING BUT NOT LIMITED TO THE WARRANTIES OF MERCHANTABILITY,
FITNESS FOR A PARTICULAR PURPOSE AND NONINFRINGEMENT.  IN NO EVENT SHALL THE
OPEN GROUP BE LIABLE FOR ANY CLAIM, DAMAGES OR OTHER LIABILITY, WHETHER IN
AN ACTION OF CONTRACT, TORT OR OTHERWISE, ARISING FROM, OUT OF OR IN
CONNECTION WITH THE SOFTWARE OR THE USE OR OTHER DEALINGS IN THE SOFTWARE.

Except as contained in this notice, the name of The Open Group shall not be
used in advertising or otherwise to promote the sale, use or other dealings
in this Software without prior written authorization from The Open Group.


Copyright 1987 by Digital Equipment Corporation, Maynard, Massachusetts.

                        All Rights Reserved

Permission to use, copy, modify, and distribute this software and its
documentation for any purpose and without fee is hereby granted,
provided that the above copyright notice appear in all copies and that
both that copyright notice and this permission notice appear in
supporting documentation, and that the name of Digital not be
used in advertising or publicity pertaining to distribution of the
software without specific, written prior permission.

DIGITAL DISCLAIMS ALL WARRANTIES WITH REGARD TO THIS SOFTWARE, INCLUDING
ALL IMPLIED WARRANTIES OF MERCHANTABILITY AND FITNESS, IN NO EVENT SHALL
DIGITAL BE LIABLE FOR ANY SPECIAL, INDIRECT OR CONSEQUENTIAL DAMAGES OR
ANY DAMAGES WHATSOEVER RESULTING FROM LOSS OF USE, DATA OR PROFITS,
WHETHER IN AN ACTION OF CONTRACT, NEGLIGENCE OR OTHER TORTIOUS ACTION,
ARISING OUT OF OR IN CONNECTION WITH THE USE OR PERFORMANCE OF THIS
SOFTWARE.

********************************************************/



#ifdef HAVE_DIX_CONFIG_H
#include <dix-config.h>
#endif

#include <X11/X.h>
#include "misc.h"
#include "resource.h"
#include <X11/Xproto.h>
#include <X11/Xatom.h>
#include "windowstr.h"
#include "inputstr.h"
#include "scrnintstr.h"
#include "cursorstr.h"
#include "dixstruct.h"
#include "ptrveloc.h"
#include "site.h"
#include "xkbsrv.h"
#include "privates.h"
#include "xace.h"
#include "mi.h"

#include "dispatch.h"
#include "swaprep.h"
#include "dixevents.h"
#include "mipointer.h"
#include "eventstr.h"

#include <X11/extensions/XI.h>
#include <X11/extensions/XI2.h>
#include <X11/extensions/XIproto.h>
#include <math.h>
#include <pixman.h>
#include "exglobals.h"
#include "exevents.h"
#include "xiquerydevice.h" /* for SizeDeviceClasses */
#include "xiproperty.h"
#include "enterleave.h" /* for EnterWindow() */
#include "xserver-properties.h"
#include "xichangehierarchy.h" /* For XISendDeviceHierarchyEvent */

/** @file
 * This file handles input device-related stuff.
 */

static void RecalculateMasterButtons(DeviceIntPtr slave);

static void
DeviceSetTransform(DeviceIntPtr dev, float *transform)
{
    struct pixman_f_transform scale;
    double sx, sy;
    int x, y;

    /**
     * calculate combined transformation matrix:
     *
     * M = InvScale * Transform * Scale
     *
     * So we can later transform points using M * p
     *
     * Where:
     *  Scale scales coordinates into 0..1 range
     *  Transform is the user supplied (affine) transform
     *  InvScale scales coordinates back up into their native range
     */
    sx = dev->valuator->axes[0].max_value - dev->valuator->axes[0].min_value;
    sy = dev->valuator->axes[1].max_value - dev->valuator->axes[1].min_value;

    /* invscale */
    pixman_f_transform_init_scale(&scale, sx, sy);
    scale.m[0][2] = dev->valuator->axes[0].min_value;
    scale.m[1][2] = dev->valuator->axes[1].min_value;

    /* transform */
    for (y=0; y<3; y++)
        for (x=0; x<3; x++)
            dev->transform.m[y][x] = *transform++;

    pixman_f_transform_multiply(&dev->transform, &scale, &dev->transform);

    /* scale */
    pixman_f_transform_init_scale(&scale, 1.0 / sx, 1.0 / sy);
    scale.m[0][2] = -dev->valuator->axes[0].min_value / sx;
    scale.m[1][2] = -dev->valuator->axes[1].min_value / sy;

    pixman_f_transform_multiply(&dev->transform, &dev->transform, &scale);
}

/**
 * DIX property handler.
 */
static int
DeviceSetProperty(DeviceIntPtr dev, Atom property, XIPropertyValuePtr prop,
                  BOOL checkonly)
{
    if (property == XIGetKnownProperty(XI_PROP_ENABLED))
    {
        if (prop->format != 8 || prop->type != XA_INTEGER || prop->size != 1)
            return BadValue;

        /* Don't allow disabling of VCP/VCK */
        if ((dev == inputInfo.pointer || dev == inputInfo.keyboard) &&
            !(*(CARD8*)prop->data))
            return BadAccess;

        if (!checkonly)
        {
            if ((*((CARD8*)prop->data)) && !dev->enabled)
                EnableDevice(dev, TRUE);
            else if (!(*((CARD8*)prop->data)) && dev->enabled)
                DisableDevice(dev, TRUE);
        }
    } else if (property == XIGetKnownProperty(XI_PROP_TRANSFORM))
    {
        float *f = (float*)prop->data;
        int i;

        if (prop->format != 32 || prop->size != 9 ||
            prop->type != XIGetKnownProperty(XATOM_FLOAT))
            return BadValue;

        for (i=0; i<9; i++)
            if (!isfinite(f[i]))
                return BadValue;

        if (!checkonly)
            DeviceSetTransform(dev, f);
    }

    return Success;
}

/* Pair the keyboard to the pointer device. Keyboard events will follow the
 * pointer sprite. Only applicable for master devices.
 * If the client is set, the request to pair comes from some client. In this
 * case, we need to check for access. If the client is NULL, it's from an
 * internal automatic pairing, we must always permit this.
 */
static int
PairDevices(ClientPtr client, DeviceIntPtr ptr, DeviceIntPtr kbd)
{
    if (!ptr)
        return BadDevice;

    /* Don't allow pairing for slave devices */
    if (!IsMaster(ptr) || !IsMaster(kbd))
        return BadDevice;

    if (ptr->spriteInfo->paired)
        return BadDevice;

    if (kbd->spriteInfo->spriteOwner)
    {
        free(kbd->spriteInfo->sprite);
        kbd->spriteInfo->sprite = NULL;
        kbd->spriteInfo->spriteOwner = FALSE;
    }

    kbd->spriteInfo->sprite = ptr->spriteInfo->sprite;
    kbd->spriteInfo->paired = ptr;
    ptr->spriteInfo->paired = kbd;
    return Success;
}


/**
 * Find and return the next unpaired MD pointer device.
 */
static DeviceIntPtr
NextFreePointerDevice(void)
{
    DeviceIntPtr dev;
    for (dev = inputInfo.devices; dev; dev = dev->next)
        if (IsMaster(dev) &&
                dev->spriteInfo->spriteOwner &&
                !dev->spriteInfo->paired)
            return dev;
    return NULL;
}

/**
 * Create a new input device and init it to sane values. The device is added
 * to the server's off_devices list.
 *
 * @param deviceProc Callback for device control function (switch dev on/off).
 * @return The newly created device.
 */
DeviceIntPtr
AddInputDevice(ClientPtr client, DeviceProc deviceProc, Bool autoStart)
{
    DeviceIntPtr dev, *prev; /* not a typo */
    DeviceIntPtr devtmp;
    int devid;
    char devind[MAXDEVICES];
    BOOL enabled;
    float transform[9];

    /* Find next available id, 0 and 1 are reserved */
    memset(devind, 0, sizeof(char)*MAXDEVICES);
    for (devtmp = inputInfo.devices; devtmp; devtmp = devtmp->next)
	devind[devtmp->id]++;
    for (devtmp = inputInfo.off_devices; devtmp; devtmp = devtmp->next)
	devind[devtmp->id]++;
    for (devid = 2; devid < MAXDEVICES && devind[devid]; devid++)
	;

    if (devid >= MAXDEVICES)
	return (DeviceIntPtr)NULL;
    dev =  _dixAllocateObjectWithPrivates(sizeof(DeviceIntRec) + sizeof(SpriteInfoRec),
					  sizeof(DeviceIntRec) + sizeof(SpriteInfoRec),
					  offsetof(DeviceIntRec, devPrivates), PRIVATE_DEVICE);
    if (!dev)
	return (DeviceIntPtr)NULL;
    dev->id = devid;
    dev->public.processInputProc = ProcessOtherEvent;
    dev->public.realInputProc = ProcessOtherEvent;
    dev->public.enqueueInputProc = EnqueueEvent;
    dev->deviceProc = deviceProc;
    dev->startup = autoStart;

    /* device grab defaults */
    dev->deviceGrab.grabTime = currentTime;
    dev->deviceGrab.ActivateGrab = ActivateKeyboardGrab;
    dev->deviceGrab.DeactivateGrab = DeactivateKeyboardGrab;

    XkbSetExtension(dev, ProcessKeyboardEvent);

    dev->coreEvents = TRUE;

    /* sprite defaults */
    dev->spriteInfo = (SpriteInfoPtr)&dev[1];

    /*  security creation/labeling check
     */
    if (XaceHook(XACE_DEVICE_ACCESS, client, dev, DixCreateAccess)) {
	free(dev);
	return NULL;
    }

    inputInfo.numDevices++;

    for (prev = &inputInfo.off_devices; *prev; prev = &(*prev)->next)
        ;
    *prev = dev;
    dev->next = NULL;

    enabled = FALSE;
    XIChangeDeviceProperty(dev, XIGetKnownProperty(XI_PROP_ENABLED),
                           XA_INTEGER, 8, PropModeReplace, 1, &enabled,
                           FALSE);
    XISetDevicePropertyDeletable(dev, XIGetKnownProperty(XI_PROP_ENABLED), FALSE);

    /* unity matrix */
    memset(transform, 0, sizeof(transform));
    transform[0] = transform[4] = transform[8] = 1.0f;

    XIChangeDeviceProperty(dev, XIGetKnownProperty(XI_PROP_TRANSFORM),
                           XIGetKnownProperty(XATOM_FLOAT), 32,
                           PropModeReplace, 9, transform, FALSE);
    XISetDevicePropertyDeletable(dev, XIGetKnownProperty(XI_PROP_TRANSFORM),
                                 FALSE);

    XIRegisterPropertyHandler(dev, DeviceSetProperty, NULL, NULL);

    return dev;
}

void
SendDevicePresenceEvent(int deviceid, int type)
{
    DeviceIntRec dummyDev;
    devicePresenceNotify ev;

    memset(&dummyDev, 0, sizeof(DeviceIntRec));
    ev.type = DevicePresenceNotify;
    ev.time = currentTime.milliseconds;
    ev.devchange = type;
    ev.deviceid = deviceid;
    dummyDev.id = XIAllDevices;
    SendEventToAllWindows(&dummyDev, DevicePresenceNotifyMask,
                          (xEvent*)&ev, 1);
}

/**
 * Enable the device through the driver, add the device to the device list.
 * Switch device ON through the driver and push it onto the global device
 * list. Initialize the DIX sprite or pair the device. All clients are
 * notified about the device being enabled.
 *
 * A master pointer device needs to be enabled before a master keyboard
 * device.
 *
 * @param The device to be enabled.
 * @param sendevent True if an XI2 event should be sent.
 * @return TRUE on success or FALSE otherwise.
 */
Bool
EnableDevice(DeviceIntPtr dev, BOOL sendevent)
{
    DeviceIntPtr *prev;
    int ret;
    DeviceIntPtr other;
    BOOL enabled;
    int flags[MAXDEVICES] = {0};

    for (prev = &inputInfo.off_devices;
	 *prev && (*prev != dev);
	 prev = &(*prev)->next)
	;

    if (!dev->spriteInfo->sprite)
    {
        if (IsMaster(dev))
        {
            /* Sprites appear on first root window, so we can hardcode it */
            if (dev->spriteInfo->spriteOwner)
            {
                InitializeSprite(dev, screenInfo.screens[0]->root);
                                                 /* mode doesn't matter */
                EnterWindow(dev, screenInfo.screens[0]->root, NotifyAncestor);
            }
            else if ((other = NextFreePointerDevice()) == NULL)
            {
                ErrorF("[dix] cannot find pointer to pair with. "
                       "This is a bug.\n");
                return FALSE;
            } else
                PairDevices(NULL, other, dev);
        } else
        {
            if (dev->coreEvents)
                other = (IsPointerDevice(dev)) ? inputInfo.pointer :
                    inputInfo.keyboard;
            else
                other = NULL; /* auto-float non-core devices */
            AttachDevice(NULL, dev, other);
        }
    }

    if ((*prev != dev) || !dev->inited ||
	((ret = (*dev->deviceProc)(dev, DEVICE_ON)) != Success)) {
        ErrorF("[dix] couldn't enable device %d\n", dev->id);
	return FALSE;
    }
    dev->enabled = TRUE;
    *prev = dev->next;

    for (prev = &inputInfo.devices; *prev; prev = &(*prev)->next)
        ;
    *prev = dev;
    dev->next = NULL;

    enabled = TRUE;
    XIChangeDeviceProperty(dev, XIGetKnownProperty(XI_PROP_ENABLED),
                           XA_INTEGER, 8, PropModeReplace, 1, &enabled,
                           TRUE);

    SendDevicePresenceEvent(dev->id, DeviceEnabled);
    if (sendevent)
    {
        flags[dev->id] |= XIDeviceEnabled;
        XISendDeviceHierarchyEvent(flags);
    }

    RecalculateMasterButtons(dev);

    return TRUE;
}

/**
 * Switch a device off through the driver and push it onto the off_devices
 * list. A device will not send events while disabled. All clients are
 * notified about the device being disabled.
 *
 * Master keyboard devices have to be disabled before master pointer devices
 * otherwise things turn bad.
 *
 * @param sendevent True if an XI2 event should be sent.
 * @return TRUE on success or FALSE otherwise.
 */
Bool
DisableDevice(DeviceIntPtr dev, BOOL sendevent)
{
    DeviceIntPtr *prev, other;
    BOOL enabled;
    int flags[MAXDEVICES] = {0};

    for (prev = &inputInfo.devices;
	 *prev && (*prev != dev);
	 prev = &(*prev)->next)
	;
    if (*prev != dev)
	return FALSE;

    /* float attached devices */
    if (IsMaster(dev))
    {
        for (other = inputInfo.devices; other; other = other->next)
        {
            if (!IsMaster(other) && GetMaster(other, MASTER_ATTACHED) == dev)
            {
                AttachDevice(NULL, other, NULL);
                flags[other->id] |= XISlaveDetached;
            }
        }
    }
    else
    {
        for (other = inputInfo.devices; other; other = other->next)
        {
	    if (IsMaster(other) && other->lastSlave == dev)
		other->lastSlave = NULL;
	}
    }

    if (IsMaster(dev) && dev->spriteInfo->sprite)
    {
        for (other = inputInfo.devices; other; other = other->next)
        {
            if (other->spriteInfo->paired == dev)
            {
                ErrorF("[dix] cannot disable device, still paired. "
                        "This is a bug. \n");
                return FALSE;
            }
        }
    }

    (void)(*dev->deviceProc)(dev, DEVICE_OFF);
    dev->enabled = FALSE;

    /* now that the device is disabled, we can reset the signal handler's
     * last.slave */
    OsBlockSignals();
    for (other = inputInfo.devices; other; other = other->next)
    {
        if (other->last.slave == dev)
            other->last.slave = NULL;
    }
    OsReleaseSignals();

    LeaveWindow(dev);
    SetFocusOut(dev);

    *prev = dev->next;
    dev->next = inputInfo.off_devices;
    inputInfo.off_devices = dev;

    enabled = FALSE;
    XIChangeDeviceProperty(dev, XIGetKnownProperty(XI_PROP_ENABLED),
                           XA_INTEGER, 8, PropModeReplace, 1, &enabled,
                           TRUE);

    SendDevicePresenceEvent(dev->id, DeviceDisabled);
    if (sendevent)
    {
        flags[dev->id] = XIDeviceDisabled;
        XISendDeviceHierarchyEvent(flags);
    }

    RecalculateMasterButtons(dev);

    return TRUE;
}

/**
 * Initialise a new device through the driver and tell all clients about the
 * new device.
 *
 * Must be called before EnableDevice.
 * The device will NOT send events until it is enabled!
 *
 * @param sendevent True if an XI2 event should be sent.
 * @return Success or an error code on failure.
 */
int
ActivateDevice(DeviceIntPtr dev, BOOL sendevent)
{
    int ret = Success;
    ScreenPtr pScreen = screenInfo.screens[0];

    if (!dev || !dev->deviceProc)
        return BadImplementation;

    ret = (*dev->deviceProc) (dev, DEVICE_INIT);
    dev->inited = (ret == Success);
    if (!dev->inited)
        return ret;

    /* Initialize memory for sprites. */
    if (IsMaster(dev) && dev->spriteInfo->spriteOwner)
        if (!pScreen->DeviceCursorInitialize(dev, pScreen))
            ret = BadAlloc;

    SendDevicePresenceEvent(dev->id, DeviceAdded);
    if (sendevent)
    {
        int flags[MAXDEVICES] = {0};
        flags[dev->id] = XISlaveAdded;
        XISendDeviceHierarchyEvent(flags);
    }
    return ret;
}

/**
 * Ring the bell.
 * The actual task of ringing the bell is the job of the DDX.
 */
static void
CoreKeyboardBell(int volume, DeviceIntPtr pDev, pointer arg, int something)
{
    KeybdCtrl *ctrl = arg;

    DDXRingBell(volume, ctrl->bell_pitch, ctrl->bell_duration);
}

static void
CoreKeyboardCtl(DeviceIntPtr pDev, KeybdCtrl *ctrl)
{
    return;
}

/**
 * Device control function for the Virtual Core Keyboard.
 */
int
CoreKeyboardProc(DeviceIntPtr pDev, int what)
{

    switch (what) {
    case DEVICE_INIT:
        if (!InitKeyboardDeviceStruct(pDev, NULL, CoreKeyboardBell,
                                      CoreKeyboardCtl))
        {
            ErrorF("Keyboard initialization failed. This could be a missing "
                   "or incorrect setup of xkeyboard-config.\n");
            return BadValue;
        }
        return Success;

    case DEVICE_ON:
    case DEVICE_OFF:
        return Success;

    case DEVICE_CLOSE:
        return Success;
    }

    return BadMatch;
}

/**
 * Device control function for the Virtual Core Pointer.
 */
int
CorePointerProc(DeviceIntPtr pDev, int what)
{
#define NBUTTONS 10
#define NAXES 2
    BYTE map[NBUTTONS + 1];
    int i = 0;
    Atom btn_labels[NBUTTONS] = {0};
    Atom axes_labels[NAXES] = {0};

    switch (what) {
    case DEVICE_INIT:
        for (i = 1; i <= NBUTTONS; i++)
            map[i] = i;

	btn_labels[0] = XIGetKnownProperty(BTN_LABEL_PROP_BTN_LEFT);
	btn_labels[1] = XIGetKnownProperty(BTN_LABEL_PROP_BTN_MIDDLE);
	btn_labels[2] = XIGetKnownProperty(BTN_LABEL_PROP_BTN_RIGHT);
	btn_labels[3] = XIGetKnownProperty(BTN_LABEL_PROP_BTN_WHEEL_UP);
	btn_labels[4] = XIGetKnownProperty(BTN_LABEL_PROP_BTN_WHEEL_DOWN);
	btn_labels[5] = XIGetKnownProperty(BTN_LABEL_PROP_BTN_HWHEEL_LEFT);
	btn_labels[6] = XIGetKnownProperty(BTN_LABEL_PROP_BTN_HWHEEL_RIGHT);
	/* don't know about the rest */

	axes_labels[0] = XIGetKnownProperty(AXIS_LABEL_PROP_REL_X);
	axes_labels[1] = XIGetKnownProperty(AXIS_LABEL_PROP_REL_Y);

        if (!InitPointerDeviceStruct((DevicePtr)pDev, map, NBUTTONS, btn_labels,
                                (PtrCtrlProcPtr)NoopDDA,
                                GetMotionHistorySize(), NAXES, axes_labels))
        {
            ErrorF("Could not initialize device '%s'. Out of memory.\n",
                   pDev->name);
            return BadAlloc; /* IPDS only fails on allocs */
        }
        pDev->valuator->axisVal[0] = screenInfo.screens[0]->width / 2;
        pDev->last.valuators[0] = pDev->valuator->axisVal[0];
        pDev->valuator->axisVal[1] = screenInfo.screens[0]->height / 2;
        pDev->last.valuators[1] = pDev->valuator->axisVal[1];
        break;

    case DEVICE_CLOSE:
        break;

    default:
        break;
    }

    return Success;

#undef NBUTTONS
#undef NAXES
}

/**
 * Initialise the two core devices, VCP and VCK (see events.c).
 * Both devices are not tied to physical devices, but guarantee that there is
 * always a keyboard and a pointer present and keep the protocol semantics.
 *
 * Note that the server MUST have two core devices at all times, even if there
 * is no physical device connected.
 */
void
InitCoreDevices(void)
{
    if (AllocDevicePair(serverClient, "Virtual core",
                        &inputInfo.pointer, &inputInfo.keyboard,
                        CorePointerProc, CoreKeyboardProc,
                        TRUE) != Success)
        FatalError("Failed to allocate core devices");

    if (ActivateDevice(inputInfo.pointer, TRUE) != Success ||
        ActivateDevice(inputInfo.keyboard, TRUE) != Success)
        FatalError("Failed to activate core devices.");
    if (!EnableDevice(inputInfo.pointer, TRUE) ||
        !EnableDevice(inputInfo.keyboard, TRUE))
        FatalError("Failed to enable core devices.");

    InitXTestDevices();
}

/**
 * Activate all switched-off devices and then enable all those devices.
 *
 * Will return an error if no core keyboard or core pointer is present.
 * In theory this should never happen if you call InitCoreDevices() first.
 *
 * InitAndStartDevices needs to be called AFTER the windows are initialized.
 * Devices will start sending events after InitAndStartDevices() has
 * completed.
 *
 * @return Success or error code on failure.
 */
int
InitAndStartDevices(void)
{
    DeviceIntPtr dev, next;

    for (dev = inputInfo.off_devices; dev; dev = dev->next) {
        DebugF("(dix) initialising device %d\n", dev->id);
        if (!dev->inited)
            ActivateDevice(dev, TRUE);
    }

    /* enable real devices */
    for (dev = inputInfo.off_devices; dev; dev = next)
    {
        DebugF("(dix) enabling device %d\n", dev->id);
	next = dev->next;
	if (dev->inited && dev->startup)
	    EnableDevice(dev, TRUE);
    }

    return Success;
}

/**
 * Free the given device class and reset the pointer to NULL.
 */
static void
FreeDeviceClass(int type, pointer *class)
{
    if (!(*class))
        return;

    switch(type)
    {
        case KeyClass:
            {
                KeyClassPtr* k = (KeyClassPtr*)class;
                if ((*k)->xkbInfo)
                {
                    XkbFreeInfo((*k)->xkbInfo);
                    (*k)->xkbInfo = NULL;
                }
                free((*k));
                break;
            }
        case ButtonClass:
            {
                ButtonClassPtr *b = (ButtonClassPtr*)class;
                free((*b)->xkb_acts);
                free((*b));
                break;
            }
        case ValuatorClass:
            {
                ValuatorClassPtr *v = (ValuatorClassPtr*)class;

                free((*v)->motion);
                free((*v));
                break;
            }
        case FocusClass:
            {
                FocusClassPtr *f = (FocusClassPtr*)class;
                free((*f)->trace);
                free((*f));
                break;
            }
        case ProximityClass:
            {
                ProximityClassPtr *p = (ProximityClassPtr*)class;
                free((*p));
                break;
            }
    }
    *class = NULL;
}

static void
FreeFeedbackClass(int type, pointer *class)
{
    if (!(*class))
        return;

    switch(type)
    {
        case KbdFeedbackClass:
            {
                KbdFeedbackPtr *kbdfeed = (KbdFeedbackPtr*)class;
                KbdFeedbackPtr k, knext;
                for (k = (*kbdfeed); k; k = knext) {
                    knext = k->next;
                    if (k->xkb_sli)
                        XkbFreeSrvLedInfo(k->xkb_sli);
                    free(k);
                }
                break;
            }
        case PtrFeedbackClass:
            {
                PtrFeedbackPtr *ptrfeed = (PtrFeedbackPtr*)class;
                PtrFeedbackPtr p, pnext;

                for (p = (*ptrfeed); p; p = pnext) {
                    pnext = p->next;
                    free(p);
                }
                break;
            }
        case IntegerFeedbackClass:
            {
                IntegerFeedbackPtr *intfeed = (IntegerFeedbackPtr*)class;
                IntegerFeedbackPtr i, inext;

                for (i = (*intfeed); i; i = inext) {
                    inext = i->next;
                    free(i);
                }
                break;
            }
        case StringFeedbackClass:
            {
                StringFeedbackPtr *stringfeed = (StringFeedbackPtr*)class;
                StringFeedbackPtr s, snext;

                for (s = (*stringfeed); s; s = snext) {
                    snext = s->next;
                    free(s->ctrl.symbols_supported);
                    free(s->ctrl.symbols_displayed);
                    free(s);
                }
                break;
            }
        case BellFeedbackClass:
            {
                BellFeedbackPtr *bell = (BellFeedbackPtr*)class;
                BellFeedbackPtr b, bnext;

                for (b = (*bell); b; b = bnext) {
                    bnext = b->next;
                    free(b);
                }
                break;
            }
        case LedFeedbackClass:
            {
                LedFeedbackPtr *leds = (LedFeedbackPtr*)class;
                LedFeedbackPtr l, lnext;

                for (l = (*leds); l; l = lnext) {
                    lnext = l->next;
                    if (l->xkb_sli)
                        XkbFreeSrvLedInfo(l->xkb_sli);
                    free(l);
                }
                break;
            }
    }
    *class = NULL;
}

static void
FreeAllDeviceClasses(ClassesPtr classes)
{
    if (!classes)
        return;

    FreeDeviceClass(KeyClass, (pointer)&classes->key);
    FreeDeviceClass(ValuatorClass, (pointer)&classes->valuator);
    FreeDeviceClass(ButtonClass, (pointer)&classes->button);
    FreeDeviceClass(FocusClass, (pointer)&classes->focus);
    FreeDeviceClass(ProximityClass, (pointer)&classes->proximity);

    FreeFeedbackClass(KbdFeedbackClass, (pointer)&classes->kbdfeed);
    FreeFeedbackClass(PtrFeedbackClass, (pointer)&classes->ptrfeed);
    FreeFeedbackClass(IntegerFeedbackClass, (pointer)&classes->intfeed);
    FreeFeedbackClass(StringFeedbackClass, (pointer)&classes->stringfeed);
    FreeFeedbackClass(BellFeedbackClass, (pointer)&classes->bell);
    FreeFeedbackClass(LedFeedbackClass, (pointer)&classes->leds);

}

/**
 * Close down a device and free all resources.
 * Once closed down, the driver will probably not expect you that you'll ever
 * enable it again and free associated structs. If you want the device to just
 * be disabled, DisableDevice().
 * Don't call this function directly, use RemoveDevice() instead.
 */
static void
CloseDevice(DeviceIntPtr dev)
{
    ScreenPtr screen = screenInfo.screens[0];
    ClassesPtr classes;
    int j;

    if (!dev)
        return;

    XIDeleteAllDeviceProperties(dev);

    if (dev->inited)
	(void)(*dev->deviceProc)(dev, DEVICE_CLOSE);

    /* free sprite memory */
    if (IsMaster(dev) && dev->spriteInfo->sprite)
        screen->DeviceCursorCleanup(dev, screen);

    /* free acceleration info */
    if(dev->valuator && dev->valuator->accelScheme.AccelCleanupProc)
	dev->valuator->accelScheme.AccelCleanupProc(dev);

    while (dev->xkb_interest)
	XkbRemoveResourceClient((DevicePtr)dev,dev->xkb_interest->resource);

    free(dev->name);

    classes = (ClassesPtr)&dev->key;
    FreeAllDeviceClasses(classes);

    if (IsMaster(dev))
    {
        classes = dev->unused_classes;
        FreeAllDeviceClasses(classes);
	free(classes);
    }

    if (DevHasCursor(dev) && dev->spriteInfo->sprite) {
	if (dev->spriteInfo->sprite->current)
	    FreeCursor(dev->spriteInfo->sprite->current, None);
        free(dev->spriteInfo->sprite->spriteTrace);
        free(dev->spriteInfo->sprite);
    }

    /* a client may have the device set as client pointer */
    for (j = 0; j < currentMaxClients; j++)
    {
        if (clients[j] && clients[j]->clientPtr == dev)
        {
            clients[j]->clientPtr = NULL;
            clients[j]->clientPtr = PickPointer(clients[j]);
        }
    }

    free(dev->deviceGrab.sync.event);
    dixFreeObjectWithPrivates(dev, PRIVATE_DEVICE);
}

/**
 * Shut down all devices of one list and free all resources.
 */
static
void
CloseDeviceList(DeviceIntPtr *listHead)
{
    /* Used to mark devices that we tried to free */
    Bool freedIds[MAXDEVICES];
    DeviceIntPtr dev;
    int i;

    if (listHead == NULL)
        return;

    for (i = 0; i < MAXDEVICES; i++)
        freedIds[i] = FALSE;

    dev = *listHead;
    while (dev != NULL)
    {
        freedIds[dev->id] = TRUE;
        DeleteInputDeviceRequest(dev);

        dev = *listHead;
        while (dev != NULL && freedIds[dev->id])
            dev = dev->next;
    }
}

/**
 * Shut down all devices, free all resources, etc.
 * Only useful if you're shutting down the server!
 */
void
CloseDownDevices(void)
{
    DeviceIntPtr dev;

    /* Float all SDs before closing them. Note that at this point resources
     * (e.g. cursors) have been freed already, so we can't just call
     * AttachDevice(NULL, dev, NULL). Instead, we have to forcibly set master
     * to NULL and pretend nothing happened.
     */
    for (dev = inputInfo.devices; dev; dev = dev->next)
    {
        if (!IsMaster(dev) && !IsFloating(dev))
            dev->master = NULL;
    }

    CloseDeviceList(&inputInfo.devices);
    CloseDeviceList(&inputInfo.off_devices);

    CloseDevice(inputInfo.pointer);
    CloseDevice(inputInfo.keyboard);

    inputInfo.devices = NULL;
    inputInfo.off_devices = NULL;
    inputInfo.keyboard = NULL;
    inputInfo.pointer = NULL;
    XkbDeleteRulesDflts();
}

/**
 * Remove the cursor sprite for all devices. This needs to be done before any
 * resources are freed or any device is deleted.
 */
void
UndisplayDevices(void)
{
    DeviceIntPtr dev;
    ScreenPtr screen = screenInfo.screens[0];

    for (dev = inputInfo.devices; dev; dev = dev->next)
        screen->DisplayCursor(dev, screen, NullCursor);
}

/**
 * Remove a device from the device list, closes it and thus frees all
 * resources.
 * Removes both enabled and disabled devices and notifies all devices about
 * the removal of the device.
 *
 * No PresenceNotify is sent for device that the client never saw. This can
 * happen if a malloc fails during the addition of master devices. If
 * dev->init is FALSE it means the client never received a DeviceAdded event,
 * so let's not send a DeviceRemoved event either.
 *
 * @param sendevent True if an XI2 event should be sent.
 */
int
RemoveDevice(DeviceIntPtr dev, BOOL sendevent)
{
    DeviceIntPtr prev,tmp,next;
    int ret = BadMatch;
    ScreenPtr screen = screenInfo.screens[0];
    int deviceid;
    int initialized;
    int flags[MAXDEVICES] = {0};

    DebugF("(dix) removing device %d\n", dev->id);

    if (!dev || dev == inputInfo.keyboard || dev == inputInfo.pointer)
        return BadImplementation;

    initialized = dev->inited;
    deviceid = dev->id;

    if (initialized)
    {
        if (DevHasCursor(dev))
            screen->DisplayCursor(dev, screen, NullCursor);

        DisableDevice(dev, sendevent);
        flags[dev->id] = XIDeviceDisabled;
    }

    prev = NULL;
    for (tmp = inputInfo.devices; tmp; (prev = tmp), (tmp = next)) {
	next = tmp->next;
	if (tmp == dev) {

	    if (prev==NULL)
		inputInfo.devices = next;
	    else
		prev->next = next;

	    flags[tmp->id] = IsMaster(tmp) ? XIMasterRemoved : XISlaveRemoved;
	    CloseDevice(tmp);
	    ret = Success;
	}
    }

    prev = NULL;
    for (tmp = inputInfo.off_devices; tmp; (prev = tmp), (tmp = next)) {
	next = tmp->next;
	if (tmp == dev) {
	    flags[tmp->id] = IsMaster(tmp) ? XIMasterRemoved : XISlaveRemoved;
	    CloseDevice(tmp);

	    if (prev == NULL)
		inputInfo.off_devices = next;
	    else
		prev->next = next;

            ret = Success;
	}
    }

    if (ret == Success && initialized) {
        inputInfo.numDevices--;
        SendDevicePresenceEvent(deviceid, DeviceRemoved);
        if (sendevent)
            XISendDeviceHierarchyEvent(flags);
    }

    return ret;
}

int
NumMotionEvents(void)
{
    /* only called to fill data in initial connection reply.
     * VCP is ok here, it is the only fixed device we have. */
    return inputInfo.pointer->valuator->numMotionEvents;
}

int
dixLookupDevice(DeviceIntPtr *pDev, int id, ClientPtr client, Mask access_mode)
{
    DeviceIntPtr dev;
    int rc;
    *pDev = NULL;

    for (dev=inputInfo.devices; dev; dev=dev->next) {
        if (dev->id == id)
            goto found;
    }
    for (dev=inputInfo.off_devices; dev; dev=dev->next) {
        if (dev->id == id)
	    goto found;
    }
    return BadDevice;

found:
    rc = XaceHook(XACE_DEVICE_ACCESS, client, dev, access_mode);
    if (rc == Success)
	*pDev = dev;
    return rc;
}

void
QueryMinMaxKeyCodes(KeyCode *minCode, KeyCode *maxCode)
{
    if (inputInfo.keyboard) {
	*minCode = inputInfo.keyboard->key->xkbInfo->desc->min_key_code;
	*maxCode = inputInfo.keyboard->key->xkbInfo->desc->max_key_code;
    }
}

/* Notably, this function does not expand the destination's keycode range, or
 * notify clients. */
Bool
SetKeySymsMap(KeySymsPtr dst, KeySymsPtr src)
{
    int i, j;
    KeySym *tmp;
    int rowDif = src->minKeyCode - dst->minKeyCode;

    /* if keysym map size changes, grow map first */
    if (src->mapWidth < dst->mapWidth) {
        for (i = src->minKeyCode; i <= src->maxKeyCode; i++) {
#define SI(r, c) (((r - src->minKeyCode) * src->mapWidth) + (c))
#define DI(r, c) (((r - dst->minKeyCode) * dst->mapWidth) + (c))
	    for (j = 0; j < src->mapWidth; j++)
		dst->map[DI(i, j)] = src->map[SI(i, j)];
	    for (j = src->mapWidth; j < dst->mapWidth; j++)
		dst->map[DI(i, j)] = NoSymbol;
#undef SI
#undef DI
	}
	return TRUE;
    }
    else if (src->mapWidth > dst->mapWidth) {
        i = sizeof(KeySym) * src->mapWidth *
             (dst->maxKeyCode - dst->minKeyCode + 1);
        tmp = calloc(sizeof(KeySym), i);
        if (!tmp)
            return FALSE;

        if (dst->map) {
            for (i = 0; i <= dst->maxKeyCode-dst->minKeyCode; i++)
                memmove(&tmp[i * src->mapWidth], &dst->map[i * dst->mapWidth],
                        dst->mapWidth * sizeof(KeySym));
            free(dst->map);
        }
        dst->mapWidth = src->mapWidth;
        dst->map = tmp;
    }
    else if (!dst->map) {
        i = sizeof(KeySym) * src->mapWidth *
             (dst->maxKeyCode - dst->minKeyCode + 1);
        tmp = calloc(sizeof(KeySym), i);
        if (!tmp)
            return FALSE;

        dst->map = tmp;
        dst->mapWidth = src->mapWidth;
    }

    memmove(&dst->map[rowDif * dst->mapWidth], src->map,
            (src->maxKeyCode - src->minKeyCode + 1) *
            dst->mapWidth * sizeof(KeySym));

    return TRUE;
}

Bool
InitButtonClassDeviceStruct(DeviceIntPtr dev, int numButtons, Atom* labels,
                            CARD8 *map)
{
    ButtonClassPtr butc;
    int i;

    butc = calloc(1, sizeof(ButtonClassRec));
    if (!butc)
	return FALSE;
    butc->numButtons = numButtons;
    butc->sourceid = dev->id;
    for (i = 1; i <= numButtons; i++)
	butc->map[i] = map[i];
    for (i = numButtons + 1; i < MAP_LENGTH; i++)
        butc->map[i] = i;
    memcpy(butc->labels, labels, numButtons * sizeof(Atom));
    dev->button = butc;
    return TRUE;
}

Bool
InitValuatorClassDeviceStruct(DeviceIntPtr dev, int numAxes, Atom *labels,
                              int numMotionEvents, int mode)
{
    int i;
    ValuatorClassPtr valc;

    if (!dev)
        return FALSE;

    if (numAxes > MAX_VALUATORS)
    {
        LogMessage(X_WARNING,
                   "Device '%s' has %d axes, only using first %d.\n",
                   dev->name, numAxes, MAX_VALUATORS);
        numAxes = MAX_VALUATORS;
    }

    valc = (ValuatorClassPtr)calloc(1, sizeof(ValuatorClassRec) +
				    numAxes * sizeof(AxisInfo) +
				    numAxes * sizeof(double));
    if (!valc)
	return FALSE;

    valc->sourceid = dev->id;
    valc->motion = NULL;
    valc->first_motion = 0;
    valc->last_motion = 0;

    valc->numMotionEvents = numMotionEvents;
    valc->motionHintWindow = NullWindow;
    valc->numAxes = numAxes;
    valc->axes = (AxisInfoPtr)(valc + 1);
    valc->axisVal = (double *)(valc->axes + numAxes);

    if (mode & OutOfProximity)
        InitProximityClassDeviceStruct(dev);

    dev->valuator = valc;

    AllocateMotionHistory(dev);

    for (i=0; i<numAxes; i++) {
        InitValuatorAxisStruct(dev, i, labels[i], NO_AXIS_LIMITS, NO_AXIS_LIMITS,
                               0, 0, 0, mode);
	valc->axisVal[i]=0;
    }

    dev->last.numValuators = numAxes;

    if (IsMaster(dev) || /* do not accelerate master or xtest devices */
        IsXTestDevice(dev, NULL))
	InitPointerAccelerationScheme(dev, PtrAccelNoOp);
    else
	InitPointerAccelerationScheme(dev, PtrAccelDefault);
    return TRUE;
}

/* global list of acceleration schemes */
ValuatorAccelerationRec pointerAccelerationScheme[] = {
    {PtrAccelNoOp, NULL, NULL, NULL, NULL},
    {PtrAccelPredictable, acceleratePointerPredictable, NULL,
        InitPredictableAccelerationScheme, AccelerationDefaultCleanup},
    {PtrAccelLightweight, acceleratePointerLightweight, NULL, NULL, NULL},
    {-1, NULL, NULL, NULL, NULL} /* terminator */
};

/**
 * install an acceleration scheme. returns TRUE on success, and should not
 * change anything if unsuccessful.
 */
Bool
InitPointerAccelerationScheme(DeviceIntPtr dev,
                              int scheme)
{
    int x, i = -1;
    ValuatorClassPtr val;

    val = dev->valuator;

    if (!val)
        return FALSE;

    if (IsMaster(dev) && scheme != PtrAccelNoOp)
        return FALSE;

    for (x = 0; pointerAccelerationScheme[x].number >= 0; x++) {
        if(pointerAccelerationScheme[x].number == scheme){
            i = x;
            break;
        }
    }

    if (-1 == i)
        return FALSE;

    if (val->accelScheme.AccelCleanupProc)
        val->accelScheme.AccelCleanupProc(dev);

    if (pointerAccelerationScheme[i].AccelInitProc) {
        if (!pointerAccelerationScheme[i].AccelInitProc(dev,
                                            &pointerAccelerationScheme[i])) {
            return FALSE;
        }
    } else {
        val->accelScheme = pointerAccelerationScheme[i];
    }
    return TRUE;
}

Bool
InitAbsoluteClassDeviceStruct(DeviceIntPtr dev)
{
    AbsoluteClassPtr abs;

    abs = malloc(sizeof(AbsoluteClassRec));
    if (!abs)
        return FALSE;

    /* we don't do anything sensible with these, but should */
    abs->min_x = NO_AXIS_LIMITS;
    abs->min_y = NO_AXIS_LIMITS;
    abs->max_x = NO_AXIS_LIMITS;
    abs->max_y = NO_AXIS_LIMITS;
    abs->flip_x = 0;
    abs->flip_y = 0;
    abs->rotation = 0;
    abs->button_threshold = 0;

    abs->offset_x = 0;
    abs->offset_y = 0;
    abs->width = NO_AXIS_LIMITS;
    abs->height = NO_AXIS_LIMITS;
    abs->following = 0;
    abs->screen = 0;

    abs->sourceid = dev->id;

    dev->absolute = abs;

    return TRUE;
}

Bool
InitFocusClassDeviceStruct(DeviceIntPtr dev)
{
    FocusClassPtr focc;

    focc = malloc(sizeof(FocusClassRec));
    if (!focc)
	return FALSE;
    focc->win = PointerRootWin;
    focc->revert = None;
    focc->time = currentTime;
    focc->trace = (WindowPtr *)NULL;
    focc->traceSize = 0;
    focc->traceGood = 0;
    focc->sourceid = dev->id;
    dev->focus = focc;
    return TRUE;
}

Bool
InitPtrFeedbackClassDeviceStruct(DeviceIntPtr dev, PtrCtrlProcPtr controlProc)
{
    PtrFeedbackPtr feedc;

    feedc = malloc(sizeof(PtrFeedbackClassRec));
    if (!feedc)
	return FALSE;
    feedc->CtrlProc = controlProc;
    feedc->ctrl = defaultPointerControl;
    feedc->ctrl.id = 0;
    if ( (feedc->next = dev->ptrfeed) )
        feedc->ctrl.id = dev->ptrfeed->ctrl.id + 1;
    dev->ptrfeed = feedc;
    (*controlProc)(dev, &feedc->ctrl);
    return TRUE;
}


static LedCtrl defaultLedControl = {
	DEFAULT_LEDS, DEFAULT_LEDS_MASK, 0};

static BellCtrl defaultBellControl = {
	DEFAULT_BELL,
	DEFAULT_BELL_PITCH,
	DEFAULT_BELL_DURATION,
	0};

static IntegerCtrl defaultIntegerControl = {
	DEFAULT_INT_RESOLUTION,
	DEFAULT_INT_MIN_VALUE,
	DEFAULT_INT_MAX_VALUE,
	DEFAULT_INT_DISPLAYED,
	0};

Bool
InitStringFeedbackClassDeviceStruct (
      DeviceIntPtr dev, StringCtrlProcPtr controlProc,
      int max_symbols, int num_symbols_supported, KeySym *symbols)
{
    int i;
    StringFeedbackPtr feedc;

    feedc = malloc(sizeof(StringFeedbackClassRec));
    if (!feedc)
	return FALSE;
    feedc->CtrlProc = controlProc;
    feedc->ctrl.num_symbols_supported = num_symbols_supported;
    feedc->ctrl.num_symbols_displayed = 0;
    feedc->ctrl.max_symbols = max_symbols;
    feedc->ctrl.symbols_supported = malloc(sizeof (KeySym) * num_symbols_supported);
    feedc->ctrl.symbols_displayed = malloc(sizeof (KeySym) * max_symbols);
    if (!feedc->ctrl.symbols_supported || !feedc->ctrl.symbols_displayed)
    {
	free(feedc->ctrl.symbols_supported);
	free(feedc->ctrl.symbols_displayed);
	free(feedc);
	return FALSE;
    }
    for (i=0; i<num_symbols_supported; i++)
	*(feedc->ctrl.symbols_supported+i) = *symbols++;
    for (i=0; i<max_symbols; i++)
	*(feedc->ctrl.symbols_displayed+i) = (KeySym) 0;
    feedc->ctrl.id = 0;
    if ( (feedc->next = dev->stringfeed) )
	feedc->ctrl.id = dev->stringfeed->ctrl.id + 1;
    dev->stringfeed = feedc;
    (*controlProc)(dev, &feedc->ctrl);
    return TRUE;
}

Bool
InitBellFeedbackClassDeviceStruct (DeviceIntPtr dev, BellProcPtr bellProc,
                                   BellCtrlProcPtr controlProc)
{
    BellFeedbackPtr feedc;

    feedc = malloc(sizeof(BellFeedbackClassRec));
    if (!feedc)
	return FALSE;
    feedc->CtrlProc = controlProc;
    feedc->BellProc = bellProc;
    feedc->ctrl = defaultBellControl;
    feedc->ctrl.id = 0;
    if ( (feedc->next = dev->bell) )
	feedc->ctrl.id = dev->bell->ctrl.id + 1;
    dev->bell = feedc;
    (*controlProc)(dev, &feedc->ctrl);
    return TRUE;
}

Bool
InitLedFeedbackClassDeviceStruct (DeviceIntPtr dev, LedCtrlProcPtr controlProc)
{
    LedFeedbackPtr feedc;

    feedc = malloc(sizeof(LedFeedbackClassRec));
    if (!feedc)
	return FALSE;
    feedc->CtrlProc = controlProc;
    feedc->ctrl = defaultLedControl;
    feedc->ctrl.id = 0;
    if ( (feedc->next = dev->leds) )
	feedc->ctrl.id = dev->leds->ctrl.id + 1;
    feedc->xkb_sli= NULL;
    dev->leds = feedc;
    (*controlProc)(dev, &feedc->ctrl);
    return TRUE;
}

Bool
InitIntegerFeedbackClassDeviceStruct (DeviceIntPtr dev, IntegerCtrlProcPtr controlProc)
{
    IntegerFeedbackPtr feedc;

    feedc = malloc(sizeof(IntegerFeedbackClassRec));
    if (!feedc)
	return FALSE;
    feedc->CtrlProc = controlProc;
    feedc->ctrl = defaultIntegerControl;
    feedc->ctrl.id = 0;
    if ( (feedc->next = dev->intfeed) )
	feedc->ctrl.id = dev->intfeed->ctrl.id + 1;
    dev->intfeed = feedc;
    (*controlProc)(dev, &feedc->ctrl);
    return TRUE;
}

Bool
InitPointerDeviceStruct(DevicePtr device, CARD8 *map, int numButtons, Atom* btn_labels,
                        PtrCtrlProcPtr controlProc, int numMotionEvents,
                        int numAxes, Atom *axes_labels)
{
    DeviceIntPtr dev = (DeviceIntPtr)device;

    return(InitButtonClassDeviceStruct(dev, numButtons, btn_labels, map) &&
	   InitValuatorClassDeviceStruct(dev, numAxes, axes_labels,
					 numMotionEvents, Relative) &&
	   InitPtrFeedbackClassDeviceStruct(dev, controlProc));
}

/*
 * Check if the given buffer contains elements between low (inclusive) and
 * high (inclusive) only.
 *
 * @return TRUE if the device map is invalid, FALSE otherwise.
 */
Bool
BadDeviceMap(BYTE *buff, int length, unsigned low, unsigned high, XID *errval)
{
    int i;

    for (i = 0; i < length; i++)
	if (buff[i])		       /* only check non-zero elements */
	{
	    if ((low > buff[i]) || (high < buff[i]))
	    {
		*errval = buff[i];
		return TRUE;
	    }
	}
    return FALSE;
}

int
ProcSetModifierMapping(ClientPtr client)
{
    xSetModifierMappingReply rep;
    int rc;
    REQUEST(xSetModifierMappingReq);
    REQUEST_AT_LEAST_SIZE(xSetModifierMappingReq);

    if (client->req_len != ((stuff->numKeyPerModifier << 1) +
                bytes_to_int32(sizeof(xSetModifierMappingReq))))
	return BadLength;

    rep.type = X_Reply;
    rep.length = 0;
    rep.sequenceNumber = client->sequence;

    rc = change_modmap(client, PickKeyboard(client), (KeyCode *)&stuff[1],
                       stuff->numKeyPerModifier);
    if (rc == MappingFailed || rc == -1)
        return BadValue;
    if (rc != Success && rc != MappingSuccess && rc != MappingFailed &&
        rc != MappingBusy)
	return rc;

    rep.success = rc;

    WriteReplyToClient(client, sizeof(xSetModifierMappingReply), &rep);
    return Success;
}

int
ProcGetModifierMapping(ClientPtr client)
{
    xGetModifierMappingReply rep;
    int max_keys_per_mod = 0;
    KeyCode *modkeymap = NULL;
    REQUEST_SIZE_MATCH(xReq);

    generate_modkeymap(client, PickKeyboard(client), &modkeymap,
                       &max_keys_per_mod);

    memset(&rep, 0, sizeof(xGetModifierMappingReply));
    rep.type = X_Reply;
    rep.numKeyPerModifier = max_keys_per_mod;
    rep.sequenceNumber = client->sequence;
    /* length counts 4 byte quantities - there are 8 modifiers 1 byte big */
    rep.length = max_keys_per_mod << 1;

    WriteReplyToClient(client, sizeof(xGetModifierMappingReply), &rep);
    (void)WriteToClient(client, max_keys_per_mod * 8, (char *) modkeymap);

    free(modkeymap);

    return Success;
}

int
ProcChangeKeyboardMapping(ClientPtr client)
{
    REQUEST(xChangeKeyboardMappingReq);
    unsigned len;
    KeySymsRec keysyms;
    DeviceIntPtr pDev, tmp;
    int rc;
    REQUEST_AT_LEAST_SIZE(xChangeKeyboardMappingReq);

    len = client->req_len - bytes_to_int32(sizeof(xChangeKeyboardMappingReq));
    if (len != (stuff->keyCodes * stuff->keySymsPerKeyCode))
            return BadLength;

    pDev = PickKeyboard(client);

    if ((stuff->firstKeyCode < pDev->key->xkbInfo->desc->min_key_code) ||
	(stuff->firstKeyCode > pDev->key->xkbInfo->desc->max_key_code)) {
	    client->errorValue = stuff->firstKeyCode;
	    return BadValue;

    }
    if (((unsigned)(stuff->firstKeyCode + stuff->keyCodes - 1) >
          pDev->key->xkbInfo->desc->max_key_code) ||
        (stuff->keySymsPerKeyCode == 0)) {
	    client->errorValue = stuff->keySymsPerKeyCode;
	    return BadValue;
    }

    keysyms.minKeyCode = stuff->firstKeyCode;
    keysyms.maxKeyCode = stuff->firstKeyCode + stuff->keyCodes - 1;
    keysyms.mapWidth = stuff->keySymsPerKeyCode;
    keysyms.map = (KeySym *) &stuff[1];

    rc = XaceHook(XACE_DEVICE_ACCESS, client, pDev, DixManageAccess);
    if (rc != Success)
        return rc;

    XkbApplyMappingChange(pDev, &keysyms, stuff->firstKeyCode,
                          stuff->keyCodes, NULL, client);

    for (tmp = inputInfo.devices; tmp; tmp = tmp->next) {
        if (IsMaster(tmp) || GetMaster(tmp, MASTER_KEYBOARD) != pDev)
            continue;
        if (!tmp->key)
            continue;

        rc = XaceHook(XACE_DEVICE_ACCESS, client, pDev, DixManageAccess);
        if (rc != Success)
            continue;

        XkbApplyMappingChange(tmp, &keysyms, stuff->firstKeyCode,
                              stuff->keyCodes, NULL, client);
    }

    return Success;
}

int
ProcSetPointerMapping(ClientPtr client)
{
    BYTE *map;
    int ret;
    int i, j;
    DeviceIntPtr ptr = PickPointer(client);
    xSetPointerMappingReply rep;
    REQUEST(xSetPointerMappingReq);
    REQUEST_AT_LEAST_SIZE(xSetPointerMappingReq);

    if (client->req_len !=
            bytes_to_int32(sizeof(xSetPointerMappingReq) + stuff->nElts))
	return BadLength;
    rep.type = X_Reply;
    rep.length = 0;
    rep.sequenceNumber = client->sequence;
    rep.success = MappingSuccess;
    map = (BYTE *)&stuff[1];

    /* So we're bounded here by the number of core buttons.  This check
     * probably wants disabling through XFixes. */
    /* MPX: With ClientPointer, we can return the right number of buttons.
     * Let's just hope nobody changed ClientPointer between GetPointerMapping
     * and SetPointerMapping
     */
    if (stuff->nElts != ptr->button->numButtons) {
	client->errorValue = stuff->nElts;
	return BadValue;
    }

    /* Core protocol specs don't allow for duplicate mappings; this check
     * almost certainly wants disabling through XFixes too. */
    for (i = 0; i < stuff->nElts; i++) {
        for (j = i + 1; j < stuff->nElts; j++) {
            if (map[i] && map[i] == map[j]) {
                client->errorValue = map[i];
                return BadValue;
            }
        }
    }

    ret = ApplyPointerMapping(ptr, map, stuff->nElts, client);
    if (ret == MappingBusy)
        rep.success = ret;
    else if (ret == -1)
        return BadValue;
    else if (ret != Success)
        return ret;

    WriteReplyToClient(client, sizeof(xSetPointerMappingReply), &rep);
    return Success;
}

int
ProcGetKeyboardMapping(ClientPtr client)
{
    xGetKeyboardMappingReply rep;
    DeviceIntPtr kbd = PickKeyboard(client);
    XkbDescPtr xkb;
    KeySymsPtr syms;
    int rc;
    REQUEST(xGetKeyboardMappingReq);
    REQUEST_SIZE_MATCH(xGetKeyboardMappingReq);

    rc = XaceHook(XACE_DEVICE_ACCESS, client, kbd, DixGetAttrAccess);
    if (rc != Success)
	return rc;

    xkb = kbd->key->xkbInfo->desc;

    if ((stuff->firstKeyCode < xkb->min_key_code) ||
        (stuff->firstKeyCode > xkb->max_key_code)) {
	client->errorValue = stuff->firstKeyCode;
	return BadValue;
    }
    if (stuff->firstKeyCode + stuff->count > xkb->max_key_code + 1) {
	client->errorValue = stuff->count;
        return BadValue;
    }

    syms = XkbGetCoreMap(kbd);
    if (!syms)
        return BadAlloc;

    memset(&rep, 0, sizeof(xGetKeyboardMappingReply));
    rep.type = X_Reply;
    rep.sequenceNumber = client->sequence;
    rep.keySymsPerKeyCode = syms->mapWidth;
    /* length is a count of 4 byte quantities and KeySyms are 4 bytes */
    rep.length = syms->mapWidth * stuff->count;
    WriteReplyToClient(client, sizeof(xGetKeyboardMappingReply), &rep);
    client->pSwapReplyFunc = (ReplySwapPtr) CopySwap32Write;
    WriteSwappedDataToClient(client,
                             syms->mapWidth * stuff->count * sizeof(KeySym),
                             &syms->map[syms->mapWidth * (stuff->firstKeyCode -
                                                          syms->minKeyCode)]);
    free(syms->map);
    free(syms);

    return Success;
}

int
ProcGetPointerMapping(ClientPtr client)
{
    xGetPointerMappingReply rep;
    /* Apps may get different values each time they call GetPointerMapping as
     * the ClientPointer could change. */
    DeviceIntPtr ptr = PickPointer(client);
    ButtonClassPtr butc = ptr->button;
    int rc;
    REQUEST_SIZE_MATCH(xReq);

    rc = XaceHook(XACE_DEVICE_ACCESS, client, ptr, DixGetAttrAccess);
    if (rc != Success)
	return rc;

    rep.type = X_Reply;
    rep.sequenceNumber = client->sequence;
    rep.nElts = (butc) ? butc->numButtons : 0;
    rep.length = ((unsigned)rep.nElts + (4-1))/4;
    WriteReplyToClient(client, sizeof(xGetPointerMappingReply), &rep);
    if (butc)
        WriteToClient(client, (int)rep.nElts, (char *)&butc->map[1]);
    return Success;
}

void
NoteLedState(DeviceIntPtr keybd, int led, Bool on)
{
    KeybdCtrl *ctrl = &keybd->kbdfeed->ctrl;
    if (on)
	ctrl->leds |= ((Leds)1 << (led - 1));
    else
	ctrl->leds &= ~((Leds)1 << (led - 1));
}

int
Ones(unsigned long mask)             /* HACKMEM 169 */
{
    unsigned long y;

    y = (mask >> 1) &033333333333;
    y = mask - y - ((y >>1) & 033333333333);
    return (((y + (y >> 3)) & 030707070707) % 077);
}

static int
DoChangeKeyboardControl (ClientPtr client, DeviceIntPtr keybd, XID *vlist,
                         BITS32 vmask)
{
#define DO_ALL    (-1)
    KeybdCtrl ctrl;
    int t;
    int led = DO_ALL;
    int key = DO_ALL;
    BITS32 index2;
    int mask = vmask, i;
    XkbEventCauseRec cause;

    ctrl = keybd->kbdfeed->ctrl;
    while (vmask) {
	index2 = (BITS32) lowbit (vmask);
	vmask &= ~index2;
	switch (index2) {
	case KBKeyClickPercent:
	    t = (INT8)*vlist;
	    vlist++;
	    if (t == -1) {
		t = defaultKeyboardControl.click;
            }
	    else if (t < 0 || t > 100) {
		client->errorValue = t;
		return BadValue;
	    }
	    ctrl.click = t;
	    break;
	case KBBellPercent:
	    t = (INT8)*vlist;
	    vlist++;
	    if (t == -1) {
		t = defaultKeyboardControl.bell;
            }
	    else if (t < 0 || t > 100) {
		client->errorValue = t;
		return BadValue;
	    }
	    ctrl.bell = t;
	    break;
	case KBBellPitch:
	    t = (INT16)*vlist;
	    vlist++;
	    if (t == -1) {
		t = defaultKeyboardControl.bell_pitch;
            }
	    else if (t < 0) {
		client->errorValue = t;
		return BadValue;
	    }
	    ctrl.bell_pitch = t;
	    break;
	case KBBellDuration:
	    t = (INT16)*vlist;
	    vlist++;
	    if (t == -1)
		t = defaultKeyboardControl.bell_duration;
	    else if (t < 0) {
		client->errorValue = t;
		return BadValue;
	    }
	    ctrl.bell_duration = t;
	    break;
	case KBLed:
	    led = (CARD8)*vlist;
	    vlist++;
	    if (led < 1 || led > 32) {
		client->errorValue = led;
		return BadValue;
	    }
	    if (!(mask & KBLedMode))
		return BadMatch;
	    break;
	case KBLedMode:
	    t = (CARD8)*vlist;
	    vlist++;
	    if (t == LedModeOff) {
		if (led == DO_ALL)
		    ctrl.leds = 0x0;
		else
		    ctrl.leds &= ~(((Leds)(1)) << (led - 1));
	    }
	    else if (t == LedModeOn) {
		if (led == DO_ALL)
		    ctrl.leds = ~0L;
		else
		    ctrl.leds |= (((Leds)(1)) << (led - 1));
	    }
	    else {
		client->errorValue = t;
		return BadValue;
	    }

            XkbSetCauseCoreReq(&cause,X_ChangeKeyboardControl,client);
            XkbSetIndicators(keybd,((led == DO_ALL) ? ~0L : (1L<<(led-1))),
 			     ctrl.leds, &cause);
            ctrl.leds = keybd->kbdfeed->ctrl.leds;

	    break;
	case KBKey:
	    key = (KeyCode)*vlist;
	    vlist++;
	    if ((KeyCode)key < keybd->key->xkbInfo->desc->min_key_code ||
		(KeyCode)key > keybd->key->xkbInfo->desc->max_key_code) {
		client->errorValue = key;
		return BadValue;
	    }
	    if (!(mask & KBAutoRepeatMode))
		return BadMatch;
	    break;
	case KBAutoRepeatMode:
	    i = (key >> 3);
	    mask = (1 << (key & 7));
	    t = (CARD8)*vlist;
	    vlist++;
            if (key != DO_ALL)
                XkbDisableComputedAutoRepeats(keybd,key);
	    if (t == AutoRepeatModeOff) {
		if (key == DO_ALL)
		    ctrl.autoRepeat = FALSE;
		else
		    ctrl.autoRepeats[i] &= ~mask;
	    }
	    else if (t == AutoRepeatModeOn) {
		if (key == DO_ALL)
		    ctrl.autoRepeat = TRUE;
		else
		    ctrl.autoRepeats[i] |= mask;
	    }
	    else if (t == AutoRepeatModeDefault) {
		if (key == DO_ALL)
		    ctrl.autoRepeat = defaultKeyboardControl.autoRepeat;
		else
		    ctrl.autoRepeats[i] =
			    (ctrl.autoRepeats[i] & ~mask) |
			    (defaultKeyboardControl.autoRepeats[i] & mask);
	    }
	    else {
		client->errorValue = t;
		return BadValue;
	    }
	    break;
	default:
	    client->errorValue = mask;
	    return BadValue;
	}
    }
    keybd->kbdfeed->ctrl = ctrl;

    /* The XKB RepeatKeys control and core protocol global autorepeat */
    /* value are linked	*/
    XkbSetRepeatKeys(keybd, key, keybd->kbdfeed->ctrl.autoRepeat);

    return Success;

#undef DO_ALL
}

/**
 * Changes kbd control on the ClientPointer and all attached SDs.
 */
int
ProcChangeKeyboardControl (ClientPtr client)
{
    XID *vlist;
    BITS32 vmask;
    int ret = Success, error = Success;
    DeviceIntPtr pDev = NULL, keyboard;
    REQUEST(xChangeKeyboardControlReq);

    REQUEST_AT_LEAST_SIZE(xChangeKeyboardControlReq);

    vmask = stuff->mask;
    vlist = (XID *)&stuff[1];

    if (client->req_len != (sizeof(xChangeKeyboardControlReq)>>2)+Ones(vmask))
	return BadLength;

    keyboard = PickKeyboard(client);

    for (pDev = inputInfo.devices; pDev; pDev = pDev->next) {
        if ((pDev == keyboard ||
	     (!IsMaster(pDev) && GetMaster(pDev, MASTER_KEYBOARD) == keyboard))
	    && pDev->kbdfeed && pDev->kbdfeed->CtrlProc) {
            ret = XaceHook(XACE_DEVICE_ACCESS, client, pDev, DixManageAccess);
	    if (ret != Success)
                return ret;
        }
    }

    for (pDev = inputInfo.devices; pDev; pDev = pDev->next) {
        if ((pDev == keyboard ||
	     (!IsMaster(pDev) && GetMaster(pDev, MASTER_KEYBOARD) == keyboard))
	    && pDev->kbdfeed && pDev->kbdfeed->CtrlProc) {
            ret = DoChangeKeyboardControl(client, pDev, vlist, vmask);
            if (ret != Success)
                error = ret;
        }
    }

    return error;
}

int
ProcGetKeyboardControl (ClientPtr client)
{
    int rc, i;
    DeviceIntPtr kbd = PickKeyboard(client);
    KeybdCtrl *ctrl = &kbd->kbdfeed->ctrl;
    xGetKeyboardControlReply rep;
    REQUEST_SIZE_MATCH(xReq);

    rc = XaceHook(XACE_DEVICE_ACCESS, client, kbd, DixGetAttrAccess);
    if (rc != Success)
	return rc;

    rep.type = X_Reply;
    rep.length = 5;
    rep.sequenceNumber = client->sequence;
    rep.globalAutoRepeat = ctrl->autoRepeat;
    rep.keyClickPercent = ctrl->click;
    rep.bellPercent = ctrl->bell;
    rep.bellPitch = ctrl->bell_pitch;
    rep.bellDuration = ctrl->bell_duration;
    rep.ledMask = ctrl->leds;
    for (i = 0; i < 32; i++)
	rep.map[i] = ctrl->autoRepeats[i];
    WriteReplyToClient(client, sizeof(xGetKeyboardControlReply), &rep);
    return Success;
}

int
ProcBell(ClientPtr client)
{
    DeviceIntPtr dev, keybd = PickKeyboard(client);
    int base = keybd->kbdfeed->ctrl.bell;
    int newpercent;
    int rc;
    REQUEST(xBellReq);
    REQUEST_SIZE_MATCH(xBellReq);

    if (stuff->percent < -100 || stuff->percent > 100) {
	client->errorValue = stuff->percent;
	return BadValue;
    }

    newpercent = (base * stuff->percent) / 100;
    if (stuff->percent < 0)
        newpercent = base + newpercent;
    else
	newpercent = base - newpercent + stuff->percent;

    for (dev = inputInfo.devices; dev; dev = dev->next) {
        if ((dev == keybd ||
	     (!IsMaster(dev) && GetMaster(dev, MASTER_KEYBOARD) == keybd)) &&
            dev->kbdfeed && dev->kbdfeed->BellProc) {

	    rc = XaceHook(XACE_DEVICE_ACCESS, client, dev, DixBellAccess);
	    if (rc != Success)
		return rc;
            XkbHandleBell(FALSE, FALSE, dev, newpercent,
                          &dev->kbdfeed->ctrl, 0, None, NULL, client);
        }
    }

    return Success;
}

int
ProcChangePointerControl(ClientPtr client)
{
    DeviceIntPtr dev, mouse = PickPointer(client);
    PtrCtrl ctrl;		/* might get BadValue part way through */
    int rc;
    REQUEST(xChangePointerControlReq);
    REQUEST_SIZE_MATCH(xChangePointerControlReq);

    ctrl = mouse->ptrfeed->ctrl;
    if ((stuff->doAccel != xTrue) && (stuff->doAccel != xFalse)) {
	client->errorValue = stuff->doAccel;
	return BadValue;
    }
    if ((stuff->doThresh != xTrue) && (stuff->doThresh != xFalse)) {
	client->errorValue = stuff->doThresh;
	return BadValue;
    }
    if (stuff->doAccel) {
	if (stuff->accelNum == -1) {
	    ctrl.num = defaultPointerControl.num;
        }
	else if (stuff->accelNum < 0) {
	    client->errorValue = stuff->accelNum;
	    return BadValue;
	}
	else {
            ctrl.num = stuff->accelNum;
        }

	if (stuff->accelDenum == -1) {
	    ctrl.den = defaultPointerControl.den;
        }
	else if (stuff->accelDenum <= 0) {
	    client->errorValue = stuff->accelDenum;
	    return BadValue;
	}
	else {
            ctrl.den = stuff->accelDenum;
        }
    }
    if (stuff->doThresh) {
	if (stuff->threshold == -1) {
	    ctrl.threshold = defaultPointerControl.threshold;
        }
	else if (stuff->threshold < 0) {
	    client->errorValue = stuff->threshold;
	    return BadValue;
	}
	else {
            ctrl.threshold = stuff->threshold;
        }
    }

    for (dev = inputInfo.devices; dev; dev = dev->next) {
        if ((dev == mouse ||
	     (!IsMaster(dev) && GetMaster(dev, MASTER_POINTER) == mouse)) &&
            dev->ptrfeed) {
	    rc = XaceHook(XACE_DEVICE_ACCESS, client, dev, DixManageAccess);
	    if (rc != Success)
		return rc;
	}
    }

    for (dev = inputInfo.devices; dev; dev = dev->next) {
        if ((dev == mouse ||
	     (!IsMaster(dev) && GetMaster(dev, MASTER_POINTER) == mouse)) &&
            dev->ptrfeed) {
            dev->ptrfeed->ctrl = ctrl;
        }
    }

    return Success;
}

int
ProcGetPointerControl(ClientPtr client)
{
    DeviceIntPtr ptr = PickPointer(client);
    PtrCtrl *ctrl = &ptr->ptrfeed->ctrl;
    xGetPointerControlReply rep;
    int rc;
    REQUEST_SIZE_MATCH(xReq);

    rc = XaceHook(XACE_DEVICE_ACCESS, client, ptr, DixGetAttrAccess);
    if (rc != Success)
	return rc;

    rep.type = X_Reply;
    rep.length = 0;
    rep.sequenceNumber = client->sequence;
    rep.threshold = ctrl->threshold;
    rep.accelNumerator = ctrl->num;
    rep.accelDenominator = ctrl->den;
    WriteReplyToClient(client, sizeof(xGenericReply), &rep);
    return Success;
}

void
MaybeStopHint(DeviceIntPtr dev, ClientPtr client)
{
    GrabPtr grab = dev->deviceGrab.grab;

    if ((grab && SameClient(grab, client) &&
	 ((grab->eventMask & PointerMotionHintMask) ||
	  (grab->ownerEvents &&
	   (EventMaskForClient(dev->valuator->motionHintWindow, client) &
	    PointerMotionHintMask)))) ||
	(!grab &&
	 (EventMaskForClient(dev->valuator->motionHintWindow, client) &
	  PointerMotionHintMask)))
	dev->valuator->motionHintWindow = NullWindow;
}

int
ProcGetMotionEvents(ClientPtr client)
{
    WindowPtr pWin;
    xTimecoord * coords = (xTimecoord *) NULL;
    xGetMotionEventsReply rep;
    int i, count, xmin, xmax, ymin, ymax, rc;
    unsigned long nEvents;
    DeviceIntPtr mouse = PickPointer(client);
    TimeStamp start, stop;
    REQUEST(xGetMotionEventsReq);
    REQUEST_SIZE_MATCH(xGetMotionEventsReq);

    rc = dixLookupWindow(&pWin, stuff->window, client, DixGetAttrAccess);
    if (rc != Success)
	return rc;
    rc = XaceHook(XACE_DEVICE_ACCESS, client, mouse, DixReadAccess);
    if (rc != Success)
	return rc;

    if (mouse->valuator->motionHintWindow)
	MaybeStopHint(mouse, client);
    rep.type = X_Reply;
    rep.sequenceNumber = client->sequence;
    nEvents = 0;
    start = ClientTimeToServerTime(stuff->start);
    stop = ClientTimeToServerTime(stuff->stop);
    if ((CompareTimeStamps(start, stop) != LATER) &&
	(CompareTimeStamps(start, currentTime) != LATER) &&
	mouse->valuator->numMotionEvents)
    {
	if (CompareTimeStamps(stop, currentTime) == LATER)
	    stop = currentTime;
	count = GetMotionHistory(mouse, &coords, start.milliseconds,
				 stop.milliseconds, pWin->drawable.pScreen,
                                 TRUE);
	xmin = pWin->drawable.x - wBorderWidth (pWin);
	xmax = pWin->drawable.x + (int)pWin->drawable.width +
		wBorderWidth (pWin);
	ymin = pWin->drawable.y - wBorderWidth (pWin);
	ymax = pWin->drawable.y + (int)pWin->drawable.height +
		wBorderWidth (pWin);
	for (i = 0; i < count; i++)
	    if ((xmin <= coords[i].x) && (coords[i].x < xmax) &&
		    (ymin <= coords[i].y) && (coords[i].y < ymax))
	    {
		coords[nEvents].time = coords[i].time;
		coords[nEvents].x = coords[i].x - pWin->drawable.x;
		coords[nEvents].y = coords[i].y - pWin->drawable.y;
		nEvents++;
	    }
    }
    rep.length = nEvents * bytes_to_int32(sizeof(xTimecoord));
    rep.nEvents = nEvents;
    WriteReplyToClient(client, sizeof(xGetMotionEventsReply), &rep);
    if (nEvents)
    {
	client->pSwapReplyFunc = (ReplySwapPtr) SwapTimeCoordWrite;
	WriteSwappedDataToClient(client, nEvents * sizeof(xTimecoord),
				 (char *)coords);
    }
    free(coords);
    return Success;
}

int
ProcQueryKeymap(ClientPtr client)
{
    xQueryKeymapReply rep;
    int rc, i;
    DeviceIntPtr keybd = PickKeyboard(client);
    CARD8 *down = keybd->key->down;

    REQUEST_SIZE_MATCH(xReq);
    rep.type = X_Reply;
    rep.sequenceNumber = client->sequence;
    rep.length = 2;

    rc = XaceHook(XACE_DEVICE_ACCESS, client, keybd, DixReadAccess);
    if (rc != Success && rc != BadAccess)
	return rc;

    for (i = 0; i<32; i++)
	rep.map[i] = down[i];

    if (rc == BadAccess)
	memset(rep.map, 0, 32);

    WriteReplyToClient(client, sizeof(xQueryKeymapReply), &rep);

   return Success;
}


/**
 * Recalculate the number of buttons for the master device. The number of
 * buttons on the master device is equal to the number of buttons on the
 * slave device with the highest number of buttons.
 */
static void
RecalculateMasterButtons(DeviceIntPtr slave)
{
    DeviceIntPtr dev, master;
    int maxbuttons = 0;

    if (!slave->button || IsMaster(slave))
        return;

    master = GetMaster(slave, MASTER_POINTER);
    if (!master)
        return;

    for (dev = inputInfo.devices; dev; dev = dev->next)
    {
        if (IsMaster(dev) ||
            GetMaster(dev, MASTER_ATTACHED) != master ||
            !dev->button)
            continue;

        maxbuttons = max(maxbuttons, dev->button->numButtons);
    }

    if (master->button && master->button->numButtons != maxbuttons)
    {
        int i;
        DeviceChangedEvent event;

        memset(&event, 0, sizeof(event));

        master->button->numButtons = maxbuttons;

        event.header = ET_Internal;
        event.type = ET_DeviceChanged;
        event.time = GetTimeInMillis();
        event.deviceid = master->id;
        event.flags = DEVCHANGE_POINTER_EVENT | DEVCHANGE_DEVICE_CHANGE;
        event.buttons.num_buttons = maxbuttons;
        memcpy(&event.buttons.names, master->button->labels, maxbuttons *
                sizeof(Atom));

        if (master->valuator)
        {
            event.num_valuators = master->valuator->numAxes;
            for (i = 0; i < event.num_valuators; i++)
            {
                event.valuators[i].min = master->valuator->axes[i].min_value;
                event.valuators[i].max = master->valuator->axes[i].max_value;
                event.valuators[i].resolution = master->valuator->axes[i].resolution;
                event.valuators[i].mode = master->valuator->axes[i].mode;
                event.valuators[i].name = master->valuator->axes[i].label;
            }
        }

        if (master->key)
        {
            event.keys.min_keycode = master->key->xkbInfo->desc->min_key_code;
            event.keys.max_keycode = master->key->xkbInfo->desc->max_key_code;
        }

        XISendDeviceChangedEvent(master, master, &event);
    }
}

/**
 * Generate release events for all keys/button currently down on this
 * device.
 */
static void
ReleaseButtonsAndKeys(DeviceIntPtr dev)
{
    EventListPtr        eventlist = InitEventList(GetMaximumEventsNum());
    ButtonClassPtr      b = dev->button;
    KeyClassPtr         k = dev->key;
    int                 i, j, nevents;

    if (!eventlist) /* no release events for you */
        return;

    /* Release all buttons */
    for (i = 0; b && i < b->numButtons; i++)
    {
        if (BitIsOn(b->down, i))
        {
            nevents = GetPointerEvents(eventlist, dev, ButtonRelease, i, 0, NULL);
            for (j = 0; j < nevents; j++)
                mieqProcessDeviceEvent(dev, (InternalEvent*)(eventlist+j)->event, NULL);
        }
    }

    /* Release all keys */
    for (i = 0; k && i < MAP_LENGTH; i++)
    {
        if (BitIsOn(k->down, i))
        {
            nevents = GetKeyboardEvents(eventlist, dev, KeyRelease, i);
            for (j = 0; j < nevents; j++)
                mieqProcessDeviceEvent(dev, (InternalEvent*)(eventlist+j)->event, NULL);
        }
    }

    FreeEventList(eventlist, GetMaximumEventsNum());
}

/**
 * Attach device 'dev' to device 'master'.
 * Client is set to the client that issued the request, or NULL if it comes
 * from some internal automatic pairing.
 *
 * Master may be NULL to set the device floating.
 *
 * We don't allow multi-layer hierarchies right now. You can't attach a slave
 * to another slave.
 */
int
AttachDevice(ClientPtr client, DeviceIntPtr dev, DeviceIntPtr master)
{
    ScreenPtr screen;
    DeviceIntPtr oldmaster;
    if (!dev || IsMaster(dev))
        return BadDevice;

    if (master && !IsMaster(master)) /* can't attach to slaves */
        return BadDevice;

    /* set from floating to floating? */
    if (IsFloating(dev) && !master && dev->enabled)
        return Success;

    /* free the existing sprite. */
    if (IsFloating(dev) && dev->spriteInfo->paired == dev)
    {
        screen = miPointerGetScreen(dev);
        screen->DeviceCursorCleanup(dev, screen);
        free(dev->spriteInfo->sprite);
    }

<<<<<<< HEAD
    ReleaseButtonsAndKeys(dev);

    oldmaster = dev->u.master;
    dev->u.master = master;
=======
    oldmaster = GetMaster(dev, MASTER_ATTACHED);
    dev->master = master;
>>>>>>> 579ee8f5

    /* If device is set to floating, we need to create a sprite for it,
     * otherwise things go bad. However, we don't want to render the cursor,
     * so we reset spriteOwner.
     * Sprite has to be forced to NULL first, otherwise InitializeSprite won't
     * alloc new memory but overwrite the previous one.
     */
    if (!master)
    {
        WindowPtr currentRoot;

        if (dev->spriteInfo->sprite)
            currentRoot = GetCurrentRootWindow(dev);
        else /* new device auto-set to floating */
            currentRoot = screenInfo.screens[0]->root;

        /* we need to init a fake sprite */
        screen = currentRoot->drawable.pScreen;
        screen->DeviceCursorInitialize(dev, screen);
        dev->spriteInfo->sprite = NULL;
        InitializeSprite(dev, currentRoot);
        dev->spriteInfo->spriteOwner = FALSE;
        dev->spriteInfo->paired = dev;
    } else
    {
        dev->spriteInfo->sprite = master->spriteInfo->sprite;
        dev->spriteInfo->paired = master;
        dev->spriteInfo->spriteOwner = FALSE;

        RecalculateMasterButtons(master);
    }

    /* XXX: in theory, the MD should change back to its old, original
     * classes when the last SD is detached. Thanks to the XTEST devices,
     * we'll always have an SD attached until the MD is removed.
     * So let's not worry about that.
     */

    return Success;
}

/**
 * Return the device paired with the given device or NULL.
 * Returns the device paired with the parent master if the given device is a
 * slave device.
 */
DeviceIntPtr
GetPairedDevice(DeviceIntPtr dev)
{
    if (!IsMaster(dev) && !IsFloating(dev))
        dev = GetMaster(dev, MASTER_ATTACHED);

    return dev->spriteInfo->paired;
}


/**
 * Returns the right master for the type of event needed. If the event is a
 * keyboard event.
 * This function may be called with a master device as argument. If so, the
 * returned master is either the device itself or the paired master device.
 * If dev is a floating slave device, NULL is returned.
 *
 * @type ::MASTER_KEYBOARD or ::MASTER_POINTER or ::MASTER_ATTACHED
 * @return The requested master device. In the case of MASTER_ATTACHED, this
 * is the directly attached master to this device, regardless of the type.
 * Otherwise, it is either the master keyboard or pointer for this device.
 */
DeviceIntPtr
GetMaster(DeviceIntPtr dev, int which)
{
    DeviceIntPtr master;

    if (IsMaster(dev))
        master = dev;
    else
        master = dev->master;

    if (master && which != MASTER_ATTACHED)
    {
        if (which == MASTER_KEYBOARD)
        {
            if (master->type != MASTER_KEYBOARD)
                master = GetPairedDevice(master);
        } else
        {
            if (master->type != MASTER_POINTER)
                master = GetPairedDevice(master);
        }
    }

    return master;
}

/**
 * Create a new device pair (== one pointer, one keyboard device).
 * Only allocates the devices, you will need to call ActivateDevice() and
 * EnableDevice() manually.
 * Either a master or a slave device can be created depending on
 * the value for master.
 */
int
AllocDevicePair (ClientPtr client, char* name,
                 DeviceIntPtr* ptr,
                 DeviceIntPtr* keybd,
                 DeviceProc ptr_proc,
                 DeviceProc keybd_proc,
                 Bool master)
{
    DeviceIntPtr pointer;
    DeviceIntPtr keyboard;
    *ptr = *keybd = NULL;

    pointer = AddInputDevice(client, ptr_proc, TRUE);
    if (!pointer)
        return BadAlloc;

    if (asprintf(&pointer->name, "%s pointer", name) == -1) {
        pointer->name = NULL;
        RemoveDevice(pointer, FALSE);
        return BadAlloc;
    }

    pointer->public.processInputProc = ProcessOtherEvent;
    pointer->public.realInputProc = ProcessOtherEvent;
    XkbSetExtension(pointer, ProcessPointerEvent);
    pointer->deviceGrab.ActivateGrab = ActivatePointerGrab;
    pointer->deviceGrab.DeactivateGrab = DeactivatePointerGrab;
    pointer->coreEvents = TRUE;
    pointer->spriteInfo->spriteOwner = TRUE;

    pointer->lastSlave = NULL;
    pointer->last.slave = NULL;
    pointer->type = (master) ? MASTER_POINTER : SLAVE;

    keyboard = AddInputDevice(client, keybd_proc, TRUE);
    if (!keyboard)
    {
        RemoveDevice(pointer, FALSE);
        return BadAlloc;
    }

    if (asprintf(&keyboard->name, "%s keyboard", name) == -1) {
        keyboard->name = NULL;
        RemoveDevice(keyboard, FALSE);
        RemoveDevice(pointer, FALSE);
        return BadAlloc;
    }

    keyboard->public.processInputProc = ProcessOtherEvent;
    keyboard->public.realInputProc = ProcessOtherEvent;
    XkbSetExtension(keyboard, ProcessKeyboardEvent);
    keyboard->deviceGrab.ActivateGrab = ActivateKeyboardGrab;
    keyboard->deviceGrab.DeactivateGrab = DeactivateKeyboardGrab;
    keyboard->coreEvents = TRUE;
    keyboard->spriteInfo->spriteOwner = FALSE;

    keyboard->lastSlave = NULL;
    keyboard->last.slave = NULL;
    keyboard->type = (master) ? MASTER_KEYBOARD : SLAVE;

    /* The ClassesRec stores the device classes currently not used. */
    pointer->unused_classes = calloc(1, sizeof(ClassesRec));
    keyboard->unused_classes = calloc(1, sizeof(ClassesRec));

    *ptr = pointer;
    *keybd = keyboard;

    return Success;
}

/**
 * Return Relative or Absolute for the device.
 */
int valuator_get_mode(DeviceIntPtr dev, int axis)
{
    return (dev->valuator->axes[axis].mode & DeviceMode);
}

/**
 * Set the given mode for the axis. If axis is VALUATOR_MODE_ALL_AXES, then
 * set the mode for all axes.
 */
void valuator_set_mode(DeviceIntPtr dev, int axis, int mode)
{
    if (axis != VALUATOR_MODE_ALL_AXES)
        dev->valuator->axes[axis].mode = mode;
    else {
        int i;
        for (i = 0; i < dev->valuator->numAxes; i++)
            dev->valuator->axes[i].mode = mode;
    }
}<|MERGE_RESOLUTION|>--- conflicted
+++ resolved
@@ -2427,15 +2427,10 @@
         free(dev->spriteInfo->sprite);
     }
 
-<<<<<<< HEAD
     ReleaseButtonsAndKeys(dev);
 
-    oldmaster = dev->u.master;
-    dev->u.master = master;
-=======
     oldmaster = GetMaster(dev, MASTER_ATTACHED);
     dev->master = master;
->>>>>>> 579ee8f5
 
     /* If device is set to floating, we need to create a sprite for it,
      * otherwise things go bad. However, we don't want to render the cursor,
