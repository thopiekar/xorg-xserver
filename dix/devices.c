/************************************************************

Copyright 1987, 1998  The Open Group

Permission to use, copy, modify, distribute, and sell this software and its
documentation for any purpose is hereby granted without fee, provided that
the above copyright notice appear in all copies and that both that
copyright notice and this permission notice appear in supporting
documentation.

The above copyright notice and this permission notice shall be included in
all copies or substantial portions of the Software.

THE SOFTWARE IS PROVIDED "AS IS", WITHOUT WARRANTY OF ANY KIND, EXPRESS OR
IMPLIED, INCLUDING BUT NOT LIMITED TO THE WARRANTIES OF MERCHANTABILITY,
FITNESS FOR A PARTICULAR PURPOSE AND NONINFRINGEMENT.  IN NO EVENT SHALL THE
OPEN GROUP BE LIABLE FOR ANY CLAIM, DAMAGES OR OTHER LIABILITY, WHETHER IN
AN ACTION OF CONTRACT, TORT OR OTHERWISE, ARISING FROM, OUT OF OR IN
CONNECTION WITH THE SOFTWARE OR THE USE OR OTHER DEALINGS IN THE SOFTWARE.

Except as contained in this notice, the name of The Open Group shall not be
used in advertising or otherwise to promote the sale, use or other dealings
in this Software without prior written authorization from The Open Group.


Copyright 1987 by Digital Equipment Corporation, Maynard, Massachusetts.

                        All Rights Reserved

Permission to use, copy, modify, and distribute this software and its 
documentation for any purpose and without fee is hereby granted, 
provided that the above copyright notice appear in all copies and that
both that copyright notice and this permission notice appear in 
supporting documentation, and that the name of Digital not be
used in advertising or publicity pertaining to distribution of the
software without specific, written prior permission.  

DIGITAL DISCLAIMS ALL WARRANTIES WITH REGARD TO THIS SOFTWARE, INCLUDING
ALL IMPLIED WARRANTIES OF MERCHANTABILITY AND FITNESS, IN NO EVENT SHALL
DIGITAL BE LIABLE FOR ANY SPECIAL, INDIRECT OR CONSEQUENTIAL DAMAGES OR
ANY DAMAGES WHATSOEVER RESULTING FROM LOSS OF USE, DATA OR PROFITS,
WHETHER IN AN ACTION OF CONTRACT, NEGLIGENCE OR OTHER TORTIOUS ACTION,
ARISING OUT OF OR IN CONNECTION WITH THE USE OR PERFORMANCE OF THIS
SOFTWARE.

********************************************************/



#ifdef HAVE_DIX_CONFIG_H
#include <dix-config.h>
#endif

#include <X11/X.h>
#include "misc.h"
#include "resource.h"
#define NEED_EVENTS
#define NEED_REPLIES
#include <X11/Xproto.h>
#include "windowstr.h"
#include "inputstr.h"
#include "scrnintstr.h"
#include "cursorstr.h"
#include "dixstruct.h"
#include "site.h"
#ifndef XKB_IN_SERVER
#define	XKB_IN_SERVER
#endif
#ifdef XKB
#include <xkbsrv.h>
#endif
#include "xace.h"

#include "dispatch.h"
#include "swaprep.h"
#include "dixevents.h"

#include <X11/extensions/XI.h>
#include <X11/extensions/XIproto.h>
#include "exglobals.h"
#include "exevents.h"

/** @file
 * This file handles input device-related stuff.
 */

int CoreDevicePrivatesIndex = 0;
static int CoreDevicePrivatesGeneration = -1;

/* The client that is allowed to change pointer-keyboard pairings. */
static ClientPtr pairingClient = NULL;

/**
 * Create a new input device and init it to sane values. The device is added
 * to the server's off_devices list.
 *
 * @param deviceProc Callback for device control function (switch dev on/off).
 * @return The newly created device.
 */
DeviceIntPtr
AddInputDevice(DeviceProc deviceProc, Bool autoStart)
{
    DeviceIntPtr dev, *prev; /* not a typo */
    DeviceIntPtr devtmp;
    int devid;
    char devind[MAX_DEVICES];

    /* Find next available id */
    memset(devind, 0, sizeof(char)*MAX_DEVICES);
    if (inputInfo.keyboard)
        devind[inputInfo.keyboard->id]++;
    if (inputInfo.pointer)
        devind[inputInfo.pointer->id]++;
    for (devtmp = inputInfo.devices; devtmp; devtmp = devtmp->next)
	devind[devtmp->id]++;
    for (devtmp = inputInfo.off_devices; devtmp; devtmp = devtmp->next)
	devind[devtmp->id]++;
    for (devid = 0; devid < MAX_DEVICES && devind[devid]; devid++)
	;

    if (devid >= MAX_DEVICES)
	return (DeviceIntPtr)NULL;
    dev = (DeviceIntPtr) xcalloc(sizeof(DeviceIntRec), 1);
    if (!dev)
	return (DeviceIntPtr)NULL;
    dev->name = (char *)NULL;
    dev->type = 0;
    dev->id = devid;
    inputInfo.numDevices++;
    dev->public.on = FALSE;
    dev->public.processInputProc = (ProcessInputProc)NoopDDA;
    dev->public.realInputProc = (ProcessInputProc)NoopDDA;
    dev->public.enqueueInputProc = EnqueueEvent;
    dev->deviceProc = deviceProc;
    dev->startup = autoStart;

    /* device grab defaults */
    dev->deviceGrab.sync.frozen = FALSE;
    dev->deviceGrab.sync.other = NullGrab;
    dev->deviceGrab.sync.state = NOT_GRABBED;
    dev->deviceGrab.sync.event = (xEvent *) NULL;
    dev->deviceGrab.sync.evcount = 0;
    dev->deviceGrab.grab = NullGrab;
    dev->deviceGrab.grabTime = currentTime;
    dev->deviceGrab.fromPassiveGrab = FALSE;
    dev->deviceGrab.implicitGrab = FALSE;

    dev->key = (KeyClassPtr)NULL;
    dev->valuator = (ValuatorClassPtr)NULL;
    dev->button = (ButtonClassPtr)NULL;
    dev->focus = (FocusClassPtr)NULL;
    dev->proximity = (ProximityClassPtr)NULL;
    dev->absolute = (AbsoluteClassPtr)NULL;
    dev->kbdfeed = (KbdFeedbackPtr)NULL;
    dev->ptrfeed = (PtrFeedbackPtr)NULL;
    dev->intfeed = (IntegerFeedbackPtr)NULL;
    dev->stringfeed = (StringFeedbackPtr)NULL;
    dev->bell = (BellFeedbackPtr)NULL;
    dev->leds = (LedFeedbackPtr)NULL;
#ifdef XKB
    dev->xkb_interest = NULL;
#endif
    dev->config_info = NULL;
    dev->nPrivates = 0;
    dev->devPrivates = NULL;
    dev->unwrapProc = NULL;
    dev->coreEvents = TRUE;
    dev->inited = FALSE;
    dev->enabled = FALSE;

    /* sprite defaults */
    dev->spriteInfo = (SpriteInfoPtr)xcalloc(sizeof(SpriteInfoRec), 1);
    if (!dev->spriteInfo)
        return (DeviceIntPtr)NULL;
    dev->spriteInfo->sprite = NULL;
    dev->spriteInfo->spriteOwner = FALSE;

    for (prev = &inputInfo.off_devices; *prev; prev = &(*prev)->next)
        ;
    *prev = dev;
    dev->next = NULL;

    return dev;
}

/**
 * Enable the device through the driver, add the device to the device list.
 * Switch device ON through the driver and push it onto the global device
 * list. Initialize the DIX sprite or pair the device. All clients are
 * notified about the device being enabled.
 *
 * A device will send events once enabled.
 *
 * @param The device to be enabled.
 * @return TRUE on success or FALSE otherwise.
 */
Bool
EnableDevice(DeviceIntPtr dev)
{
    DeviceIntPtr *prev;
    int ret;
    DeviceIntRec dummyDev;
    devicePresenceNotify ev;

    for (prev = &inputInfo.off_devices;
	 *prev && (*prev != dev);
	 prev = &(*prev)->next)
	;

    /* Sprites pop up on the first root window, so we can supply it directly
     * here. 
     */
    if (!dev->spriteInfo->sprite)
    {
        if (IsPointerDevice(dev) && dev->spriteInfo->spriteOwner)
            InitializeSprite(dev, WindowTable[0]);
        else
            PairDevices(NULL, inputInfo.pointer, dev);
    }

    if ((*prev != dev) || !dev->inited ||
	((ret = (*dev->deviceProc)(dev, DEVICE_ON)) != Success)) {
        ErrorF("[dix] couldn't enable device %d\n", dev->id);
	return FALSE;
    }
    dev->enabled = TRUE;
    *prev = dev->next;

    for (prev = &inputInfo.devices; *prev; prev = &(*prev)->next)
        ;
    *prev = dev;
    dev->next = NULL;

    ev.type = DevicePresenceNotify;
    ev.time = currentTime.milliseconds;
    ev.devchange = DeviceEnabled;
    ev.deviceid = dev->id;
    dummyDev.id = 0;
    SendEventToAllWindows(&dummyDev, DevicePresenceNotifyMask,
                          (xEvent *) &ev, 1);

    return TRUE;
}

/**
 * Switch a device off through the driver and push it onto the off_devices
 * list. A device will not send events while disabled. All clients are
 * notified about the device being disabled.
 *
 * @return TRUE on success or FALSE otherwise.
 */
Bool
DisableDevice(DeviceIntPtr dev)
{
    DeviceIntPtr *prev, paired;
    DeviceIntRec dummyDev;
    devicePresenceNotify ev;

    for (prev = &inputInfo.devices;
	 *prev && (*prev != dev);
	 prev = &(*prev)->next)
	;
    if (*prev != dev)
	return FALSE;
    (void)(*dev->deviceProc)(dev, DEVICE_OFF);
    dev->enabled = FALSE;
    *prev = dev->next;
    dev->next = inputInfo.off_devices;
    inputInfo.off_devices = dev;

    /* Some other device may have been paired with this device. 
       Re-pair with VCP. We don't repair with a real device, as this
       may cause somebody suddenly typing where they shouldn't. 
     */
    for (paired = inputInfo.devices; paired; paired = paired->next)
    {
        if (paired->spriteInfo->paired == dev)
            PairDevices(NULL, inputInfo.pointer, paired);
    }

    ev.type = DevicePresenceNotify;
    ev.time = currentTime.milliseconds;
    ev.devchange = DeviceDisabled;
    ev.deviceid = dev->id;
    dummyDev.id = 0;
    SendEventToAllWindows(&dummyDev, DevicePresenceNotifyMask,
                          (xEvent *) &ev, 1);

    return TRUE;
}

/**
 * Initialise a new device through the driver and tell all clients about the
 * new device.
 * 
 * Must be called before EnableDevice.
 * The device will NOT send events until it is enabled!
 *
 * @return Success or an error code on failure.
 */
int
ActivateDevice(DeviceIntPtr dev)
{
    int ret = Success;
    devicePresenceNotify ev;
    DeviceIntRec dummyDev;
    ScreenPtr pScreen = screenInfo.screens[0];

    if (!dev || !dev->deviceProc)
        return BadImplementation;

    ret = (*dev->deviceProc) (dev, DEVICE_INIT);
    dev->inited = (ret == Success);

    /* Initialize memory for sprites. */
    if (IsPointerDevice(dev))
        pScreen->DeviceCursorInitialize(dev, pScreen);
    
    ev.type = DevicePresenceNotify;
    ev.time = currentTime.milliseconds;
    ev.devchange = DeviceAdded;
    ev.deviceid = dev->id;
    dummyDev.id = 0;
    SendEventToAllWindows(&dummyDev, DevicePresenceNotifyMask,
                          (xEvent *) &ev, 1);

    return ret;
}

/**
 * Ring the bell.
 * The actual task of ringing the bell is the job of the DDX.
 */
static void
CoreKeyboardBell(int volume, DeviceIntPtr pDev, pointer arg, int something)
{
    KeybdCtrl *ctrl = arg;

    DDXRingBell(volume, ctrl->bell_pitch, ctrl->bell_duration);
}

static void
CoreKeyboardCtl(DeviceIntPtr pDev, KeybdCtrl *ctrl)
{
    return;
}

/**
 * Device control function for the Virtual Core Keyboard. 
 */
static int
CoreKeyboardProc(DeviceIntPtr pDev, int what)
{
    CARD8 *modMap;
    KeySymsRec keySyms;
#ifdef XKB
    XkbComponentNamesRec names;
#endif

    switch (what) {
    case DEVICE_INIT:
        keySyms.minKeyCode = 8;
        keySyms.maxKeyCode = 255;
        keySyms.mapWidth = 4;
        keySyms.map = (KeySym *)xcalloc(sizeof(KeySym),
                                        (keySyms.maxKeyCode -
                                         keySyms.minKeyCode + 1) *
                                        keySyms.mapWidth);
        if (!keySyms.map) {
            ErrorF("[dix] Couldn't allocate core keymap\n");
            return BadAlloc;
        }

        modMap = (CARD8 *)xalloc(MAP_LENGTH);
        if (!modMap) {
            ErrorF("[dix] Couldn't allocate core modifier map\n");
            return BadAlloc;
        }
        bzero((char *)modMap, MAP_LENGTH);

#ifdef XKB
        if (!noXkbExtension) {
            bzero(&names, sizeof(names));
            XkbSetRulesDflts("base", "pc105", "us", NULL, NULL);
            XkbInitKeyboardDeviceStruct(pDev, &names, &keySyms, modMap,
                                        CoreKeyboardBell, CoreKeyboardCtl);
        }
        else
#endif
        {
            /* FIXME Our keymap here isn't exactly useful. */
            InitKeyboardDeviceStruct((DevicePtr)pDev, &keySyms, modMap,
                                     CoreKeyboardBell, CoreKeyboardCtl);
        }

        xfree(keySyms.map);
        xfree(modMap);

        break;

    case DEVICE_CLOSE:
        pDev->devPrivates[CoreDevicePrivatesIndex].ptr = NULL;
        break;

    default:
        break;
    }
    return Success;
}

/**
 * Device control function for the Virtual Core Pointer.
 */
static int
CorePointerProc(DeviceIntPtr pDev, int what)
{
    BYTE map[33];
    int i = 0;

    switch (what) {
    case DEVICE_INIT:
        for (i = 1; i <= 32; i++)
            map[i] = i;
        InitPointerDeviceStruct((DevicePtr)pDev, map, 32,
                                GetMotionHistory, (PtrCtrlProcPtr)NoopDDA,
                                GetMotionHistorySize(), 2);
        pDev->valuator->axisVal[0] = screenInfo.screens[0]->width / 2;
        pDev->valuator->lastx = pDev->valuator->axisVal[0];
        pDev->valuator->axisVal[1] = screenInfo.screens[0]->height / 2;
        pDev->valuator->lasty = pDev->valuator->axisVal[1];
        break;

    case DEVICE_CLOSE:
        pDev->devPrivates[CoreDevicePrivatesIndex].ptr = NULL;
        break;

    default:
        break;
    }

    return Success;
}

/**
 * Initialise the two core devices, VCP and VCK (see events.c).
 * Both devices are not tied to physical devices, but guarantee that there is
 * always a keyboard and a pointer present and keep the protocol semantics.
 * Both core devices are NOT part of the device list and act only as a
 * fallback if no physical device is available.
 *
 * The devices are activated but not enabled.
 *
 * Note that the server MUST have two core devices at all times, even if there
 * is no physical device connected.
 */
void
InitCoreDevices(void)
{
    DeviceIntPtr dev;

    if (CoreDevicePrivatesGeneration != serverGeneration) {
        CoreDevicePrivatesIndex = AllocateDevicePrivateIndex();
        CoreDevicePrivatesGeneration = serverGeneration;
    }

    if (!inputInfo.keyboard) {
        dev = AddInputDevice(CoreKeyboardProc, TRUE);
        if (!dev)
            FatalError("Failed to allocate core keyboard");
        dev->name = strdup("Virtual core keyboard");
#ifdef XKB
        dev->public.processInputProc = CoreProcessKeyboardEvent;
        dev->public.realInputProc = CoreProcessKeyboardEvent;
        /*if (!noXkbExtension)*/
        /*XkbSetExtension(dev, ProcessKeyboardEvent);*/
#else
        dev->public.processInputProc = ProcessKeyboardEvent;
        dev->public.realInputProc = ProcessKeyboardEvent;
#endif
        dev->deviceGrab.ActivateGrab = ActivateKeyboardGrab;
        dev->deviceGrab.DeactivateGrab = DeactivateKeyboardGrab;
        dev->coreEvents = FALSE;
        dev->spriteInfo->spriteOwner = FALSE;
        if (!AllocateDevicePrivate(dev, CoreDevicePrivatesIndex))
            FatalError("Couldn't allocate keyboard devPrivates\n");
        dev->devPrivates[CoreDevicePrivatesIndex].ptr = NULL;
        (void)ActivateDevice(dev);

        inputInfo.keyboard = dev;
    }

    if (!inputInfo.pointer) {
        dev = AddInputDevice(CorePointerProc, TRUE);
        if (!dev)
            FatalError("Failed to allocate core pointer");
        dev->name = strdup("Virtual core pointer");
#ifdef XKB
        dev->public.processInputProc = CoreProcessPointerEvent;
        dev->public.realInputProc = CoreProcessPointerEvent;
        if (!noXkbExtension)
           XkbSetExtension(dev, ProcessPointerEvent);
#else
        dev->public.processInputProc = ProcessPointerEvent;
        dev->public.realInputProc = ProcessPointerEvent;
#endif
        dev->deviceGrab.ActivateGrab = ActivatePointerGrab;
        dev->deviceGrab.DeactivateGrab = DeactivatePointerGrab;
        dev->coreEvents = FALSE;
        dev->spriteInfo->spriteOwner = TRUE;
        if (!AllocateDevicePrivate(dev, CoreDevicePrivatesIndex))
            FatalError("Couldn't allocate pointer devPrivates\n");
        dev->devPrivates[CoreDevicePrivatesIndex].ptr = NULL;
        (void)ActivateDevice(dev);

        inputInfo.pointer = dev;
    }
}

/**
 * Activate all switched-off devices and then enable all those devices.
 * 
 * Will return an error if no core keyboard or core pointer is present.
 * In theory this should never happen if you call InitCoreDevices() first.
 *
 * InitAndStartDevices needs to be called AFTER the windows are initialized.
 * Devices will start sending events after InitAndStartDevices() has
 * completed.
 * 
 * @return Success or error code on failure.
 */
int
InitAndStartDevices(WindowPtr root)
{
    DeviceIntPtr dev, next;

    for (dev = inputInfo.off_devices; dev; dev = dev->next) {
        DebugF("(dix) initialising device %d\n", dev->id);
	ActivateDevice(dev);
    }

    if (!inputInfo.keyboard) {
	ErrorF("[dix] No core keyboard\n");
	return BadImplementation;
    }
    if (!inputInfo.pointer) {
	ErrorF("[dix] No core pointer\n");
	return BadImplementation;
    }

    /* Now enable all devices */
    if (inputInfo.keyboard->inited && inputInfo.keyboard->startup)
        EnableDevice(inputInfo.keyboard);
    if (inputInfo.pointer->inited && inputInfo.pointer->startup)
        EnableDevice(inputInfo.pointer);

    /* Remove VCP and VCK from device list */
    inputInfo.devices = NULL;
    inputInfo.keyboard->next = inputInfo.pointer->next = NULL;

    /* enable real devices */
    for (dev = inputInfo.off_devices; dev; dev = next)
    {
        DebugF("(dix) enabling device %d\n", dev->id);
	next = dev->next;
	if (dev->inited && dev->startup)
	    (void)EnableDevice(dev);
    }

    /* All of the devices are started up now. Pair VCK with VCP, then
     * pair each real keyboard with a real pointer. 
     */ 
    PairDevices(NULL, inputInfo.pointer, inputInfo.keyboard);

    for (dev = inputInfo.devices; dev; dev = dev->next)
    {
        if (!DevHasCursor(dev))
            PairDevices(NULL, GuessFreePointerDevice(), dev);
        else
            /* enter/leave counter on root window */
            ((FocusSemaphoresPtr)root->devPrivates[FocusPrivatesIndex].ptr)->enterleave++;
    }

    return Success;
}

/**
 * Close down a device and free all resources. 
 * Once closed down, the driver will probably not expect you that you'll ever
 * enable it again and free associated structs. If you want the device to just
 * be disabled, DisableDevice().
 * Don't call this function directly, use RemoveDevice() instead.
 */
static void
CloseDevice(DeviceIntPtr dev)
{
    KbdFeedbackPtr k, knext;
    PtrFeedbackPtr p, pnext;
    IntegerFeedbackPtr i, inext;
    StringFeedbackPtr s, snext;
    BellFeedbackPtr b, bnext;
    LedFeedbackPtr l, lnext;
    ScreenPtr screen = screenInfo.screens[0];
    int j;

    if (!dev)
        return;

    if (dev->inited)
	(void)(*dev->deviceProc)(dev, DEVICE_CLOSE);

    /* free sprite memory */
    if (IsPointerDevice(dev))
        screen->DeviceCursorCleanup(dev, screen);

    xfree(dev->name);

    if (dev->key) {
#ifdef XKB
	if (dev->key->xkbInfo)
	    XkbFreeInfo(dev->key->xkbInfo);
#endif
	xfree(dev->key->curKeySyms.map);
	xfree(dev->key->modifierKeyMap);
	xfree(dev->key);
    }

    if (dev->valuator) {
        /* Counterpart to 'biggest hack ever' in init. */
        if (dev->valuator->motion &&
            dev->valuator->GetMotionProc == GetMotionHistory)
            xfree(dev->valuator->motion);
        xfree(dev->valuator);
    }

    if (dev->button) {
#ifdef XKB
        if (dev->button->xkb_acts)
            xfree(dev->button->xkb_acts);
#endif
        xfree(dev->button);
    }

    if (dev->focus) {
	xfree(dev->focus->trace);
	xfree(dev->focus);
    }

    if (dev->proximity)
        xfree(dev->proximity);

    for (k = dev->kbdfeed; k; k = knext) {
	knext = k->next;
#ifdef XKB
	if (k->xkb_sli)
	    XkbFreeSrvLedInfo(k->xkb_sli);
#endif
	xfree(k);
    }

    for (p = dev->ptrfeed; p; p = pnext) {
	pnext = p->next;
	xfree(p);
    }
    
    for (i = dev->intfeed; i; i = inext) {
	inext = i->next;
	xfree(i);
    }

    for (s = dev->stringfeed; s; s = snext) {
	snext = s->next;
	xfree(s->ctrl.symbols_supported);
	xfree(s->ctrl.symbols_displayed);
	xfree(s);
    }

    for (b = dev->bell; b; b = bnext) {
	bnext = b->next;
	xfree(b);
    }

    for (l = dev->leds; l; l = lnext) {
	lnext = l->next;
#ifdef XKB
	if (l->xkb_sli)
	    XkbFreeSrvLedInfo(l->xkb_sli);
#endif
	xfree(l);
    }

#ifdef XKB
    while (dev->xkb_interest)
	XkbRemoveResourceClient((DevicePtr)dev,dev->xkb_interest->resource);
#endif
    
    if (DevHasCursor(dev)) {
        xfree(dev->spriteInfo->sprite->spriteTrace);
        xfree(dev->spriteInfo->sprite);
    }

    /* a client may have the device set as client pointer */
    for (j = 0; j < currentMaxClients; j++)
    {
        if (clients[j] && clients[j]->clientPtr == dev)
        {
            clients[j]->clientPtr = NULL;
            clients[j]->clientPtr = PickPointer(clients[j]);
        }
    }

    if (dev->devPrivates)
	xfree(dev->devPrivates);

    xfree(dev->deviceGrab.sync.event);
    xfree(dev->spriteInfo);
    xfree(dev);
}

/**
 * Shut down all devices, free all resources, etc. 
 * Only useful if you're shutting down the server!
 */
void
CloseDownDevices(void)
{
    DeviceIntPtr dev, next;

    for (dev = inputInfo.devices; dev; dev = next)
    {
	next = dev->next;
	CloseDevice(dev);
    }
    for (dev = inputInfo.off_devices; dev; dev = next)
    {
	next = dev->next;
	CloseDevice(dev);
    }

    CloseDevice(inputInfo.keyboard);
    CloseDevice(inputInfo.pointer);

    inputInfo.devices = NULL;
    inputInfo.off_devices = NULL;
    inputInfo.keyboard = NULL;
    inputInfo.pointer = NULL;
}

/**
 * Remove the cursor sprite for all devices. This needs to be done before any
 * resources are freed or any device is deleted.
 */
void 
UndisplayDevices()
{
    DeviceIntPtr dev;
    ScreenPtr screen = screenInfo.screens[0];

    for (dev = inputInfo.devices; dev; dev = dev->next)
    {
        screen->UndisplayCursor(dev, screen);
    }
}

/**
 * Remove a device from the device list, closes it and thus frees all
 * resources. 
 * Removes both enabled and disabled devices and notifies all devices about
 * the removal of the device.
 */
int
RemoveDevice(DeviceIntPtr dev)
{
    DeviceIntPtr prev,tmp,next;
    int ret = BadMatch;
    devicePresenceNotify ev;
    DeviceIntRec dummyDev;
    ScreenPtr screen = screenInfo.screens[0];
    int deviceid;

    DebugF("(dix) removing device %d\n", dev->id);

    if (!dev || dev == inputInfo.keyboard || dev == inputInfo.pointer)
        return BadImplementation;

    screen->UndisplayCursor(dev, screen);

    deviceid = dev->id;
    DisableDevice(dev);

    prev = NULL;
    for (tmp = inputInfo.devices; tmp; (prev = tmp), (tmp = next)) {
	next = tmp->next;
	if (tmp == dev) {

	    if (prev==NULL)
		inputInfo.devices = next;
	    else
		prev->next = next;

	    CloseDevice(tmp);
	    ret = Success;
	}
    }

    prev = NULL;
    for (tmp = inputInfo.off_devices; tmp; (prev = tmp), (tmp = next)) {
	next = tmp->next;
	if (tmp == dev) {
	    CloseDevice(tmp);

	    if (prev == NULL)
		inputInfo.off_devices = next;
	    else
		prev->next = next;

            ret = Success;
	}
    }
    
    if (ret == Success) {
        inputInfo.numDevices--;
        ev.type = DevicePresenceNotify;
        ev.time = currentTime.milliseconds;
        ev.devchange = DeviceRemoved;
        ev.deviceid = deviceid;
        dummyDev.id = 0;
        SendEventToAllWindows(&dummyDev, DevicePresenceNotifyMask,
                              (xEvent *) &ev, 1);
    }

    return ret;
}

int
NumMotionEvents(void)
{
    /* only called to fill data in initial connection reply. 
     * VCP is ok here, it is the only fixed device we have. */
    return inputInfo.pointer->valuator->numMotionEvents;
}

void
RegisterPointerDevice(DeviceIntPtr device)
{
    RegisterOtherDevice(device);
}

void
RegisterKeyboardDevice(DeviceIntPtr device)
{
    RegisterOtherDevice(device);
}

_X_EXPORT DevicePtr
LookupKeyboardDevice(void)
{
    return inputInfo.keyboard ? &inputInfo.keyboard->public : NULL;
}

_X_EXPORT DevicePtr
LookupPointerDevice(void)
{
    return inputInfo.pointer ? &inputInfo.pointer->public : NULL;
}

DevicePtr
LookupDevice(int id)
{
    DeviceIntPtr dev;

    for (dev=inputInfo.devices; dev; dev=dev->next) {
        if (dev->id == (CARD8)id)
            return (DevicePtr)dev;
    }
    for (dev=inputInfo.off_devices; dev; dev=dev->next) {
        if (dev->id == (CARD8)id)
            return (DevicePtr)dev;
    }
    return NULL;
}

void
QueryMinMaxKeyCodes(KeyCode *minCode, KeyCode *maxCode)
{
    if (inputInfo.keyboard) {
	*minCode = inputInfo.keyboard->key->curKeySyms.minKeyCode;
	*maxCode = inputInfo.keyboard->key->curKeySyms.maxKeyCode;
    }
}

Bool
SetKeySymsMap(KeySymsPtr dst, KeySymsPtr src)
{
    int i, j;
    int rowDif = src->minKeyCode - dst->minKeyCode;

    /* if keysym map size changes, grow map first */
    if (src->mapWidth < dst->mapWidth)
    {
        for (i = src->minKeyCode; i <= src->maxKeyCode; i++)
	{
#define SI(r, c) (((r-src->minKeyCode)*src->mapWidth) + (c))
#define DI(r, c) (((r - dst->minKeyCode)*dst->mapWidth) + (c))
	    for (j = 0; j < src->mapWidth; j++)
		dst->map[DI(i, j)] = src->map[SI(i, j)];
	    for (j = src->mapWidth; j < dst->mapWidth; j++)
		dst->map[DI(i, j)] = NoSymbol;
#undef SI
#undef DI
	}
	return TRUE;
    }
    else if (src->mapWidth > dst->mapWidth)
    {
        KeySym *map;
	int bytes = sizeof(KeySym) * src->mapWidth *
		    (dst->maxKeyCode - dst->minKeyCode + 1);
        map = (KeySym *)xalloc(bytes);
	if (!map)
	    return FALSE;
	bzero((char *)map, bytes);
        if (dst->map)
	{
            for (i = 0; i <= dst->maxKeyCode-dst->minKeyCode; i++)
		memmove((char *)&map[i*src->mapWidth],
			(char *)&dst->map[i*dst->mapWidth],
		      dst->mapWidth * sizeof(KeySym));
	    xfree(dst->map);
	}
	dst->mapWidth = src->mapWidth;
	dst->map = map;
    }
    memmove((char *)&dst->map[rowDif * dst->mapWidth],
	    (char *)src->map,
	  (int)(src->maxKeyCode - src->minKeyCode + 1) *
	  dst->mapWidth * sizeof(KeySym));
    return TRUE;
}

static Bool
InitModMap(KeyClassPtr keyc)
{
    int i, j;
    CARD8 keysPerModifier[8];
    CARD8 mask;

    keyc->maxKeysPerModifier = 0;
    for (i = 0; i < 8; i++)
	keysPerModifier[i] = 0;
    for (i = 8; i < MAP_LENGTH; i++)
    {
	for (j = 0, mask = 1; j < 8; j++, mask <<= 1)
	{
	    if (mask & keyc->modifierMap[i])
	    {
		if (++keysPerModifier[j] > keyc->maxKeysPerModifier)
		    keyc->maxKeysPerModifier = keysPerModifier[j];
	    }
	}
    }
    keyc->modifierKeyMap = (KeyCode *)xalloc(8*keyc->maxKeysPerModifier);
    if (!keyc->modifierKeyMap && keyc->maxKeysPerModifier)
	return (FALSE);
    bzero((char *)keyc->modifierKeyMap, 8*(int)keyc->maxKeysPerModifier);
    for (i = 0; i < 8; i++)
	keysPerModifier[i] = 0;
    for (i = 8; i < MAP_LENGTH; i++)
    {
	for (j = 0, mask = 1; j < 8; j++, mask <<= 1)
	{
	    if (mask & keyc->modifierMap[i])
	    {
		keyc->modifierKeyMap[(j*keyc->maxKeysPerModifier) +
				     keysPerModifier[j]] = i;
		keysPerModifier[j]++;
	    }
	}
    }
    return TRUE;
}

_X_EXPORT Bool
InitKeyClassDeviceStruct(DeviceIntPtr dev, KeySymsPtr pKeySyms, CARD8 pModifiers[])
{
    int i;
    KeyClassPtr keyc;
    
    keyc = (KeyClassPtr)xalloc(sizeof(KeyClassRec));
    if (!keyc)
	return FALSE;
    keyc->curKeySyms.map = (KeySym *)NULL;
    keyc->curKeySyms.mapWidth = 0;
    keyc->curKeySyms.minKeyCode = pKeySyms->minKeyCode;
    keyc->curKeySyms.maxKeyCode = pKeySyms->maxKeyCode;
    keyc->modifierKeyMap = (KeyCode *)NULL;
    keyc->state = 0;
    keyc->prev_state = 0;
    if (pModifiers)
	memmove((char *)keyc->modifierMap, (char *)pModifiers, MAP_LENGTH);
    else
	bzero((char *)keyc->modifierMap, MAP_LENGTH);
    bzero((char *)keyc->down, DOWN_LENGTH);
    bzero((char *)keyc->postdown, DOWN_LENGTH);
    for (i = 0; i < 8; i++)
	keyc->modifierKeyCount[i] = 0;
    if (!SetKeySymsMap(&keyc->curKeySyms, pKeySyms) || !InitModMap(keyc))
    {
	xfree(keyc->curKeySyms.map);
	xfree(keyc->modifierKeyMap);
	xfree(keyc);
	return FALSE;
    }
    dev->key = keyc;
#ifdef XKB
    dev->key->xkbInfo= NULL;
    if (!noXkbExtension) XkbInitDevice(dev);
#endif
    return TRUE;
}

_X_EXPORT Bool
InitButtonClassDeviceStruct(DeviceIntPtr dev, int numButtons, 
                            CARD8 *map)
{
    ButtonClassPtr butc;
    int i;

    butc = (ButtonClassPtr)xalloc(sizeof(ButtonClassRec));
    if (!butc)
	return FALSE;
    butc->numButtons = numButtons;
    for (i = 1; i <= numButtons; i++)
	butc->map[i] = map[i];
    butc->buttonsDown = 0;
    butc->state = 0;
    butc->motionMask = 0;
    bzero((char *)butc->down, DOWN_LENGTH);
#ifdef XKB
    butc->xkb_acts=	NULL;
#endif
    dev->button = butc;
    return TRUE;
}

_X_EXPORT Bool
InitValuatorClassDeviceStruct(DeviceIntPtr dev, int numAxes, 
                              ValuatorMotionProcPtr motionProc, 
                              int numMotionEvents, int mode)
{
    int i;
    ValuatorClassPtr valc;

    if (!dev)
        return FALSE;

    valc = (ValuatorClassPtr)xalloc(sizeof(ValuatorClassRec) +
				    numAxes * sizeof(AxisInfo) +
				    numAxes * sizeof(unsigned int));
    if (!valc)
	return FALSE;

    valc->motion = NULL;
    valc->first_motion = 0;
    valc->last_motion = 0;
    valc->GetMotionProc = motionProc;

    valc->numMotionEvents = numMotionEvents;
    valc->motionHintWindow = NullWindow;
    valc->numAxes = numAxes;
    valc->mode = mode;
    valc->axes = (AxisInfoPtr)(valc + 1);
    valc->axisVal = (int *)(valc->axes + numAxes);
    valc->lastx = 0;
    valc->lasty = 0;
    valc->dxremaind = 0;
    valc->dyremaind = 0;
    dev->valuator = valc;

    /* biggest hack ever. */
    if (motionProc == GetMotionHistory)
        AllocateMotionHistory(dev);

    for (i=0; i<numAxes; i++) {
        InitValuatorAxisStruct(dev, i, -1, -1, 0, 0, 0);
	valc->axisVal[i]=0;
    }
    return TRUE;
}

_X_EXPORT Bool
InitAbsoluteClassDeviceStruct(DeviceIntPtr dev)
{
    AbsoluteClassPtr abs;

    abs = (AbsoluteClassPtr)xalloc(sizeof(AbsoluteClassRec));
    if (!abs)
        return FALSE;

    /* we don't do anything sensible with these, but should */
    abs->min_x = -1;
    abs->min_y = -1;
    abs->max_x = -1;
    abs->max_y = -1;
    abs->flip_x = 0;
    abs->flip_y = 0;
    abs->rotation = 0;
    abs->button_threshold = 0;

    abs->offset_x = 0;
    abs->offset_y = 0;
    abs->width = -1;
    abs->height = -1;
    abs->following = 0;
    abs->screen = 0;

    dev->absolute = abs;

    return TRUE;
}

_X_EXPORT Bool
InitFocusClassDeviceStruct(DeviceIntPtr dev)
{
    FocusClassPtr focc;

    focc = (FocusClassPtr)xalloc(sizeof(FocusClassRec));
    if (!focc)
	return FALSE;
    focc->win = PointerRootWin;
    focc->revert = None;
    focc->time = currentTime;
    focc->trace = (WindowPtr *)NULL;
    focc->traceSize = 0;
    focc->traceGood = 0;
    dev->focus = focc;
    return TRUE;
}

_X_EXPORT Bool
InitKbdFeedbackClassDeviceStruct(DeviceIntPtr dev, BellProcPtr bellProc, 
                                 KbdCtrlProcPtr controlProc)
{
    KbdFeedbackPtr feedc;

    feedc = (KbdFeedbackPtr)xalloc(sizeof(KbdFeedbackClassRec));
    if (!feedc)
	return FALSE;
    feedc->BellProc = bellProc;
    feedc->CtrlProc = controlProc;
#ifdef XKB
    defaultKeyboardControl.autoRepeat = TRUE;
#endif
    feedc->ctrl = defaultKeyboardControl;
    feedc->ctrl.id = 0;
    if ((feedc->next = dev->kbdfeed) != 0)
	feedc->ctrl.id = dev->kbdfeed->ctrl.id + 1;
    dev->kbdfeed = feedc;
#ifdef XKB
    feedc->xkb_sli= NULL;
    if (!noXkbExtension)
	XkbFinishDeviceInit(dev);
#endif
    (*dev->kbdfeed->CtrlProc)(dev,&dev->kbdfeed->ctrl);
    return TRUE;
}

_X_EXPORT Bool
InitPtrFeedbackClassDeviceStruct(DeviceIntPtr dev, PtrCtrlProcPtr controlProc)
{
    PtrFeedbackPtr feedc;

    feedc = (PtrFeedbackPtr)xalloc(sizeof(PtrFeedbackClassRec));
    if (!feedc)
	return FALSE;
    feedc->CtrlProc = controlProc;
    feedc->ctrl = defaultPointerControl;
    feedc->ctrl.id = 0;
    if ( (feedc->next = dev->ptrfeed) )
        feedc->ctrl.id = dev->ptrfeed->ctrl.id + 1;
    dev->ptrfeed = feedc;
    (*controlProc)(dev, &feedc->ctrl);
    return TRUE;
}


static LedCtrl defaultLedControl = {
	DEFAULT_LEDS, DEFAULT_LEDS_MASK, 0};

static BellCtrl defaultBellControl = {
	DEFAULT_BELL,
	DEFAULT_BELL_PITCH,
	DEFAULT_BELL_DURATION,
	0};

static IntegerCtrl defaultIntegerControl = {
	DEFAULT_INT_RESOLUTION,
	DEFAULT_INT_MIN_VALUE,
	DEFAULT_INT_MAX_VALUE,
	DEFAULT_INT_DISPLAYED,
	0};

_X_EXPORT Bool
InitStringFeedbackClassDeviceStruct (
      DeviceIntPtr dev, StringCtrlProcPtr controlProc, 
      int max_symbols, int num_symbols_supported, KeySym *symbols)
{
    int i;
    StringFeedbackPtr feedc;

    feedc = (StringFeedbackPtr)xalloc(sizeof(StringFeedbackClassRec));
    if (!feedc)
	return FALSE;
    feedc->CtrlProc = controlProc;
    feedc->ctrl.num_symbols_supported = num_symbols_supported;
    feedc->ctrl.num_symbols_displayed = 0;
    feedc->ctrl.max_symbols = max_symbols;
    feedc->ctrl.symbols_supported = (KeySym *) 
	xalloc (sizeof (KeySym) * num_symbols_supported);
    feedc->ctrl.symbols_displayed = (KeySym *) 
	xalloc (sizeof (KeySym) * max_symbols);
    if (!feedc->ctrl.symbols_supported || !feedc->ctrl.symbols_displayed)
    {
	if (feedc->ctrl.symbols_supported)
	    xfree(feedc->ctrl.symbols_supported);
	if (feedc->ctrl.symbols_displayed)
	    xfree(feedc->ctrl.symbols_displayed);
	xfree(feedc);
	return FALSE;
    }
    for (i=0; i<num_symbols_supported; i++)
	*(feedc->ctrl.symbols_supported+i) = *symbols++;
    for (i=0; i<max_symbols; i++)
	*(feedc->ctrl.symbols_displayed+i) = (KeySym) NULL;
    feedc->ctrl.id = 0;
    if ( (feedc->next = dev->stringfeed) )
	feedc->ctrl.id = dev->stringfeed->ctrl.id + 1;
    dev->stringfeed = feedc;
    (*controlProc)(dev, &feedc->ctrl);
    return TRUE;
}

_X_EXPORT Bool
InitBellFeedbackClassDeviceStruct (DeviceIntPtr dev, BellProcPtr bellProc, 
                                   BellCtrlProcPtr controlProc)
{
    BellFeedbackPtr feedc;

    feedc = (BellFeedbackPtr)xalloc(sizeof(BellFeedbackClassRec));
    if (!feedc)
	return FALSE;
    feedc->CtrlProc = controlProc;
    feedc->BellProc = bellProc;
    feedc->ctrl = defaultBellControl;
    feedc->ctrl.id = 0;
    if ( (feedc->next = dev->bell) )
	feedc->ctrl.id = dev->bell->ctrl.id + 1;
    dev->bell = feedc;
    (*controlProc)(dev, &feedc->ctrl);
    return TRUE;
}

_X_EXPORT Bool
InitLedFeedbackClassDeviceStruct (DeviceIntPtr dev, LedCtrlProcPtr controlProc)
{
    LedFeedbackPtr feedc;

    feedc = (LedFeedbackPtr)xalloc(sizeof(LedFeedbackClassRec));
    if (!feedc)
	return FALSE;
    feedc->CtrlProc = controlProc;
    feedc->ctrl = defaultLedControl;
    feedc->ctrl.id = 0;
    if ( (feedc->next = dev->leds) )
	feedc->ctrl.id = dev->leds->ctrl.id + 1;
#ifdef XKB
    feedc->xkb_sli= NULL;
#endif
    dev->leds = feedc;
    (*controlProc)(dev, &feedc->ctrl);
    return TRUE;
}

_X_EXPORT Bool
InitIntegerFeedbackClassDeviceStruct (DeviceIntPtr dev, IntegerCtrlProcPtr controlProc)
{
    IntegerFeedbackPtr feedc;

    feedc = (IntegerFeedbackPtr)xalloc(sizeof(IntegerFeedbackClassRec));
    if (!feedc)
	return FALSE;
    feedc->CtrlProc = controlProc;
    feedc->ctrl = defaultIntegerControl;
    feedc->ctrl.id = 0;
    if ( (feedc->next = dev->intfeed) )
	feedc->ctrl.id = dev->intfeed->ctrl.id + 1;
    dev->intfeed = feedc;
    (*controlProc)(dev, &feedc->ctrl);
    return TRUE;
}

_X_EXPORT Bool
InitPointerDeviceStruct(DevicePtr device, CARD8 *map, int numButtons, 
                        ValuatorMotionProcPtr motionProc, 
                        PtrCtrlProcPtr controlProc, int numMotionEvents,
                        int numAxes)
{
    DeviceIntPtr dev = (DeviceIntPtr)device;

    return(InitButtonClassDeviceStruct(dev, numButtons, map) &&
	   InitValuatorClassDeviceStruct(dev, numAxes, motionProc,
					 numMotionEvents, 0) &&
	   InitPtrFeedbackClassDeviceStruct(dev, controlProc));
}

_X_EXPORT Bool
InitKeyboardDeviceStruct(DevicePtr device, KeySymsPtr pKeySyms, 
                         CARD8 pModifiers[], BellProcPtr bellProc, 
                         KbdCtrlProcPtr controlProc) 
{
    DeviceIntPtr dev = (DeviceIntPtr)device;

    return(InitKeyClassDeviceStruct(dev, pKeySyms, pModifiers) &&
	   InitFocusClassDeviceStruct(dev) &&
	   InitKbdFeedbackClassDeviceStruct(dev, bellProc, controlProc));
}

_X_EXPORT void
SendMappingNotify(DeviceIntPtr pDev, unsigned request, unsigned firstKeyCode,
        unsigned count, ClientPtr client)
{
    int i;
    xEvent event;

    event.u.u.type = MappingNotify;
    event.u.mappingNotify.request = request;
    if (request == MappingKeyboard)
    {
        event.u.mappingNotify.firstKeyCode = firstKeyCode;
        event.u.mappingNotify.count = count;
    }
#ifdef XKB
    if (!noXkbExtension &&
<<<<<<< HEAD
	((request == MappingKeyboard) || (request == MappingModifier))) {
	XkbApplyMappingChange(pDev,request,firstKeyCode,count, client);
    }
=======
	((request == MappingKeyboard) || (request == MappingModifier)))
        XkbApplyMappingChange(inputInfo.keyboard, request, firstKeyCode, count,
                              client);
>>>>>>> d7c5e8bf
#endif

   /* 0 is the server client */
    for (i=1; i<currentMaxClients; i++)
    {
	if (clients[i] && clients[i]->clientState == ClientStateRunning)
	{
#ifdef XKB
	    if (!noXkbExtension &&
		(request == MappingKeyboard) &&
		(clients[i]->xkbClientFlags != 0) &&
		(clients[i]->mapNotifyMask&XkbKeySymsMask))
		continue;
#endif
	    event.u.u.sequenceNumber = clients[i]->sequence;
	    WriteEventsToClient(clients[i], 1, &event);
	}
    }
}

/*
 * n-squared algorithm. n < 255 and don't want to copy the whole thing and
 * sort it to do the checking. How often is it called? Just being lazy?
 */
Bool
BadDeviceMap(BYTE *buff, int length, unsigned low, unsigned high, XID *errval)
{
    int i, j;

    for (i = 0; i < length; i++)
	if (buff[i])		       /* only check non-zero elements */
	{
	    if ((low > buff[i]) || (high < buff[i]))
	    {
		*errval = buff[i];
		return TRUE;
	    }
	    for (j = i + 1; j < length; j++)
		if (buff[i] == buff[j])
		{
		    *errval = buff[i];
		    return TRUE;
		}
	}
    return FALSE;
}

Bool
AllModifierKeysAreUp(dev, map1, per1, map2, per2)
    DeviceIntPtr dev;
    CARD8 *map1, *map2;
    int per1, per2;
{
    int i, j, k;
    CARD8 *down = dev->key->down;

    for (i = 8; --i >= 0; map2 += per2)
    {
	for (j = per1; --j >= 0; map1++)
	{
	    if (*map1 && BitIsOn(down, *map1))
	    {
		for (k = per2; (--k >= 0) && (*map1 != map2[k]);)
		  ;
		if (k < 0)
		    return FALSE;
	    }
	}
    }
    return TRUE;
}

static int
DoSetModifierMapping(ClientPtr client, KeyCode *inputMap,
                     int numKeyPerModifier)
{
    DeviceIntPtr pDev = NULL;
    int i = 0, inputMapLen = numKeyPerModifier * 8;

    for (pDev = inputInfo.devices; pDev; pDev = pDev->next) {
        if ((pDev->coreEvents || pDev == inputInfo.keyboard) && pDev->key) {
            for (i = 0; i < inputMapLen; i++) {
                /* Check that all the new modifiers fall within the advertised
                 * keycode range, and are okay with the DDX. */
                if (inputMap[i] && ((inputMap[i] < pDev->key->curKeySyms.minKeyCode ||
                                    inputMap[i] > pDev->key->curKeySyms.maxKeyCode) ||
                                    !LegalModifier(inputMap[i], pDev))) {
                    client->errorValue = inputMap[i];
                    return BadValue;
                }
            }

            if (!XaceHook(XACE_DEVICE_ACCESS, client, pDev, TRUE))
                return BadAccess;

            /* None of the modifiers (old or new) may be down while we change
             * the map. */
            if (!AllModifierKeysAreUp(pDev, pDev->key->modifierKeyMap,
                                      pDev->key->maxKeysPerModifier,
                                      inputMap, numKeyPerModifier) ||
                !AllModifierKeysAreUp(pDev, inputMap, numKeyPerModifier,
                                      pDev->key->modifierKeyMap,
                                      pDev->key->maxKeysPerModifier)) {
                return MappingBusy;
            }
        }
    }

    for (pDev = inputInfo.devices; pDev; pDev = pDev->next) {

        if ((pDev->coreEvents || pDev == inputInfo.keyboard) && pDev->key) {
            bzero(pDev->key->modifierMap, MAP_LENGTH);

            /* Annoyingly, we lack a modifierKeyMap size, so we have to just free
             * and re-alloc it every time. */
            if (pDev->key->modifierKeyMap)
                xfree(pDev->key->modifierKeyMap);

            if (inputMapLen) {
                pDev->key->modifierKeyMap = (KeyCode *) xalloc(inputMapLen);
                if (!pDev->key->modifierKeyMap)
                    return BadAlloc;

                memcpy(pDev->key->modifierKeyMap, inputMap, inputMapLen);
                pDev->key->maxKeysPerModifier = numKeyPerModifier;

                for (i = 0; i < inputMapLen; i++) {
                    if (inputMap[i]) {
                        pDev->key->modifierMap[inputMap[i]] |=
                            (1 << (((unsigned int)i) / numKeyPerModifier));
                    }
                }
            }
            else {
                pDev->key->modifierKeyMap = NULL;
                pDev->key->maxKeysPerModifier = 0;
            }
        }
    }

    return Success;
}

int 
ProcSetModifierMapping(ClientPtr client)
{
    xSetModifierMappingReply rep;
    DeviceIntPtr dev;
    REQUEST(xSetModifierMappingReq);
    
    REQUEST_AT_LEAST_SIZE(xSetModifierMappingReq);

    if (client->req_len != ((stuff->numKeyPerModifier << 1) +
			    (sizeof (xSetModifierMappingReq) >> 2)))
	return BadLength;

    rep.type = X_Reply;
    rep.length = 0;
    rep.sequenceNumber = client->sequence;

    rep.success = DoSetModifierMapping(client, (KeyCode *)&stuff[1],
                                       stuff->numKeyPerModifier);

<<<<<<< HEAD
    /* FIXME: Send mapping notifies for all the extended devices as well. */
    SendMappingNotify(inputInfo.keyboard, MappingModifier, 0, 0, client);
=======
    SendMappingNotify(MappingModifier, 0, 0, client);
    for (dev = inputInfo.devices; dev; dev = dev->next)
        if (dev->key && dev->coreEvents)
            SendDeviceMappingNotify(client, MappingModifier, 0, 0, dev);
>>>>>>> d7c5e8bf
    WriteReplyToClient(client, sizeof(xSetModifierMappingReply), &rep);
    return client->noClientException;
}

int
ProcGetModifierMapping(ClientPtr client)
{
    xGetModifierMappingReply rep;
    KeyClassPtr keyc = PickKeyboard(client)->key;

    REQUEST_SIZE_MATCH(xReq);
    rep.type = X_Reply;
    rep.numKeyPerModifier = keyc->maxKeysPerModifier;
    rep.sequenceNumber = client->sequence;
    /* length counts 4 byte quantities - there are 8 modifiers 1 byte big */
    rep.length = keyc->maxKeysPerModifier << 1;

    WriteReplyToClient(client, sizeof(xGetModifierMappingReply), &rep);

    /* Use the (modified by DDX) map that SetModifierMapping passed in */
    (void)WriteToClient(client, (int)(keyc->maxKeysPerModifier << 3),
			(char *)keyc->modifierKeyMap);
    return client->noClientException;
}

int
ProcChangeKeyboardMapping(ClientPtr client)
{
    REQUEST(xChangeKeyboardMappingReq);
    unsigned len;
    KeySymsRec keysyms;
    KeySymsPtr curKeySyms = &PickKeyboard(client)->key->curKeySyms;
    DeviceIntPtr pDev = NULL;
    REQUEST_AT_LEAST_SIZE(xChangeKeyboardMappingReq);

    len = client->req_len - (sizeof(xChangeKeyboardMappingReq) >> 2);  
    if (len != (stuff->keyCodes * stuff->keySymsPerKeyCode))
            return BadLength;

    if ((stuff->firstKeyCode < curKeySyms->minKeyCode) ||
	(stuff->firstKeyCode > curKeySyms->maxKeyCode)) {
	    client->errorValue = stuff->firstKeyCode;
	    return BadValue;

    }
    if (((unsigned)(stuff->firstKeyCode + stuff->keyCodes - 1) >
        curKeySyms->maxKeyCode) || (stuff->keySymsPerKeyCode == 0)) {
	    client->errorValue = stuff->keySymsPerKeyCode;
	    return BadValue;
    }

    for (pDev = inputInfo.devices; pDev; pDev = pDev->next) {
        if ((pDev->coreEvents || pDev == inputInfo.keyboard) && pDev->key) {
            if (!XaceHook(XACE_DEVICE_ACCESS, client, pDev, TRUE))
                return BadAccess;
        }
    }

    keysyms.minKeyCode = stuff->firstKeyCode;
    keysyms.maxKeyCode = stuff->firstKeyCode + stuff->keyCodes - 1;
    keysyms.mapWidth = stuff->keySymsPerKeyCode;
    keysyms.map = (KeySym *)&stuff[1];
    for (pDev = inputInfo.devices; pDev; pDev = pDev->next)
        if ((pDev->coreEvents || pDev == inputInfo.keyboard) && pDev->key)
            if (!SetKeySymsMap(&pDev->key->curKeySyms, &keysyms))
                return BadAlloc;

<<<<<<< HEAD
    /* FIXME: Send mapping notifies for all the extended devices as well. */
    SendMappingNotify(inputInfo.keyboard, MappingKeyboard,
            stuff->firstKeyCode, stuff->keyCodes, client);
=======
    SendMappingNotify(MappingKeyboard, stuff->firstKeyCode, stuff->keyCodes,
                      client);
    for (pDev = inputInfo.devices; pDev; pDev = pDev->next)
        if (pDev->key && pDev->coreEvents)
            SendDeviceMappingNotify(client, MappingKeyboard,
                                    stuff->firstKeyCode, stuff->keyCodes,
                                    pDev);

>>>>>>> d7c5e8bf
    return client->noClientException;
}

static int
DoSetPointerMapping(DeviceIntPtr device, BYTE *map, int n)
{
    int i = 0;
    DeviceIntPtr dev = NULL;

    if (!device || !device->button)
        return BadDevice;

    for (dev = inputInfo.devices; dev; dev = dev->next) {
        if ((dev->coreEvents || dev == inputInfo.pointer) && dev->button) {
            for (i = 0; i < n; i++) {
                if ((device->button->map[i + 1] != map[i]) &&
                    BitIsOn(device->button->down, i + 1)) {
                    return MappingBusy;
                }
            }
        }
    }

    for (dev = inputInfo.devices; dev; dev = dev->next) {
        if ((dev->coreEvents || dev == inputInfo.pointer) && dev->button) {
            for (i = 0; i < n; i++)
                dev->button->map[i + 1] = map[i];
        }
    }

    return Success;
}

int
ProcSetPointerMapping(ClientPtr client)
{
    REQUEST(xSetPointerMappingReq);
    BYTE *map;
    int ret;
    DeviceIntPtr ptr = PickPointer(client);
    xSetPointerMappingReply rep;

    REQUEST_AT_LEAST_SIZE(xSetPointerMappingReq);
    if (client->req_len != (sizeof(xSetPointerMappingReq)+stuff->nElts+3) >> 2)
	return BadLength;
    rep.type = X_Reply;
    rep.length = 0;
    rep.sequenceNumber = client->sequence;
    rep.success = MappingSuccess;
    map = (BYTE *)&stuff[1];
    
    /* So we're bounded here by the number of core buttons.  This check
     * probably wants disabling through XFixes. */
    /* MPX: With ClientPointer, we can return the right number of buttons.
     * Let's just hope nobody changed ClientPointer between GetPointerMapping
     * and SetPointerMapping
     */
    if (stuff->nElts != ptr->button->numButtons) {
	client->errorValue = stuff->nElts;
	return BadValue;
    }
    if (BadDeviceMap(&map[0], (int)stuff->nElts, 1, 255, &client->errorValue))
	return BadValue;

    ret = DoSetPointerMapping(ptr, map, stuff->nElts);
    if (ret != Success) {
        rep.success = ret;
        WriteReplyToClient(client, sizeof(xSetPointerMappingReply), &rep);
        return Success;
    }

    /* FIXME: Send mapping notifies for all the extended devices as well. */
    SendMappingNotify(ptr, MappingPointer, 0, 0, client);
    WriteReplyToClient(client, sizeof(xSetPointerMappingReply), &rep);
    return Success;
}

int
ProcGetKeyboardMapping(ClientPtr client)
{
    xGetKeyboardMappingReply rep;
    REQUEST(xGetKeyboardMappingReq);
    DeviceIntPtr kbd = PickKeyboard(client);
    KeySymsPtr curKeySyms = &kbd->key->curKeySyms;

    REQUEST_SIZE_MATCH(xGetKeyboardMappingReq);

    if ((stuff->firstKeyCode < curKeySyms->minKeyCode) ||
        (stuff->firstKeyCode > curKeySyms->maxKeyCode)) {
	client->errorValue = stuff->firstKeyCode;
	return BadValue;
    }
    if (stuff->firstKeyCode + stuff->count >
	(unsigned)(curKeySyms->maxKeyCode + 1)) {
	client->errorValue = stuff->count;
        return BadValue;
    }

    rep.type = X_Reply;
    rep.sequenceNumber = client->sequence;
    rep.keySymsPerKeyCode = curKeySyms->mapWidth;
    /* length is a count of 4 byte quantities and KeySyms are 4 bytes */
    rep.length = (curKeySyms->mapWidth * stuff->count);
    WriteReplyToClient(client, sizeof(xGetKeyboardMappingReply), &rep);
    client->pSwapReplyFunc = (ReplySwapPtr) CopySwap32Write;
    WriteSwappedDataToClient(
	client,
	curKeySyms->mapWidth * stuff->count * sizeof(KeySym),
	&curKeySyms->map[(stuff->firstKeyCode - curKeySyms->minKeyCode) *
			 curKeySyms->mapWidth]);

    return client->noClientException;
}

int
ProcGetPointerMapping(ClientPtr client)
{
    xGetPointerMappingReply rep;
    /* Apps may get different values each time they call GetPointerMapping as
     * the ClientPointer could change. */
    ButtonClassPtr butc = PickPointer(client)->button;

    REQUEST_SIZE_MATCH(xReq);
    rep.type = X_Reply;
    rep.sequenceNumber = client->sequence;
    rep.nElts = butc->numButtons;
    rep.length = ((unsigned)rep.nElts + (4-1))/4;
    WriteReplyToClient(client, sizeof(xGetPointerMappingReply), &rep);
    (void)WriteToClient(client, (int)rep.nElts, (char *)&butc->map[1]);
    return Success;    
}

void
NoteLedState(DeviceIntPtr keybd, int led, Bool on)
{
    KeybdCtrl *ctrl = &keybd->kbdfeed->ctrl;
    if (on)
	ctrl->leds |= ((Leds)1 << (led - 1));
    else
	ctrl->leds &= ~((Leds)1 << (led - 1));
}

_X_EXPORT int
Ones(unsigned long mask)             /* HACKMEM 169 */
{
    unsigned long y;

    y = (mask >> 1) &033333333333;
    y = mask - y - ((y >>1) & 033333333333);
    return (((y + (y >> 3)) & 030707070707) % 077);
}

static int
DoChangeKeyboardControl (ClientPtr client, DeviceIntPtr keybd, XID *vlist,
                         BITS32 vmask)
{
#define DO_ALL    (-1)
    KeybdCtrl ctrl;
    int t;
    int led = DO_ALL;
    int key = DO_ALL;
    BITS32 index2;
    int mask = vmask, i;

    ctrl = keybd->kbdfeed->ctrl;
    while (vmask) {
	index2 = (BITS32) lowbit (vmask);
	vmask &= ~index2;
	switch (index2) {
	case KBKeyClickPercent: 
	    t = (INT8)*vlist;
	    vlist++;
	    if (t == -1) {
		t = defaultKeyboardControl.click;
            }
	    else if (t < 0 || t > 100) {
		client->errorValue = t;
		return BadValue;
	    }
	    ctrl.click = t;
	    break;
	case KBBellPercent:
	    t = (INT8)*vlist;
	    vlist++;
	    if (t == -1) {
		t = defaultKeyboardControl.bell;
            }
	    else if (t < 0 || t > 100) {
		client->errorValue = t;
		return BadValue;
	    }
	    ctrl.bell = t;
	    break;
	case KBBellPitch:
	    t = (INT16)*vlist;
	    vlist++;
	    if (t == -1) {
		t = defaultKeyboardControl.bell_pitch;
            }
	    else if (t < 0) {
		client->errorValue = t;
		return BadValue;
	    }
	    ctrl.bell_pitch = t;
	    break;
	case KBBellDuration:
	    t = (INT16)*vlist;
	    vlist++;
	    if (t == -1)
		t = defaultKeyboardControl.bell_duration;
	    else if (t < 0) {
		client->errorValue = t;
		return BadValue;
	    }
	    ctrl.bell_duration = t;
	    break;
	case KBLed:
	    led = (CARD8)*vlist;
	    vlist++;
	    if (led < 1 || led > 32) {
		client->errorValue = led;
		return BadValue;
	    }
	    if (!(mask & KBLedMode))
		return BadMatch;
	    break;
	case KBLedMode:
	    t = (CARD8)*vlist;
	    vlist++;
	    if (t == LedModeOff) {
		if (led == DO_ALL)
		    ctrl.leds = 0x0;
		else
		    ctrl.leds &= ~(((Leds)(1)) << (led - 1));
	    }
	    else if (t == LedModeOn) {
		if (led == DO_ALL)
		    ctrl.leds = ~0L;
		else
		    ctrl.leds |= (((Leds)(1)) << (led - 1));
	    }
	    else {
		client->errorValue = t;
		return BadValue;
	    }
#ifdef XKB
            if (!noXkbExtension) {
                XkbEventCauseRec cause;
                XkbSetCauseCoreReq(&cause,X_ChangeKeyboardControl,client);
                XkbSetIndicators(keybd,((led == DO_ALL) ? ~0L : (1L<<(led-1))),
				 			ctrl.leds, &cause);
                ctrl.leds = keybd->kbdfeed->ctrl.leds;
            }
#endif
	    break;
	case KBKey:
	    key = (KeyCode)*vlist;
	    vlist++;
	    if ((KeyCode)key < inputInfo.keyboard->key->curKeySyms.minKeyCode ||
		(KeyCode)key > inputInfo.keyboard->key->curKeySyms.maxKeyCode) {
		client->errorValue = key;
		return BadValue;
	    }
	    if (!(mask & KBAutoRepeatMode))
		return BadMatch;
	    break;
	case KBAutoRepeatMode:
	    i = (key >> 3);
	    mask = (1 << (key & 7));
	    t = (CARD8)*vlist;
	    vlist++;
#ifdef XKB
            if (!noXkbExtension && key != DO_ALL)
                XkbDisableComputedAutoRepeats(keybd,key);
#endif
	    if (t == AutoRepeatModeOff) {
		if (key == DO_ALL)
		    ctrl.autoRepeat = FALSE;
		else
		    ctrl.autoRepeats[i] &= ~mask;
	    }
	    else if (t == AutoRepeatModeOn) {
		if (key == DO_ALL)
		    ctrl.autoRepeat = TRUE;
		else
		    ctrl.autoRepeats[i] |= mask;
	    }
	    else if (t == AutoRepeatModeDefault) {
		if (key == DO_ALL)
		    ctrl.autoRepeat = defaultKeyboardControl.autoRepeat;
		else
		    ctrl.autoRepeats[i] =
			    (ctrl.autoRepeats[i] & ~mask) |
			    (defaultKeyboardControl.autoRepeats[i] & mask);
	    }
	    else {
		client->errorValue = t;
		return BadValue;
	    }
	    break;
	default:
	    client->errorValue = mask;
	    return BadValue;
	}
    }
    keybd->kbdfeed->ctrl = ctrl;

#ifdef XKB
    /* The XKB RepeatKeys control and core protocol global autorepeat */
    /* value are linked	*/
    if (!noXkbExtension)
        XkbSetRepeatKeys(keybd, key, keybd->kbdfeed->ctrl.autoRepeat);
    else
#endif
        (*keybd->kbdfeed->CtrlProc)(keybd, &keybd->kbdfeed->ctrl);

    return Success;

#undef DO_ALL
} 

int
ProcChangeKeyboardControl (ClientPtr client)
{
    XID *vlist;
    BITS32 vmask;
    int ret = Success, error = Success;
    DeviceIntPtr pDev = NULL;
    REQUEST(xChangeKeyboardControlReq);

    REQUEST_AT_LEAST_SIZE(xChangeKeyboardControlReq);

    vmask = stuff->mask;
    vlist = (XID *)&stuff[1];

    if (client->req_len != (sizeof(xChangeKeyboardControlReq)>>2)+Ones(vmask))
	return BadLength;

    for (pDev = inputInfo.devices; pDev; pDev = pDev->next) {
        if ((pDev->coreEvents || pDev == inputInfo.keyboard) &&
            pDev->kbdfeed && pDev->kbdfeed->CtrlProc) {
            if (!XaceHook(XACE_DEVICE_ACCESS, client, pDev, TRUE))
                return BadAccess;
        }
    }

    for (pDev = inputInfo.devices; pDev; pDev = pDev->next) {
        if ((pDev->coreEvents || pDev == inputInfo.keyboard) &&
            pDev->kbdfeed && pDev->kbdfeed->CtrlProc) {
            ret = DoChangeKeyboardControl(client, pDev, vlist, vmask);
            if (ret != Success)
                error = ret;
        }
    }

    return error;
}

int
ProcGetKeyboardControl (ClientPtr client)
{
    int i;
    KeybdCtrl *ctrl = &PickKeyboard(client)->kbdfeed->ctrl;
    xGetKeyboardControlReply rep;

    REQUEST_SIZE_MATCH(xReq);
    rep.type = X_Reply;
    rep.length = 5;
    rep.sequenceNumber = client->sequence;
    rep.globalAutoRepeat = ctrl->autoRepeat;
    rep.keyClickPercent = ctrl->click;
    rep.bellPercent = ctrl->bell;
    rep.bellPitch = ctrl->bell_pitch;
    rep.bellDuration = ctrl->bell_duration;
    rep.ledMask = ctrl->leds;
    for (i = 0; i < 32; i++)
	rep.map[i] = ctrl->autoRepeats[i];
    WriteReplyToClient(client, sizeof(xGetKeyboardControlReply), &rep);
    return Success;
} 

int
ProcBell(ClientPtr client)
{
    DeviceIntPtr keybd = PickKeyboard(client);
    int base = keybd->kbdfeed->ctrl.bell;
    int newpercent;
    REQUEST(xBellReq);
    REQUEST_SIZE_MATCH(xBellReq);

    if (!keybd->kbdfeed->BellProc)
        return BadDevice;
    
    if (stuff->percent < -100 || stuff->percent > 100) {
	client->errorValue = stuff->percent;
	return BadValue;
    }

    newpercent = (base * stuff->percent) / 100;
    if (stuff->percent < 0)
        newpercent = base + newpercent;
    else
    	newpercent = base - newpercent + stuff->percent;

    for (keybd = inputInfo.devices; keybd; keybd = keybd->next) {
        if ((keybd->coreEvents || keybd == inputInfo.keyboard) &&
            keybd->kbdfeed && keybd->kbdfeed->BellProc) {
#ifdef XKB
            if (!noXkbExtension)
                XkbHandleBell(FALSE, FALSE, keybd, newpercent,
                              &keybd->kbdfeed->ctrl, 0, None, NULL, client);
            else
#endif
                (*keybd->kbdfeed->BellProc)(newpercent, keybd,
                                            &keybd->kbdfeed->ctrl, 0);
        }
    }

    return Success;
} 

int
ProcChangePointerControl(ClientPtr client)
{
    DeviceIntPtr mouse = PickPointer(client);
    PtrCtrl ctrl;		/* might get BadValue part way through */
    REQUEST(xChangePointerControlReq);

    REQUEST_SIZE_MATCH(xChangePointerControlReq);
    
    if (!mouse->ptrfeed->CtrlProc)
        return BadDevice;
    
    ctrl = mouse->ptrfeed->ctrl;
    if ((stuff->doAccel != xTrue) && (stuff->doAccel != xFalse)) {
	client->errorValue = stuff->doAccel;
	return(BadValue);
    }
    if ((stuff->doThresh != xTrue) && (stuff->doThresh != xFalse)) {
	client->errorValue = stuff->doThresh;
	return(BadValue);
    }
    if (stuff->doAccel) {
	if (stuff->accelNum == -1) {
	    ctrl.num = defaultPointerControl.num;
        }
	else if (stuff->accelNum < 0) {
	    client->errorValue = stuff->accelNum;
	    return BadValue;
	}
	else {
            ctrl.num = stuff->accelNum;
        }

	if (stuff->accelDenum == -1) {
	    ctrl.den = defaultPointerControl.den;
        }
	else if (stuff->accelDenum <= 0) {
	    client->errorValue = stuff->accelDenum;
	    return BadValue;
	}
	else {
            ctrl.den = stuff->accelDenum;
        }
    }
    if (stuff->doThresh) {
	if (stuff->threshold == -1) {
	    ctrl.threshold = defaultPointerControl.threshold;
        }
	else if (stuff->threshold < 0) {
	    client->errorValue = stuff->threshold;
	    return BadValue;
	}
	else {
            ctrl.threshold = stuff->threshold;
        }
    }


    for (mouse = inputInfo.devices; mouse; mouse = mouse->next) {
        if ((mouse->coreEvents || mouse == PickPointer(client)) &&
            mouse->ptrfeed && mouse->ptrfeed->CtrlProc) {
            mouse->ptrfeed->ctrl = ctrl;
            (*mouse->ptrfeed->CtrlProc)(mouse, &mouse->ptrfeed->ctrl);
        }
    }

    return Success;
} 

int
ProcGetPointerControl(ClientPtr client)
{
    DeviceIntPtr ptr = PickPointer(client);
    PtrCtrl *ctrl = &ptr->ptrfeed->ctrl;
    xGetPointerControlReply rep;

    REQUEST_SIZE_MATCH(xReq);
    rep.type = X_Reply;
    rep.length = 0;
    rep.sequenceNumber = client->sequence;
    rep.threshold = ctrl->threshold;
    rep.accelNumerator = ctrl->num;
    rep.accelDenominator = ctrl->den;
    WriteReplyToClient(client, sizeof(xGenericReply), &rep);
    return Success;
}

void
MaybeStopHint(DeviceIntPtr dev, ClientPtr client)
{
    GrabPtr grab = dev->deviceGrab.grab;

    if ((grab && SameClient(grab, client) &&
	 ((grab->eventMask & PointerMotionHintMask) ||
	  (grab->ownerEvents &&
	   (EventMaskForClient(dev->valuator->motionHintWindow, client) &
	    PointerMotionHintMask)))) ||
	(!grab &&
	 (EventMaskForClient(dev->valuator->motionHintWindow, client) &
	  PointerMotionHintMask)))
	dev->valuator->motionHintWindow = NullWindow;
}

int
ProcGetMotionEvents(ClientPtr client)
{
    WindowPtr pWin;
    xTimecoord * coords = (xTimecoord *) NULL;
    xGetMotionEventsReply rep;
    int i, count, xmin, xmax, ymin, ymax, rc;
    unsigned long nEvents;
    DeviceIntPtr mouse = PickPointer(client);
    TimeStamp start, stop;
    REQUEST(xGetMotionEventsReq);

    REQUEST_SIZE_MATCH(xGetMotionEventsReq);
    rc = dixLookupWindow(&pWin, stuff->window, client, DixUnknownAccess);
    if (rc != Success)
	return rc;
    if (mouse->valuator->motionHintWindow)
	MaybeStopHint(mouse, client);
    rep.type = X_Reply;
    rep.sequenceNumber = client->sequence;
    nEvents = 0;
    start = ClientTimeToServerTime(stuff->start);
    stop = ClientTimeToServerTime(stuff->stop);
    if ((CompareTimeStamps(start, stop) != LATER) &&
	(CompareTimeStamps(start, currentTime) != LATER) &&
	mouse->valuator->numMotionEvents)
    {
	if (CompareTimeStamps(stop, currentTime) == LATER)
	    stop = currentTime;
	coords = (xTimecoord *)xalloc(mouse->valuator->numMotionEvents
					      * sizeof(xTimecoord));
	if (!coords)
	    return BadAlloc;
	count = (*mouse->valuator->GetMotionProc) (mouse, coords,
						   start.milliseconds,
						   stop.milliseconds,
						   pWin->drawable.pScreen);
	xmin = pWin->drawable.x - wBorderWidth (pWin);
	xmax = pWin->drawable.x + (int)pWin->drawable.width +
		wBorderWidth (pWin);
	ymin = pWin->drawable.y - wBorderWidth (pWin);
	ymax = pWin->drawable.y + (int)pWin->drawable.height +
		wBorderWidth (pWin);
	for (i = 0; i < count; i++)
	    if ((xmin <= coords[i].x) && (coords[i].x < xmax) &&
		    (ymin <= coords[i].y) && (coords[i].y < ymax))
	    {
		coords[nEvents].time = coords[i].time;
		coords[nEvents].x = coords[i].x - pWin->drawable.x;
		coords[nEvents].y = coords[i].y - pWin->drawable.y;
		nEvents++;
	    }
    }
    rep.length = nEvents * (sizeof(xTimecoord) >> 2);
    rep.nEvents = nEvents;
    WriteReplyToClient(client, sizeof(xGetMotionEventsReply), &rep);
    if (nEvents)
    {
	client->pSwapReplyFunc = (ReplySwapPtr) SwapTimeCoordWrite;
	WriteSwappedDataToClient(client, nEvents * sizeof(xTimecoord),
				 (char *)coords);
    }
    if (coords)
	xfree(coords);
    return Success;
}

int
ProcQueryKeymap(ClientPtr client)
{
    xQueryKeymapReply rep;
    int i;
    CARD8 *down = PickKeyboard(client)->key->down;

    REQUEST_SIZE_MATCH(xReq);
    rep.type = X_Reply;
    rep.sequenceNumber = client->sequence;
    rep.length = 2;

    if (XaceHook(XACE_DEVICE_ACCESS, client, inputInfo.keyboard, TRUE))
	for (i = 0; i<32; i++)
	    rep.map[i] = down[i];
    else
	bzero((char *)&rep.map[0], 32);

    WriteReplyToClient(client, sizeof(xQueryKeymapReply), &rep);
 
   return Success;
}

/* Pair the keyboard to the pointer device. Keyboard events will follow the
 * pointer sprite. 
 * If the client is set, the request to pair comes from some client. In this
 * case, we need to check for access. If the client is NULL, it's from an
 * internal automatic pairing, we must always permit this.
 */
int 
PairDevices(ClientPtr client, DeviceIntPtr ptr, DeviceIntPtr kbd)
{
    if (!ptr)
        return BadDevice;

    if (!pairingClient)
        RegisterPairingClient(client);
    else if (client && pairingClient != client)
        return BadAccess;

    if (kbd->spriteInfo->spriteOwner)
    {
        xfree(kbd->spriteInfo->sprite);
        kbd->spriteInfo->sprite = NULL;
        kbd->spriteInfo->spriteOwner = FALSE;
    }

    kbd->spriteInfo->sprite = ptr->spriteInfo->sprite;
    kbd->spriteInfo->paired = ptr;
    return Success;
}

/* Return the pointer that is paired with the given keyboard. If no pointer is
 * paired, return the virtual core pointer 
 */ 
DeviceIntPtr
GetPairedPointer(DeviceIntPtr kbd)
{
    DeviceIntPtr ptr = inputInfo.devices;
    while(ptr)
    {
        if (ptr->spriteInfo->sprite == kbd->spriteInfo->sprite && 
                ptr->spriteInfo->spriteOwner)
        {
            return ptr;
        }
        ptr = ptr->next;
    }

    return inputInfo.pointer;
}

/* Find the keyboard device that is paired with the given pointer. If none is
 * found, return the VCK.
 */
_X_EXPORT DeviceIntPtr
GetPairedKeyboard(DeviceIntPtr ptr)
{
    DeviceIntPtr dev = inputInfo.devices;

    if (IsKeyboardDevice(ptr))
        return ptr;

    while(dev)
    {
        if (ptr != dev && 
            IsKeyboardDevice(dev) &&
            ptr->spriteInfo->sprite == dev->spriteInfo->sprite)
            return dev;
        dev = dev->next;
    }
    return (dev) ? dev : inputInfo.keyboard;
}

/*
 * Register a client to be able to pair devices. 
 */
Bool
RegisterPairingClient(ClientPtr client)
{
    if (!pairingClient)
    {
        pairingClient = client;
    } else if (pairingClient != client)
    {
        return False;
    }
    return True;
}

/*
 * Unregister pairing client;
 */
Bool 
UnregisterPairingClient(ClientPtr client)
{
    if (pairingClient) 
    {
        if ( pairingClient == client)
        {
            pairingClient = NULL;
        } else 
            return False;
    }
    return True;
}

/* Guess a pointer that could be a good one for pairing. Any pointer that is
 * not yet paired with keyboard is considered a good one. 
 * If no pointer is found, the last real pointer is chosen. If that doesn't
 * work either, we take the core pointer.
 */
DeviceIntPtr
GuessFreePointerDevice()
{
    DeviceIntPtr it, it2;
    DeviceIntPtr lastRealPtr = NULL;
        
    it = inputInfo.devices;

    while(it)
    {
        /* found device with a sprite? */
        if (it->spriteInfo->spriteOwner)
        {
            lastRealPtr = it;

            it2 = inputInfo.devices;
            while(it2)
            {
                /* something paired with it? */
                if (it != it2 && 
                        it2->spriteInfo->sprite == it->spriteInfo->sprite)
                    break;

                it2 = it2->next;
            }

            /* woohoo! no pairing set up for 'it' yet */
            if (!it2)
                return it;
        }
        it = it->next;
    }

    return (lastRealPtr) ? lastRealPtr : inputInfo.pointer;
}<|MERGE_RESOLUTION|>--- conflicted
+++ resolved
@@ -1340,15 +1340,9 @@
     }
 #ifdef XKB
     if (!noXkbExtension &&
-<<<<<<< HEAD
 	((request == MappingKeyboard) || (request == MappingModifier))) {
 	XkbApplyMappingChange(pDev,request,firstKeyCode,count, client);
     }
-=======
-	((request == MappingKeyboard) || (request == MappingModifier)))
-        XkbApplyMappingChange(inputInfo.keyboard, request, firstKeyCode, count,
-                              client);
->>>>>>> d7c5e8bf
 #endif
 
    /* 0 is the server client */
@@ -1512,15 +1506,9 @@
     rep.success = DoSetModifierMapping(client, (KeyCode *)&stuff[1],
                                        stuff->numKeyPerModifier);
 
-<<<<<<< HEAD
-    /* FIXME: Send mapping notifies for all the extended devices as well. */
-    SendMappingNotify(inputInfo.keyboard, MappingModifier, 0, 0, client);
-=======
-    SendMappingNotify(MappingModifier, 0, 0, client);
     for (dev = inputInfo.devices; dev; dev = dev->next)
         if (dev->key && dev->coreEvents)
             SendDeviceMappingNotify(client, MappingModifier, 0, 0, dev);
->>>>>>> d7c5e8bf
     WriteReplyToClient(client, sizeof(xSetModifierMappingReply), &rep);
     return client->noClientException;
 }
@@ -1588,20 +1576,12 @@
             if (!SetKeySymsMap(&pDev->key->curKeySyms, &keysyms))
                 return BadAlloc;
 
-<<<<<<< HEAD
-    /* FIXME: Send mapping notifies for all the extended devices as well. */
-    SendMappingNotify(inputInfo.keyboard, MappingKeyboard,
-            stuff->firstKeyCode, stuff->keyCodes, client);
-=======
-    SendMappingNotify(MappingKeyboard, stuff->firstKeyCode, stuff->keyCodes,
-                      client);
     for (pDev = inputInfo.devices; pDev; pDev = pDev->next)
         if (pDev->key && pDev->coreEvents)
             SendDeviceMappingNotify(client, MappingKeyboard,
                                     stuff->firstKeyCode, stuff->keyCodes,
                                     pDev);
 
->>>>>>> d7c5e8bf
     return client->noClientException;
 }
 
