/************************************************************

Copyright 1987, 1998  The Open Group

Permission to use, copy, modify, distribute, and sell this software and its
documentation for any purpose is hereby granted without fee, provided that
the above copyright notice appear in all copies and that both that
copyright notice and this permission notice appear in supporting
documentation.

The above copyright notice and this permission notice shall be included in
all copies or substantial portions of the Software.

THE SOFTWARE IS PROVIDED "AS IS", WITHOUT WARRANTY OF ANY KIND, EXPRESS OR
IMPLIED, INCLUDING BUT NOT LIMITED TO THE WARRANTIES OF MERCHANTABILITY,
FITNESS FOR A PARTICULAR PURPOSE AND NONINFRINGEMENT.  IN NO EVENT SHALL THE
OPEN GROUP BE LIABLE FOR ANY CLAIM, DAMAGES OR OTHER LIABILITY, WHETHER IN
AN ACTION OF CONTRACT, TORT OR OTHERWISE, ARISING FROM, OUT OF OR IN
CONNECTION WITH THE SOFTWARE OR THE USE OR OTHER DEALINGS IN THE SOFTWARE.

Except as contained in this notice, the name of The Open Group shall not be
used in advertising or otherwise to promote the sale, use or other dealings
in this Software without prior written authorization from The Open Group.


Copyright 1987 by Digital Equipment Corporation, Maynard, Massachusetts.

                        All Rights Reserved

Permission to use, copy, modify, and distribute this software and its 
documentation for any purpose and without fee is hereby granted, 
provided that the above copyright notice appear in all copies and that
both that copyright notice and this permission notice appear in 
supporting documentation, and that the name of Digital not be
used in advertising or publicity pertaining to distribution of the
software without specific, written prior permission.  

DIGITAL DISCLAIMS ALL WARRANTIES WITH REGARD TO THIS SOFTWARE, INCLUDING
ALL IMPLIED WARRANTIES OF MERCHANTABILITY AND FITNESS, IN NO EVENT SHALL
DIGITAL BE LIABLE FOR ANY SPECIAL, INDIRECT OR CONSEQUENTIAL DAMAGES OR
ANY DAMAGES WHATSOEVER RESULTING FROM LOSS OF USE, DATA OR PROFITS,
WHETHER IN AN ACTION OF CONTRACT, NEGLIGENCE OR OTHER TORTIOUS ACTION,
ARISING OUT OF OR IN CONNECTION WITH THE USE OR PERFORMANCE OF THIS
SOFTWARE.

********************************************************/



#ifdef HAVE_DIX_CONFIG_H
#include <dix-config.h>
#endif

#include <X11/X.h>
#include "misc.h"
#include "resource.h"
#define NEED_EVENTS
#define NEED_REPLIES
#include <X11/Xproto.h>
#include "windowstr.h"
#include "inputstr.h"
#include "scrnintstr.h"
#include "cursorstr.h"
#include "dixstruct.h"
#include "site.h"
#ifndef XKB_IN_SERVER
#define	XKB_IN_SERVER
#endif
#ifdef XKB
#include <X11/extensions/XKBsrv.h>
#endif
#ifdef XACE
#include "xace.h"
#endif

#include "dispatch.h"
#include "swaprep.h"
#include "dixevents.h"

#include <X11/extensions/XIproto.h>
#include "exglobals.h"
#include "exevents.h"

int CoreDevicePrivatesIndex = 0, CoreDevicePrivatesGeneration = -1;

DeviceIntPtr
AddInputDevice(DeviceProc deviceProc, Bool autoStart)
{
    register DeviceIntPtr dev;

    if (inputInfo.numDevices >= MAX_DEVICES)
	return (DeviceIntPtr)NULL;
    dev = (DeviceIntPtr) xcalloc(sizeof(DeviceIntRec), 1);
    if (!dev)
	return (DeviceIntPtr)NULL;
    dev->name = (char *)NULL;
    dev->type = 0;
    dev->id = inputInfo.numDevices;
    inputInfo.numDevices++;
    dev->public.on = FALSE;
    dev->public.processInputProc = (ProcessInputProc)NoopDDA;
    dev->public.realInputProc = (ProcessInputProc)NoopDDA;
    dev->public.enqueueInputProc = EnqueueEvent;
    dev->deviceProc = deviceProc;
    dev->startup = autoStart;
    dev->sync.frozen = FALSE;
    dev->sync.other = NullGrab;
    dev->sync.state = NOT_GRABBED;
    dev->sync.event = (xEvent *) NULL;
    dev->sync.evcount = 0;
    dev->grab = NullGrab;
    dev->grabTime = currentTime;
    dev->fromPassiveGrab = FALSE;
    dev->key = (KeyClassPtr)NULL;
    dev->valuator = (ValuatorClassPtr)NULL;
    dev->button = (ButtonClassPtr)NULL;
    dev->focus = (FocusClassPtr)NULL;
    dev->proximity = (ProximityClassPtr)NULL;
    dev->touchscreen = (TouchscreenClassPtr)NULL;
    dev->kbdfeed = (KbdFeedbackPtr)NULL;
    dev->ptrfeed = (PtrFeedbackPtr)NULL;
    dev->intfeed = (IntegerFeedbackPtr)NULL;
    dev->stringfeed = (StringFeedbackPtr)NULL;
    dev->bell = (BellFeedbackPtr)NULL;
    dev->leds = (LedFeedbackPtr)NULL;
#ifdef XKB
    dev->xkb_interest = NULL;
#endif
    dev->nPrivates = 0;
    dev->devPrivates = NULL;
    dev->unwrapProc = NULL;
    dev->coreEvents = TRUE;
    dev->next = inputInfo.off_devices;
    inputInfo.off_devices = dev;
    return dev;
}

Bool
EnableDevice(register DeviceIntPtr dev)
{
    register DeviceIntPtr *prev;
    int ret;

    for (prev = &inputInfo.off_devices;
	 *prev && (*prev != dev);
	 prev = &(*prev)->next)
	;
    if ((*prev != dev) || !dev->inited ||
	((ret = (*dev->deviceProc)(dev, DEVICE_ON)) != Success)) {
        ErrorF("couldn't enable device %d\n", dev->id);
	return FALSE;
    }
    *prev = dev->next;
    dev->next = inputInfo.devices;
    inputInfo.devices = dev;
    return TRUE;
}

Bool
DisableDevice(register DeviceIntPtr dev)
{
    register DeviceIntPtr *prev;

    for (prev = &inputInfo.devices;
	 *prev && (*prev != dev);
	 prev = &(*prev)->next)
	;
    if (*prev != dev)
	return FALSE;
    (void)(*dev->deviceProc)(dev, DEVICE_OFF);
    *prev = dev->next;
    dev->next = inputInfo.off_devices;
    inputInfo.off_devices = dev;
    return TRUE;
}

int
ActivateDevice(DeviceIntPtr dev)
{
    int ret = Success;
    devicePresenceNotify ev;
    DeviceIntRec dummyDev;

    if (!dev || !dev->deviceProc)
        return BadImplementation;

    ret = (*dev->deviceProc) (dev, DEVICE_INIT);
    dev->inited = (ret == Success);
    
    ev.type = DevicePresenceNotify;
    ev.time = currentTime.milliseconds;
    dummyDev.id = 0;
    SendEventToAllWindows(&dummyDev, DevicePresenceNotifyMask,
                          (xEvent *) &ev, 1);

    return ret;
}

static void
CoreKeyboardBell(int volume, DeviceIntPtr pDev, pointer ctrl, int something)
{
    return;
}

static void
CoreKeyboardCtl(DeviceIntPtr pDev, KeybdCtrl *ctrl)
{
    return;
}

static int
CoreKeyboardProc(DeviceIntPtr pDev, int what)
{
    CARD8 *modMap;
    KeySymsRec keySyms;
#ifdef XKB
    XkbComponentNamesRec names;
#endif

    switch (what) {
    case DEVICE_INIT:
        keySyms.minKeyCode = 8;
        keySyms.maxKeyCode = 255;
        keySyms.mapWidth = 4;
        keySyms.map = (KeySym *)xcalloc(sizeof(KeySym),
                                        (keySyms.maxKeyCode -
                                         keySyms.minKeyCode) *
                                        keySyms.mapWidth);
        if (!keySyms.map) {
            ErrorF("Couldn't allocate core keymap\n");
            return BadAlloc;
        }

        modMap = (CARD8 *)xalloc(MAP_LENGTH);
        if (!modMap) {
            ErrorF("Couldn't allocate core modifier map\n");
            return BadAlloc;
        }
        bzero((char *)modMap, MAP_LENGTH);

#ifdef XKB
        if (!noXkbExtension) {
            bzero(&names, sizeof(names));
            XkbSetRulesDflts("base", "pc105", "us", NULL, NULL);
            XkbInitKeyboardDeviceStruct(pDev, &names, &keySyms, modMap,
                                        CoreKeyboardBell, CoreKeyboardCtl);
        }
        else
#endif
        InitKeyboardDeviceStruct((DevicePtr)pDev, &keySyms, modMap,
                                 CoreKeyboardBell, CoreKeyboardCtl);
        break;

    case DEVICE_CLOSE:
        pDev->devPrivates[CoreDevicePrivatesIndex].ptr = NULL;
        break;

    default:
        break;
    }
    return Success;
}

static int
CorePointerProc(DeviceIntPtr pDev, int what)
{
    BYTE map[33];
    int i = 0;

    switch (what) {
    case DEVICE_INIT:
        for (i = 1; i <= 32; i++)
            map[i] = i;
        /* we don't keep history, for now. */
        InitPointerDeviceStruct((DevicePtr)pDev, map, 32,
                                NULL, (PtrCtrlProcPtr)NoopDDA,
                                0, 2);
        pDev->valuator->axisVal[0] = screenInfo.screens[0]->width / 2;
        pDev->valuator->lastx = pDev->valuator->axisVal[0];
        pDev->valuator->axisVal[1] = screenInfo.screens[0]->height / 2;
        pDev->valuator->lasty = pDev->valuator->axisVal[1];
        break;

    case DEVICE_CLOSE:
        pDev->devPrivates[CoreDevicePrivatesIndex].ptr = NULL;
        break;

    default:
        break;
    }

    return Success;
}

void
InitCoreDevices()
{
    register DeviceIntPtr dev;

    if (CoreDevicePrivatesGeneration != serverGeneration) {
        CoreDevicePrivatesIndex = AllocateDevicePrivateIndex();
        CoreDevicePrivatesGeneration = serverGeneration;
    }

    if (!inputInfo.keyboard) {
        dev = AddInputDevice(CoreKeyboardProc, TRUE);
        if (!dev)
            FatalError("Failed to allocate core keyboard");
        dev->name = strdup("Virtual core keyboard");
#ifdef XKB
        dev->public.processInputProc = CoreProcessKeyboardEvent;
        dev->public.realInputProc = CoreProcessKeyboardEvent;
        if (!noXkbExtension)
           XkbSetExtension(dev, ProcessKeyboardEvent);
#else
        dev->public.processInputProc = ProcessKeyboardEvent;
        dev->public.realInputProc = ProcessKeyboardEvent;
#endif
        dev->ActivateGrab = ActivateKeyboardGrab;
        dev->DeactivateGrab = DeactivateKeyboardGrab;
        dev->coreEvents = FALSE;
        if (!AllocateDevicePrivate(dev, CoreDevicePrivatesIndex))
            FatalError("Couldn't allocate keyboard devPrivates\n");
        dev->devPrivates[CoreDevicePrivatesIndex].ptr = NULL;
        (void)ActivateDevice(dev);
        inputInfo.keyboard = dev;
    }

    if (!inputInfo.pointer) {
        dev = AddInputDevice(CorePointerProc, TRUE);
        if (!dev)
            FatalError("Failed to allocate core pointer");
        dev->name = strdup("Virtual core pointer");
#ifdef XKB
        dev->public.processInputProc = CoreProcessPointerEvent;
        dev->public.realInputProc = CoreProcessPointerEvent;
        if (!noXkbExtension)
           XkbSetExtension(dev, ProcessPointerEvent);
#else
        dev->public.processInputProc = ProcessPointerEvent;
        dev->public.realInputProc = ProcessPointerEvent;
#endif
        dev->ActivateGrab = ActivatePointerGrab;
        dev->DeactivateGrab = DeactivatePointerGrab;
        dev->coreEvents = FALSE;
        if (!AllocateDevicePrivate(dev, CoreDevicePrivatesIndex))
            FatalError("Couldn't allocate pointer devPrivates\n");
        dev->devPrivates[CoreDevicePrivatesIndex].ptr = NULL;
        (void)ActivateDevice(dev);
        inputInfo.pointer = dev;
    }
}

int
InitAndStartDevices()
{
    register DeviceIntPtr dev, next;

    for (dev = inputInfo.off_devices; dev; dev = dev->next) {
        DebugF("(dix) initialising device %d\n", dev->id);
	ActivateDevice(dev);
    }
    for (dev = inputInfo.off_devices; dev; dev = next)
    {
        DebugF("(dix) enabling device %d\n", dev->id);
	next = dev->next;
	if (dev->inited && dev->startup)
	    (void)EnableDevice(dev);
    }
    for (dev = inputInfo.devices;
	 dev && (dev != inputInfo.keyboard);
	 dev = dev->next)
    if (!dev || (dev != inputInfo.keyboard)) {
	ErrorF("No core keyboard\n");
	return BadImplementation;
    }
    for (dev = inputInfo.devices;
	 dev && (dev != inputInfo.pointer);
	 dev = dev->next)
	;
    if (!dev || (dev != inputInfo.pointer)) {
	ErrorF("No core pointer\n");
	return BadImplementation;
    }
    return Success;
}

static void
CloseDevice(register DeviceIntPtr dev)
{
    KbdFeedbackPtr k, knext;
    PtrFeedbackPtr p, pnext;
    IntegerFeedbackPtr i, inext;
    StringFeedbackPtr s, snext;
    BellFeedbackPtr b, bnext;
    LedFeedbackPtr l, lnext;

    if (dev->inited)
	(void)(*dev->deviceProc)(dev, DEVICE_CLOSE);

    xfree(dev->name);

    if (dev->key) {
#ifdef XKB
	if (dev->key->xkbInfo)
	    XkbFreeInfo(dev->key->xkbInfo);
#endif
	xfree(dev->key->curKeySyms.map);
	xfree(dev->key->modifierKeyMap);
	xfree(dev->key);
    }

    if (dev->valuator)
        xfree(dev->valuator);

    if (dev->button) {
#ifdef XKB
        if (dev->button->xkb_acts)
            xfree(dev->button->xkb_acts);
#endif
        xfree(dev->button);
    }

    if (dev->focus) {
	xfree(dev->focus->trace);
	xfree(dev->focus);
    }

    if (dev->proximity)
        xfree(dev->proximity);

    for (k = dev->kbdfeed; k; k = knext) {
	knext = k->next;
#ifdef XKB
	if (k->xkb_sli)
	    XkbFreeSrvLedInfo(k->xkb_sli);
#endif
	xfree(k);
    }

    for (p = dev->ptrfeed; p; p = pnext) {
	pnext = p->next;
	xfree(p);
    }
    
    for (i = dev->intfeed; i; i = inext) {
	inext = i->next;
	xfree(i);
    }

    for (s = dev->stringfeed; s; s = snext) {
	snext = s->next;
	xfree(s->ctrl.symbols_supported);
	xfree(s->ctrl.symbols_displayed);
	xfree(s);
    }

    for (b = dev->bell; b; b = bnext) {
	bnext = b->next;
	xfree(b);
    }

    for (l = dev->leds; l; l = lnext) {
	lnext = l->next;
#ifdef XKB
	if (l->xkb_sli)
	    XkbFreeSrvLedInfo(l->xkb_sli);
#endif
	xfree(l);
    }

#ifdef XKB
    while (dev->xkb_interest)
	XkbRemoveResourceClient((DevicePtr)dev,dev->xkb_interest->resource);
#endif

    xfree(dev->sync.event);
    xfree(dev);
}

void
CloseDownDevices()
{
    register DeviceIntPtr dev, next;

    for (dev = inputInfo.devices; dev; dev = next)
    {
	next = dev->next;
	CloseDevice(dev);
    }
    for (dev = inputInfo.off_devices; dev; dev = next)
    {
	next = dev->next;
	CloseDevice(dev);
    }
    inputInfo.devices = NULL;
    inputInfo.off_devices = NULL;
    inputInfo.keyboard = NULL;
    inputInfo.pointer = NULL;
}

int
RemoveDevice(DeviceIntPtr dev)
{
    DeviceIntPtr prev,tmp,next;
    int ret = BadMatch;
    devicePresenceNotify ev;
    DeviceIntRec dummyDev;

    DebugF("(dix) removing device %d\n", dev->id);

    if (!dev || dev == inputInfo.keyboard || dev == inputInfo.pointer)
        return BadImplementation;

    prev = NULL;
    for (tmp = inputInfo.devices; tmp; (prev = tmp), (tmp = next)) {
	next = tmp->next;
	if (tmp == dev) {
	    CloseDevice(tmp);

	    if (prev==NULL)
		inputInfo.devices = next;
	    else
		prev->next = next;

	    ret = Success;
	}
    }

    prev = NULL;
    for (tmp = inputInfo.off_devices; tmp; (prev = tmp), (tmp = next)) {
	next = tmp->next;
	if (tmp == dev) {
	    CloseDevice(tmp);

	    if (prev == NULL)
		inputInfo.off_devices = next;
	    else
		prev->next = next;

            ret = Success;
	}
    }
    
    if (ret == Success) {
        ev.type = DevicePresenceNotify;
        ev.time = currentTime.milliseconds;
        dummyDev.id = 0;
        SendEventToAllWindows(&dummyDev, DevicePresenceNotifyMask,
                              (xEvent *) &ev, 1);
    }

    return ret;
}

int
NumMotionEvents()
{
    return inputInfo.pointer->valuator->numMotionEvents;
}

void
RegisterPointerDevice(DeviceIntPtr device)
{
    RegisterOtherDevice(device);
}

void
RegisterKeyboardDevice(DeviceIntPtr device)
{
    RegisterOtherDevice(device);
}

_X_EXPORT DevicePtr
LookupKeyboardDevice()
{
    return inputInfo.keyboard ? &inputInfo.keyboard->public : NULL;
}

_X_EXPORT DevicePtr
LookupPointerDevice()
{
    return inputInfo.pointer ? &inputInfo.pointer->public : NULL;
}

DevicePtr
LookupDevice(int id)
{
    DeviceIntPtr dev;

    for (dev=inputInfo.devices; dev; dev=dev->next) {
        if (dev->id == (CARD8)id)
            return (DevicePtr)dev;
    }
    for (dev=inputInfo.off_devices; dev; dev=dev->next) {
        if (dev->id == (CARD8)id)
            return (DevicePtr)dev;
    }
    return NULL;
}

void
QueryMinMaxKeyCodes(KeyCode *minCode, KeyCode *maxCode)
{
    if (inputInfo.keyboard) {
	*minCode = inputInfo.keyboard->key->curKeySyms.minKeyCode;
	*maxCode = inputInfo.keyboard->key->curKeySyms.maxKeyCode;
    }
}

Bool
SetKeySymsMap(register KeySymsPtr dst, register KeySymsPtr src)
{
    int i, j;
    int rowDif = src->minKeyCode - dst->minKeyCode;

    /* if keysym map size changes, grow map first */
    if (src->mapWidth < dst->mapWidth)
    {
        for (i = src->minKeyCode; i <= src->maxKeyCode; i++)
	{
#define SI(r, c) (((r-src->minKeyCode)*src->mapWidth) + (c))
#define DI(r, c) (((r - dst->minKeyCode)*dst->mapWidth) + (c))
	    for (j = 0; j < src->mapWidth; j++)
		dst->map[DI(i, j)] = src->map[SI(i, j)];
	    for (j = src->mapWidth; j < dst->mapWidth; j++)
		dst->map[DI(i, j)] = NoSymbol;
#undef SI
#undef DI
	}
	return TRUE;
    }
    else if (src->mapWidth > dst->mapWidth)
    {
        KeySym *map;
	int bytes = sizeof(KeySym) * src->mapWidth *
		    (dst->maxKeyCode - dst->minKeyCode + 1);
        map = (KeySym *)xalloc(bytes);
	if (!map)
	    return FALSE;
	bzero((char *)map, bytes);
        if (dst->map)
	{
            for (i = 0; i <= dst->maxKeyCode-dst->minKeyCode; i++)
		memmove((char *)&map[i*src->mapWidth],
			(char *)&dst->map[i*dst->mapWidth],
		      dst->mapWidth * sizeof(KeySym));
	    xfree(dst->map);
	}
	dst->mapWidth = src->mapWidth;
	dst->map = map;
    }
    memmove((char *)&dst->map[rowDif * dst->mapWidth],
	    (char *)src->map,
	  (int)(src->maxKeyCode - src->minKeyCode + 1) *
	  dst->mapWidth * sizeof(KeySym));
    return TRUE;
}

static Bool
InitModMap(register KeyClassPtr keyc)
{
    int i, j;
    CARD8 keysPerModifier[8];
    CARD8 mask;

    keyc->maxKeysPerModifier = 0;
    for (i = 0; i < 8; i++)
	keysPerModifier[i] = 0;
    for (i = 8; i < MAP_LENGTH; i++)
    {
	for (j = 0, mask = 1; j < 8; j++, mask <<= 1)
	{
	    if (mask & keyc->modifierMap[i])
	    {
		if (++keysPerModifier[j] > keyc->maxKeysPerModifier)
		    keyc->maxKeysPerModifier = keysPerModifier[j];
	    }
	}
    }
    keyc->modifierKeyMap = (KeyCode *)xalloc(8*keyc->maxKeysPerModifier);
    if (!keyc->modifierKeyMap && keyc->maxKeysPerModifier)
	return (FALSE);
    bzero((char *)keyc->modifierKeyMap, 8*(int)keyc->maxKeysPerModifier);
    for (i = 0; i < 8; i++)
	keysPerModifier[i] = 0;
    for (i = 8; i < MAP_LENGTH; i++)
    {
	for (j = 0, mask = 1; j < 8; j++, mask <<= 1)
	{
	    if (mask & keyc->modifierMap[i])
	    {
		keyc->modifierKeyMap[(j*keyc->maxKeysPerModifier) +
				     keysPerModifier[j]] = i;
		keysPerModifier[j]++;
	    }
	}
    }
    return TRUE;
}

_X_EXPORT Bool
InitKeyClassDeviceStruct(DeviceIntPtr dev, KeySymsPtr pKeySyms, CARD8 pModifiers[])
{
    int i;
    register KeyClassPtr keyc;
    
    keyc = (KeyClassPtr)xalloc(sizeof(KeyClassRec));
    if (!keyc)
	return FALSE;
    keyc->curKeySyms.map = (KeySym *)NULL;
    keyc->curKeySyms.mapWidth = 0;
    keyc->curKeySyms.minKeyCode = pKeySyms->minKeyCode;
    keyc->curKeySyms.maxKeyCode = pKeySyms->maxKeyCode;
    keyc->modifierKeyMap = (KeyCode *)NULL;
    keyc->state = 0;
    keyc->prev_state = 0;
    if (pModifiers)
	memmove((char *)keyc->modifierMap, (char *)pModifiers, MAP_LENGTH);
    else
	bzero((char *)keyc->modifierMap, MAP_LENGTH);
    bzero((char *)keyc->down, DOWN_LENGTH);
    for (i = 0; i < 8; i++)
	keyc->modifierKeyCount[i] = 0;
    if (!SetKeySymsMap(&keyc->curKeySyms, pKeySyms) || !InitModMap(keyc))
    {
	xfree(keyc->curKeySyms.map);
	xfree(keyc->modifierKeyMap);
	xfree(keyc);
	return FALSE;
    }
    dev->key = keyc;
#ifdef XKB
    dev->key->xkbInfo= NULL;
    if (!noXkbExtension) XkbInitDevice(dev);
#endif
    return TRUE;
}

_X_EXPORT Bool
InitButtonClassDeviceStruct(register DeviceIntPtr dev, int numButtons, 
                            CARD8 *map)
{
    register ButtonClassPtr butc;
    int i;

    butc = (ButtonClassPtr)xalloc(sizeof(ButtonClassRec));
    if (!butc)
	return FALSE;
    butc->numButtons = numButtons;
    for (i = 1; i <= numButtons; i++)
	butc->map[i] = map[i];
    butc->buttonsDown = 0;
    butc->state = 0;
    butc->motionMask = 0;
    bzero((char *)butc->down, DOWN_LENGTH);
#ifdef XKB
    butc->xkb_acts=	NULL;
#endif
    dev->button = butc;
    return TRUE;
}

_X_EXPORT Bool
InitValuatorClassDeviceStruct(DeviceIntPtr dev, int numAxes, 
                              ValuatorMotionProcPtr motionProc, 
                              int numMotionEvents, int mode)
{
    int i;
    register ValuatorClassPtr valc;

    if (!dev)
        return FALSE;

    valc = (ValuatorClassPtr)xalloc(sizeof(ValuatorClassRec) +
				    numAxes * sizeof(AxisInfo) +
				    numAxes * sizeof(unsigned int));
    if (!valc)
	return FALSE;
    valc->GetMotionProc = motionProc;
    valc->numMotionEvents = numMotionEvents;
    valc->motionHintWindow = NullWindow;
    valc->numAxes = numAxes;
    valc->mode = mode;
    valc->axes = (AxisInfoPtr)(valc + 1);
    valc->axisVal = (int *)(valc->axes + numAxes);
    valc->lastx = 0;
    valc->lasty = 0;
    valc->dxremaind = 0;
    valc->dyremaind = 0;
    dev->valuator = valc;
    for (i=0; i<numAxes; i++) {
        InitValuatorAxisStruct(dev, i, 0, -1, 0, 0, 0);
	valc->axisVal[i]=0;
    }
    return TRUE;
}

_X_EXPORT Bool
InitTouchscreenClassDeviceStruct(DeviceIntPtr dev)
{
    register TouchscreenClassPtr tsc;

    tsc = (TouchscreenClassPtr)xalloc(sizeof(TouchscreenClassRec));
    if (!tsc)
        return FALSE;

    /* we don't do anything sensible with these, but should */
    tsc->min_x = -1;
    tsc->min_y = -1;
    tsc->max_x = -1;
    tsc->max_y = -1;

    tsc->button_threshold = 0;
    dev->touchscreen = tsc;

    return TRUE;
}

_X_EXPORT Bool
InitFocusClassDeviceStruct(DeviceIntPtr dev)
{
    register FocusClassPtr focc;

    focc = (FocusClassPtr)xalloc(sizeof(FocusClassRec));
    if (!focc)
	return FALSE;
    focc->win = PointerRootWin;
    focc->revert = None;
    focc->time = currentTime;
    focc->trace = (WindowPtr *)NULL;
    focc->traceSize = 0;
    focc->traceGood = 0;
    dev->focus = focc;
    return TRUE;
}

_X_EXPORT Bool
InitKbdFeedbackClassDeviceStruct(DeviceIntPtr dev, BellProcPtr bellProc, 
                                 KbdCtrlProcPtr controlProc)
{
    register KbdFeedbackPtr feedc;

    feedc = (KbdFeedbackPtr)xalloc(sizeof(KbdFeedbackClassRec));
    if (!feedc)
	return FALSE;
    feedc->BellProc = bellProc;
    feedc->CtrlProc = controlProc;
#ifdef XKB
    defaultKeyboardControl.autoRepeat = TRUE;
#endif
    feedc->ctrl = defaultKeyboardControl;
    feedc->ctrl.id = 0;
    if ((feedc->next = dev->kbdfeed) != 0)
	feedc->ctrl.id = dev->kbdfeed->ctrl.id + 1;
    dev->kbdfeed = feedc;
#ifdef XKB
    feedc->xkb_sli= NULL;
    if (!noXkbExtension)
	XkbFinishDeviceInit(dev);
#endif
    (*dev->kbdfeed->CtrlProc)(dev,&dev->kbdfeed->ctrl);
    return TRUE;
}

_X_EXPORT Bool
InitPtrFeedbackClassDeviceStruct(DeviceIntPtr dev, PtrCtrlProcPtr controlProc)
{
    register PtrFeedbackPtr feedc;

    feedc = (PtrFeedbackPtr)xalloc(sizeof(PtrFeedbackClassRec));
    if (!feedc)
	return FALSE;
    feedc->CtrlProc = controlProc;
    feedc->ctrl = defaultPointerControl;
    feedc->ctrl.id = 0;
    if ( (feedc->next = dev->ptrfeed) )
        feedc->ctrl.id = dev->ptrfeed->ctrl.id + 1;
    dev->ptrfeed = feedc;
    (*controlProc)(dev, &feedc->ctrl);
    return TRUE;
}


LedCtrl defaultLedControl = {
	DEFAULT_LEDS, DEFAULT_LEDS_MASK, 0};

BellCtrl defaultBellControl = {
	DEFAULT_BELL,
	DEFAULT_BELL_PITCH,
	DEFAULT_BELL_DURATION,
	0};

IntegerCtrl defaultIntegerControl = {
	DEFAULT_INT_RESOLUTION,
	DEFAULT_INT_MIN_VALUE,
	DEFAULT_INT_MAX_VALUE,
	DEFAULT_INT_DISPLAYED,
	0};

_X_EXPORT Bool
InitStringFeedbackClassDeviceStruct (
      DeviceIntPtr dev, StringCtrlProcPtr controlProc, 
      int max_symbols, int num_symbols_supported, KeySym *symbols)
{
    int i;
    register StringFeedbackPtr feedc;

    feedc = (StringFeedbackPtr)xalloc(sizeof(StringFeedbackClassRec));
    if (!feedc)
	return FALSE;
    feedc->CtrlProc = controlProc;
    feedc->ctrl.num_symbols_supported = num_symbols_supported;
    feedc->ctrl.num_symbols_displayed = 0;
    feedc->ctrl.max_symbols = max_symbols;
    feedc->ctrl.symbols_supported = (KeySym *) 
	xalloc (sizeof (KeySym) * num_symbols_supported);
    feedc->ctrl.symbols_displayed = (KeySym *) 
	xalloc (sizeof (KeySym) * max_symbols);
    if (!feedc->ctrl.symbols_supported || !feedc->ctrl.symbols_displayed)
    {
	if (feedc->ctrl.symbols_supported)
	    xfree(feedc->ctrl.symbols_supported);
	if (feedc->ctrl.symbols_displayed)
	    xfree(feedc->ctrl.symbols_displayed);
	xfree(feedc);
	return FALSE;
    }
    for (i=0; i<num_symbols_supported; i++)
	*(feedc->ctrl.symbols_supported+i) = *symbols++;
    for (i=0; i<max_symbols; i++)
	*(feedc->ctrl.symbols_displayed+i) = (KeySym) NULL;
    feedc->ctrl.id = 0;
    if ( (feedc->next = dev->stringfeed) )
	feedc->ctrl.id = dev->stringfeed->ctrl.id + 1;
    dev->stringfeed = feedc;
    (*controlProc)(dev, &feedc->ctrl);
    return TRUE;
}

_X_EXPORT Bool
InitBellFeedbackClassDeviceStruct (DeviceIntPtr dev, BellProcPtr bellProc, 
                                   BellCtrlProcPtr controlProc)
{
    register BellFeedbackPtr feedc;

    feedc = (BellFeedbackPtr)xalloc(sizeof(BellFeedbackClassRec));
    if (!feedc)
	return FALSE;
    feedc->CtrlProc = controlProc;
    feedc->BellProc = bellProc;
    feedc->ctrl = defaultBellControl;
    feedc->ctrl.id = 0;
    if ( (feedc->next = dev->bell) )
	feedc->ctrl.id = dev->bell->ctrl.id + 1;
    dev->bell = feedc;
    (*controlProc)(dev, &feedc->ctrl);
    return TRUE;
}

_X_EXPORT Bool
InitLedFeedbackClassDeviceStruct (DeviceIntPtr dev, LedCtrlProcPtr controlProc)
{
    register LedFeedbackPtr feedc;

    feedc = (LedFeedbackPtr)xalloc(sizeof(LedFeedbackClassRec));
    if (!feedc)
	return FALSE;
    feedc->CtrlProc = controlProc;
    feedc->ctrl = defaultLedControl;
    feedc->ctrl.id = 0;
    if ( (feedc->next = dev->leds) )
	feedc->ctrl.id = dev->leds->ctrl.id + 1;
#ifdef XKB
    feedc->xkb_sli= NULL;
#endif
    dev->leds = feedc;
    (*controlProc)(dev, &feedc->ctrl);
    return TRUE;
}

_X_EXPORT Bool
InitIntegerFeedbackClassDeviceStruct (DeviceIntPtr dev, IntegerCtrlProcPtr controlProc)
{
    register IntegerFeedbackPtr feedc;

    feedc = (IntegerFeedbackPtr)xalloc(sizeof(IntegerFeedbackClassRec));
    if (!feedc)
	return FALSE;
    feedc->CtrlProc = controlProc;
    feedc->ctrl = defaultIntegerControl;
    feedc->ctrl.id = 0;
    if ( (feedc->next = dev->intfeed) )
	feedc->ctrl.id = dev->intfeed->ctrl.id + 1;
    dev->intfeed = feedc;
    (*controlProc)(dev, &feedc->ctrl);
    return TRUE;
}

_X_EXPORT Bool
InitPointerDeviceStruct(DevicePtr device, CARD8 *map, int numButtons, 
                        ValuatorMotionProcPtr motionProc, 
                        PtrCtrlProcPtr controlProc, int numMotionEvents,
                        int numAxes)
{
    DeviceIntPtr dev = (DeviceIntPtr)device;

    return(InitButtonClassDeviceStruct(dev, numButtons, map) &&
	   InitValuatorClassDeviceStruct(dev, numAxes, motionProc,
					 numMotionEvents, 0) &&
	   InitPtrFeedbackClassDeviceStruct(dev, controlProc));
}

_X_EXPORT Bool
InitKeyboardDeviceStruct(DevicePtr device, KeySymsPtr pKeySyms, 
                         CARD8 pModifiers[], BellProcPtr bellProc, 
                         KbdCtrlProcPtr controlProc) 
{
    DeviceIntPtr dev = (DeviceIntPtr)device;

    return(InitKeyClassDeviceStruct(dev, pKeySyms, pModifiers) &&
	   InitFocusClassDeviceStruct(dev) &&
	   InitKbdFeedbackClassDeviceStruct(dev, bellProc, controlProc));
}

_X_EXPORT void
SendMappingNotify(unsigned request, unsigned firstKeyCode, unsigned count, 
                  ClientPtr client)
{
    int i;
    xEvent event;

    event.u.u.type = MappingNotify;
    event.u.mappingNotify.request = request;
    if (request == MappingKeyboard)
    {
        event.u.mappingNotify.firstKeyCode = firstKeyCode;
        event.u.mappingNotify.count = count;
    }
#ifdef XKB
    if (!noXkbExtension &&
	((request == MappingKeyboard) || (request == MappingModifier))) {
	XkbApplyMappingChange(inputInfo.keyboard,request,firstKeyCode,count,
									client);
    }
#endif

   /* 0 is the server client */
    for (i=1; i<currentMaxClients; i++)
    {
	if (clients[i] && clients[i]->clientState == ClientStateRunning)
	{
#ifdef XKB
	    if (!noXkbExtension &&
		(request == MappingKeyboard) &&
		(clients[i]->xkbClientFlags != 0) &&
		(clients[i]->mapNotifyMask&XkbKeySymsMask))
		continue;
#endif
	    event.u.u.sequenceNumber = clients[i]->sequence;
	    WriteEventsToClient(clients[i], 1, &event);
	}
    }
}

/*
 * n-squared algorithm. n < 255 and don't want to copy the whole thing and
 * sort it to do the checking. How often is it called? Just being lazy?
 */
Bool
BadDeviceMap(register BYTE *buff, int length, unsigned low, unsigned high, XID *errval)
{
    register int     i, j;

    for (i = 0; i < length; i++)
	if (buff[i])		       /* only check non-zero elements */
	{
	    if ((low > buff[i]) || (high < buff[i]))
	    {
		*errval = buff[i];
		return TRUE;
	    }
	    for (j = i + 1; j < length; j++)
		if (buff[i] == buff[j])
		{
		    *errval = buff[i];
		    return TRUE;
		}
	}
    return FALSE;
}

Bool
AllModifierKeysAreUp(dev, map1, per1, map2, per2)
    register DeviceIntPtr dev;
    register CARD8 *map1, *map2;
    int per1, per2;
{
    register int i, j, k;
    register CARD8 *down = dev->key->down;

    for (i = 8; --i >= 0; map2 += per2)
    {
	for (j = per1; --j >= 0; map1++)
	{
	    if (*map1 && BitIsOn(down, *map1))
	    {
		for (k = per2; (--k >= 0) && (*map1 != map2[k]);)
		  ;
		if (k < 0)
		    return FALSE;
	    }
	}
    }
    return TRUE;
}

static int
DoSetModifierMapping(ClientPtr client, KeyCode *inputMap,
                     int numKeyPerModifier)
{
    DeviceIntPtr pDev = NULL;
    int i = 0, inputMapLen = numKeyPerModifier * 8;

    for (pDev = inputInfo.devices; pDev; pDev = pDev->next) {
        if ((pDev->coreEvents || pDev == inputInfo.keyboard) && pDev->key) {
            for (i = 0; i < inputMapLen; i++) {
                /* Check that all the new modifiers fall within the advertised
                 * keycode range, and are okay with the DDX. */
                if (inputMap[i] && ((inputMap[i] < pDev->key->curKeySyms.minKeyCode ||
                                    inputMap[i] > pDev->key->curKeySyms.maxKeyCode) ||
                                    !LegalModifier(inputMap[i], pDev))) {
                    client->errorValue = inputMap[i];
                    return BadValue;
                }
            }
#ifdef XCSECURITY
            if (!SecurityCheckDeviceAccess(client, pDev, TRUE))
                return BadAccess;
#endif 
            /* None of the modifiers (old or new) may be down while we change
             * the map. */
            if (!AllModifierKeysAreUp(pDev, pDev->key->modifierKeyMap,
                                      pDev->key->maxKeysPerModifier,
                                      inputMap, numKeyPerModifier) ||
                !AllModifierKeysAreUp(pDev, inputMap, numKeyPerModifier,
                                      pDev->key->modifierKeyMap,
                                      pDev->key->maxKeysPerModifier)) {
                return MappingBusy;
            }
        }
    }

    for (pDev = inputInfo.devices; pDev; pDev = pDev->next) {
        if ((pDev->coreEvents || pDev == inputInfo.keyboard) && pDev->key) {
            bzero(pDev->key->modifierMap, MAP_LENGTH);

            /* Annoyingly, we lack a modifierKeyMap size, so we have to just free
             * and re-alloc it every time. */
            if (pDev->key->modifierKeyMap)
                xfree(pDev->key->modifierKeyMap);

            if (inputMapLen) {
                pDev->key->modifierKeyMap = (KeyCode *) xalloc(inputMapLen);
                if (!pDev->key->modifierKeyMap)
                    return BadAlloc;

                memcpy(pDev->key->modifierKeyMap, inputMap, inputMapLen);
                pDev->key->maxKeysPerModifier = numKeyPerModifier;

                for (i = 0; i < inputMapLen; i++) {
                    if (inputMap[i]) {
                        pDev->key->modifierMap[inputMap[i]] |=
                            (1 << (((unsigned int)i) / numKeyPerModifier));
                    }
                }
            }
            else {
                pDev->key->modifierKeyMap = NULL;
            }
        }
    }

    return Success;
}

int 
ProcSetModifierMapping(ClientPtr client)
{
    xSetModifierMappingReply rep;
    REQUEST(xSetModifierMappingReq);
    
    REQUEST_AT_LEAST_SIZE(xSetModifierMappingReq);

    if (client->req_len != ((stuff->numKeyPerModifier << 1) +
			    (sizeof (xSetModifierMappingReq) >> 2)))
	return BadLength;

<<<<<<< HEAD
=======
    inputMapLen = 8*stuff->numKeyPerModifier;
    inputMap = (KeyCode *)&stuff[1];

    /*
     *	Now enforce the restriction that "all of the non-zero keycodes must be
     *	in the range specified by min-keycode and max-keycode in the
     *	connection setup (else a Value error)"
     */
    i = inputMapLen;
    while (i--)
    {
	if (inputMap[i]
	    && (inputMap[i] < keyc->curKeySyms.minKeyCode
		|| inputMap[i] > keyc->curKeySyms.maxKeyCode))
	{
	    client->errorValue = inputMap[i];
	    return BadValue;
	}
    }

#ifdef XACE
    if (!XaceHook(XACE_DEVICE_ACCESS, client, keybd, TRUE))
	return BadAccess;
#endif 

>>>>>>> cf948b7b
    rep.type = X_Reply;
    rep.length = 0;
    rep.sequenceNumber = client->sequence;

    rep.success = DoSetModifierMapping(client, (KeyCode *)&stuff[1],
                                       stuff->numKeyPerModifier);

    /* FIXME: Send mapping notifies for all the extended devices as well. */
    SendMappingNotify(MappingModifier, 0, 0, client);
    WriteReplyToClient(client, sizeof(xSetModifierMappingReply), &rep);
    return client->noClientException;
}

int
ProcGetModifierMapping(ClientPtr client)
{
    xGetModifierMappingReply rep;
    register KeyClassPtr keyc = inputInfo.keyboard->key;

    REQUEST_SIZE_MATCH(xReq);
    rep.type = X_Reply;
    rep.numKeyPerModifier = keyc->maxKeysPerModifier;
    rep.sequenceNumber = client->sequence;
    /* length counts 4 byte quantities - there are 8 modifiers 1 byte big */
    rep.length = keyc->maxKeysPerModifier << 1;

    WriteReplyToClient(client, sizeof(xGetModifierMappingReply), &rep);

    /* Use the (modified by DDX) map that SetModifierMapping passed in */
    (void)WriteToClient(client, (int)(keyc->maxKeysPerModifier << 3),
			(char *)keyc->modifierKeyMap);
    return client->noClientException;
}

int
ProcChangeKeyboardMapping(ClientPtr client)
{
    REQUEST(xChangeKeyboardMappingReq);
    unsigned len;
    KeySymsRec keysyms;
    KeySymsPtr curKeySyms = &inputInfo.keyboard->key->curKeySyms;
    DeviceIntPtr pDev = NULL;
    REQUEST_AT_LEAST_SIZE(xChangeKeyboardMappingReq);

    len = client->req_len - (sizeof(xChangeKeyboardMappingReq) >> 2);  
    if (len != (stuff->keyCodes * stuff->keySymsPerKeyCode))
            return BadLength;

    if ((stuff->firstKeyCode < curKeySyms->minKeyCode) ||
	(stuff->firstKeyCode > curKeySyms->maxKeyCode)) {
	    client->errorValue = stuff->firstKeyCode;
	    return BadValue;

    }
    if (((unsigned)(stuff->firstKeyCode + stuff->keyCodes - 1) >
        curKeySyms->maxKeyCode) || (stuff->keySymsPerKeyCode == 0)) {
	    client->errorValue = stuff->keySymsPerKeyCode;
	    return BadValue;
    }
<<<<<<< HEAD

#ifdef XCSECURITY
    for (pDev = inputInfo.devices; pDev; pDev = pDev->next) {
        if ((pDev->coreEvents || pDev == inputInfo.keyboard) && pDev->key) {
            if (!SecurityCheckDeviceAccess(client, pDev, TRUE))
                return BadAccess;
        }
    }
=======
#ifdef XACE
    if (!XaceHook(XACE_DEVICE_ACCESS, client, inputInfo.keyboard, TRUE))
	return BadAccess;
>>>>>>> cf948b7b
#endif 

    keysyms.minKeyCode = stuff->firstKeyCode;
    keysyms.maxKeyCode = stuff->firstKeyCode + stuff->keyCodes - 1;
    keysyms.mapWidth = stuff->keySymsPerKeyCode;
    keysyms.map = (KeySym *)&stuff[1];
    for (pDev = inputInfo.devices; pDev; pDev = pDev->next) {
        if ((pDev->coreEvents || pDev == inputInfo.keyboard) && pDev->key) {
            if (!SetKeySymsMap(&pDev->key->curKeySyms, &keysyms))
                return BadAlloc;
        }
    }

    /* FIXME: Send mapping notifies for all the extended devices as well. */
    SendMappingNotify(MappingKeyboard, stuff->firstKeyCode, stuff->keyCodes,
                      client);
    return client->noClientException;
}

static int
DoSetPointerMapping(DeviceIntPtr device, BYTE *map, int n)
{
    int i = 0;
    DeviceIntPtr dev = NULL;

    if (!device || !device->button)
        return BadDevice;

    for (dev = inputInfo.devices; dev; dev = dev->next) {
        if ((dev->coreEvents || dev == inputInfo.pointer) && dev->button) {
            for (i = 0; i < n; i++) {
                if ((device->button->map[i + 1] != map[i]) &&
                    BitIsOn(device->button->down, i + 1)) {
                    return MappingBusy;
                }
            }
        }
    }

    for (dev = inputInfo.devices; dev; dev = dev->next) {
        if ((dev->coreEvents || dev == inputInfo.pointer) && dev->button) {
            for (i = 0; i < n; i++)
                dev->button->map[i + 1] = map[i];
        }
    }

    return Success;
}

int
ProcSetPointerMapping(ClientPtr client)
{
    REQUEST(xSetPointerMappingReq);
    BYTE *map;
    int ret;
    xSetPointerMappingReply rep;

    REQUEST_AT_LEAST_SIZE(xSetPointerMappingReq);
    if (client->req_len != (sizeof(xSetPointerMappingReq)+stuff->nElts+3) >> 2)
	return BadLength;
    rep.type = X_Reply;
    rep.length = 0;
    rep.sequenceNumber = client->sequence;
    rep.success = MappingSuccess;
    map = (BYTE *)&stuff[1];
    
    /* So we're bounded here by the number of core buttons.  This check
     * probably wants disabling through XFixes. */
    if (stuff->nElts != inputInfo.pointer->button->numButtons) {
	client->errorValue = stuff->nElts;
	return BadValue;
    }
    if (BadDeviceMap(&map[0], (int)stuff->nElts, 1, 255, &client->errorValue))
	return BadValue;

    ret = DoSetPointerMapping(inputInfo.pointer, map, stuff->nElts);
    if (ret != Success) {
        rep.success = ret;
        WriteReplyToClient(client, sizeof(xSetPointerMappingReply), &rep);
        return Success;
    }

    /* FIXME: Send mapping notifies for all the extended devices as well. */
    SendMappingNotify(MappingPointer, 0, 0, client);
    WriteReplyToClient(client, sizeof(xSetPointerMappingReply), &rep);
    return Success;
}

int
ProcGetKeyboardMapping(ClientPtr client)
{
    xGetKeyboardMappingReply rep;
    REQUEST(xGetKeyboardMappingReq);
    KeySymsPtr curKeySyms = &inputInfo.keyboard->key->curKeySyms;

    REQUEST_SIZE_MATCH(xGetKeyboardMappingReq);

    if ((stuff->firstKeyCode < curKeySyms->minKeyCode) ||
        (stuff->firstKeyCode > curKeySyms->maxKeyCode)) {
	client->errorValue = stuff->firstKeyCode;
	return BadValue;
    }
    if (stuff->firstKeyCode + stuff->count >
	(unsigned)(curKeySyms->maxKeyCode + 1)) {
	client->errorValue = stuff->count;
        return BadValue;
    }

    rep.type = X_Reply;
    rep.sequenceNumber = client->sequence;
    rep.keySymsPerKeyCode = curKeySyms->mapWidth;
    /* length is a count of 4 byte quantities and KeySyms are 4 bytes */
    rep.length = (curKeySyms->mapWidth * stuff->count);
    WriteReplyToClient(client, sizeof(xGetKeyboardMappingReply), &rep);
    client->pSwapReplyFunc = (ReplySwapPtr) CopySwap32Write;
    WriteSwappedDataToClient(
	client,
	curKeySyms->mapWidth * stuff->count * sizeof(KeySym),
	&curKeySyms->map[(stuff->firstKeyCode - curKeySyms->minKeyCode) *
			 curKeySyms->mapWidth]);

    return client->noClientException;
}

int
ProcGetPointerMapping(ClientPtr client)
{
    xGetPointerMappingReply rep;
    ButtonClassPtr butc = inputInfo.pointer->button;

    REQUEST_SIZE_MATCH(xReq);
    rep.type = X_Reply;
    rep.sequenceNumber = client->sequence;
    rep.nElts = butc->numButtons;
    rep.length = ((unsigned)rep.nElts + (4-1))/4;
    WriteReplyToClient(client, sizeof(xGetPointerMappingReply), &rep);
    (void)WriteToClient(client, (int)rep.nElts, (char *)&butc->map[1]);
    return Success;    
}

void
NoteLedState(DeviceIntPtr keybd, int led, Bool on)
{
    KeybdCtrl *ctrl = &keybd->kbdfeed->ctrl;
    if (on)
	ctrl->leds |= ((Leds)1 << (led - 1));
    else
	ctrl->leds &= ~((Leds)1 << (led - 1));
}

_X_EXPORT int
Ones(unsigned long mask)             /* HACKMEM 169 */
{
    register unsigned long y;

    y = (mask >> 1) &033333333333;
    y = mask - y - ((y >>1) & 033333333333);
    return (((y + (y >> 3)) & 030707070707) % 077);
}

static int
DoChangeKeyboardControl (ClientPtr client, DeviceIntPtr keybd, XID *vlist,
                         BITS32 vmask)
{
#define DO_ALL    (-1)
    KeybdCtrl ctrl;
    int t;
    int led = DO_ALL;
    int key = DO_ALL;
    BITS32 index2;
    int mask = vmask, i;

<<<<<<< HEAD
=======
    REQUEST_AT_LEAST_SIZE(xChangeKeyboardControlReq);
    vmask = stuff->mask;
    if (client->req_len != (sizeof(xChangeKeyboardControlReq)>>2)+Ones(vmask))
	return BadLength;
#ifdef XACE
    if (!XaceHook(XACE_DEVICE_ACCESS, client, keybd, TRUE))
	return BadAccess;
#endif 
    vlist = (XID *)&stuff[1];		/* first word of values */
>>>>>>> cf948b7b
    ctrl = keybd->kbdfeed->ctrl;
    while (vmask) {
	index2 = (BITS32) lowbit (vmask);
	vmask &= ~index2;
	switch (index2) {
	case KBKeyClickPercent: 
	    t = (INT8)*vlist;
	    vlist++;
	    if (t == -1) {
		t = defaultKeyboardControl.click;
            }
	    else if (t < 0 || t > 100) {
		client->errorValue = t;
		return BadValue;
	    }
	    ctrl.click = t;
	    break;
	case KBBellPercent:
	    t = (INT8)*vlist;
	    vlist++;
	    if (t == -1) {
		t = defaultKeyboardControl.bell;
            }
	    else if (t < 0 || t > 100) {
		client->errorValue = t;
		return BadValue;
	    }
	    ctrl.bell = t;
	    break;
	case KBBellPitch:
	    t = (INT16)*vlist;
	    vlist++;
	    if (t == -1) {
		t = defaultKeyboardControl.bell_pitch;
            }
	    else if (t < 0) {
		client->errorValue = t;
		return BadValue;
	    }
	    ctrl.bell_pitch = t;
	    break;
	case KBBellDuration:
	    t = (INT16)*vlist;
	    vlist++;
	    if (t == -1)
		t = defaultKeyboardControl.bell_duration;
	    else if (t < 0) {
		client->errorValue = t;
		return BadValue;
	    }
	    ctrl.bell_duration = t;
	    break;
	case KBLed:
	    led = (CARD8)*vlist;
	    vlist++;
	    if (led < 1 || led > 32) {
		client->errorValue = led;
		return BadValue;
	    }
	    if (!(mask & KBLedMode))
		return BadMatch;
	    break;
	case KBLedMode:
	    t = (CARD8)*vlist;
	    vlist++;
	    if (t == LedModeOff) {
		if (led == DO_ALL)
		    ctrl.leds = 0x0;
		else
		    ctrl.leds &= ~(((Leds)(1)) << (led - 1));
	    }
	    else if (t == LedModeOn) {
		if (led == DO_ALL)
		    ctrl.leds = ~0L;
		else
		    ctrl.leds |= (((Leds)(1)) << (led - 1));
	    }
	    else {
		client->errorValue = t;
		return BadValue;
	    }
#ifdef XKB
            if (!noXkbExtension) {
                XkbEventCauseRec cause;
                XkbSetCauseCoreReq(&cause,X_ChangeKeyboardControl,client);
                XkbSetIndicators(keybd,((led == DO_ALL) ? ~0L : (1L<<(led-1))),
				 			ctrl.leds, &cause);
                ctrl.leds = keybd->kbdfeed->ctrl.leds;
            }
#endif
	    break;
	case KBKey:
	    key = (KeyCode)*vlist;
	    vlist++;
	    if ((KeyCode)key < inputInfo.keyboard->key->curKeySyms.minKeyCode ||
		(KeyCode)key > inputInfo.keyboard->key->curKeySyms.maxKeyCode) {
		client->errorValue = key;
		return BadValue;
	    }
	    if (!(mask & KBAutoRepeatMode))
		return BadMatch;
	    break;
	case KBAutoRepeatMode:
	    i = (key >> 3);
	    mask = (1 << (key & 7));
	    t = (CARD8)*vlist;
	    vlist++;
#ifdef XKB
            if (!noXkbExtension && key != DO_ALL)
                XkbDisableComputedAutoRepeats(keybd,key);
#endif
	    if (t == AutoRepeatModeOff) {
		if (key == DO_ALL)
		    ctrl.autoRepeat = FALSE;
		else
		    ctrl.autoRepeats[i] &= ~mask;
	    }
	    else if (t == AutoRepeatModeOn) {
		if (key == DO_ALL)
		    ctrl.autoRepeat = TRUE;
		else
		    ctrl.autoRepeats[i] |= mask;
	    }
	    else if (t == AutoRepeatModeDefault) {
		if (key == DO_ALL)
		    ctrl.autoRepeat = defaultKeyboardControl.autoRepeat;
		else
		    ctrl.autoRepeats[i] =
			    (ctrl.autoRepeats[i] & ~mask) |
			    (defaultKeyboardControl.autoRepeats[i] & mask);
	    }
	    else {
		client->errorValue = t;
		return BadValue;
	    }
	    break;
	default:
	    client->errorValue = mask;
	    return BadValue;
	}
    }
    keybd->kbdfeed->ctrl = ctrl;

#ifdef XKB
    /* The XKB RepeatKeys control and core protocol global autorepeat */
    /* value are linked	*/
    if (!noXkbExtension)
        XkbSetRepeatKeys(keybd, key, keybd->kbdfeed->ctrl.autoRepeat);
    else
#endif
        (*keybd->kbdfeed->CtrlProc)(keybd, &keybd->kbdfeed->ctrl);

    return Success;

#undef DO_ALL
} 

int
ProcChangeKeyboardControl (ClientPtr client)
{
    XID *vlist;
    BITS32 vmask;
    int ret = Success, error = Success;
    DeviceIntPtr pDev = NULL;
    REQUEST(xChangeKeyboardControlReq);

    REQUEST_AT_LEAST_SIZE(xChangeKeyboardControlReq);

    vmask = stuff->mask;
    vlist = (XID *)&stuff[1];

    if (client->req_len != (sizeof(xChangeKeyboardControlReq)>>2)+Ones(vmask))
	return BadLength;

#ifdef XCSECURITY
    for (pDev = inputInfo.devices; pDev; pDev = pDev->next) {
        if ((pDev->coreEvents || pDev == inputInfo.keyboard) &&
            pDev->kbdfeed && pDev->kbdfeed->CtrlProc) {
            if (!SecurityCheckDeviceAccess(client, pDev, TRUE))
                return BadAccess;
        }
    }
#endif 

    for (pDev = inputInfo.devices; pDev; pDev = pDev->next) {
        if ((pDev->coreEvents || pDev == inputInfo.keyboard) &&
            pDev->kbdfeed && pDev->kbdfeed->CtrlProc) {
            ret = DoChangeKeyboardControl(client, pDev, vlist, vmask);
            if (ret != Success)
                error = ret;
        }
    }

    return error;
}

int
ProcGetKeyboardControl (ClientPtr client)
{
    int i;
    register KeybdCtrl *ctrl = &inputInfo.keyboard->kbdfeed->ctrl;
    xGetKeyboardControlReply rep;

    REQUEST_SIZE_MATCH(xReq);
    rep.type = X_Reply;
    rep.length = 5;
    rep.sequenceNumber = client->sequence;
    rep.globalAutoRepeat = ctrl->autoRepeat;
    rep.keyClickPercent = ctrl->click;
    rep.bellPercent = ctrl->bell;
    rep.bellPitch = ctrl->bell_pitch;
    rep.bellDuration = ctrl->bell_duration;
    rep.ledMask = ctrl->leds;
    for (i = 0; i < 32; i++)
	rep.map[i] = ctrl->autoRepeats[i];
    WriteReplyToClient(client, sizeof(xGetKeyboardControlReply), &rep);
    return Success;
} 

int
ProcBell(ClientPtr client)
{
    register DeviceIntPtr keybd = inputInfo.keyboard;
    int base = keybd->kbdfeed->ctrl.bell;
    int newpercent;
    REQUEST(xBellReq);
    REQUEST_SIZE_MATCH(xBellReq);

    if (!keybd->kbdfeed->BellProc)
        return BadDevice;
    
    if (stuff->percent < -100 || stuff->percent > 100) {
	client->errorValue = stuff->percent;
	return BadValue;
    }

    newpercent = (base * stuff->percent) / 100;
    if (stuff->percent < 0)
        newpercent = base + newpercent;
    else
    	newpercent = base - newpercent + stuff->percent;

    for (keybd = inputInfo.devices; keybd; keybd = keybd->next) {
        if ((keybd->coreEvents || keybd == inputInfo.keyboard) &&
            keybd->kbdfeed && keybd->kbdfeed->BellProc) {
#ifdef XKB
            if (!noXkbExtension)
                XkbHandleBell(FALSE, FALSE, keybd, newpercent,
                              &keybd->kbdfeed->ctrl, 0, None, NULL, client);
            else
#endif
                (*keybd->kbdfeed->BellProc)(newpercent, keybd,
                                            &keybd->kbdfeed->ctrl, 0);
        }
    }

    return Success;
} 

int
ProcChangePointerControl(ClientPtr client)
{
    DeviceIntPtr mouse = inputInfo.pointer;
    PtrCtrl ctrl;		/* might get BadValue part way through */
    REQUEST(xChangePointerControlReq);

    REQUEST_SIZE_MATCH(xChangePointerControlReq);
    
    if (!mouse->ptrfeed->CtrlProc)
        return BadDevice;
    
    ctrl = mouse->ptrfeed->ctrl;
    if ((stuff->doAccel != xTrue) && (stuff->doAccel != xFalse)) {
	client->errorValue = stuff->doAccel;
	return(BadValue);
    }
    if ((stuff->doThresh != xTrue) && (stuff->doThresh != xFalse)) {
	client->errorValue = stuff->doThresh;
	return(BadValue);
    }
    if (stuff->doAccel) {
	if (stuff->accelNum == -1) {
	    ctrl.num = defaultPointerControl.num;
        }
	else if (stuff->accelNum < 0) {
	    client->errorValue = stuff->accelNum;
	    return BadValue;
	}
	else {
            ctrl.num = stuff->accelNum;
        }

	if (stuff->accelDenum == -1) {
	    ctrl.den = defaultPointerControl.den;
        }
	else if (stuff->accelDenum <= 0) {
	    client->errorValue = stuff->accelDenum;
	    return BadValue;
	}
	else {
            ctrl.den = stuff->accelDenum;
        }
    }
    if (stuff->doThresh) {
	if (stuff->threshold == -1) {
	    ctrl.threshold = defaultPointerControl.threshold;
        }
	else if (stuff->threshold < 0) {
	    client->errorValue = stuff->threshold;
	    return BadValue;
	}
	else {
            ctrl.threshold = stuff->threshold;
        }
    }


    for (mouse = inputInfo.devices; mouse; mouse = mouse->next) {
        if ((mouse->coreEvents || mouse == inputInfo.pointer) &&
            mouse->ptrfeed && mouse->ptrfeed->CtrlProc) {
            mouse->ptrfeed->ctrl = ctrl;
            (*mouse->ptrfeed->CtrlProc)(mouse, &mouse->ptrfeed->ctrl);
        }
    }

    return Success;
} 

int
ProcGetPointerControl(ClientPtr client)
{
    register PtrCtrl *ctrl = &inputInfo.pointer->ptrfeed->ctrl;
    xGetPointerControlReply rep;

    REQUEST_SIZE_MATCH(xReq);
    rep.type = X_Reply;
    rep.length = 0;
    rep.sequenceNumber = client->sequence;
    rep.threshold = ctrl->threshold;
    rep.accelNumerator = ctrl->num;
    rep.accelDenominator = ctrl->den;
    WriteReplyToClient(client, sizeof(xGenericReply), &rep);
    return Success;
}

void
MaybeStopHint(register DeviceIntPtr dev, ClientPtr client)
{
    GrabPtr grab = dev->grab;

    if ((grab && SameClient(grab, client) &&
	 ((grab->eventMask & PointerMotionHintMask) ||
	  (grab->ownerEvents &&
	   (EventMaskForClient(dev->valuator->motionHintWindow, client) &
	    PointerMotionHintMask)))) ||
	(!grab &&
	 (EventMaskForClient(dev->valuator->motionHintWindow, client) &
	  PointerMotionHintMask)))
	dev->valuator->motionHintWindow = NullWindow;
}

int
ProcGetMotionEvents(ClientPtr client)
{
    WindowPtr pWin;
    xTimecoord * coords = (xTimecoord *) NULL;
    xGetMotionEventsReply rep;
    int     i, count, xmin, xmax, ymin, ymax;
    unsigned long nEvents;
    DeviceIntPtr mouse = inputInfo.pointer;
    TimeStamp start, stop;
    REQUEST(xGetMotionEventsReq);

    REQUEST_SIZE_MATCH(xGetMotionEventsReq);
    pWin = SecurityLookupWindow(stuff->window, client, TRUE);
    if (!pWin)
	return BadWindow;
    if (mouse->valuator->motionHintWindow)
	MaybeStopHint(mouse, client);
    rep.type = X_Reply;
    rep.sequenceNumber = client->sequence;
    nEvents = 0;
    start = ClientTimeToServerTime(stuff->start);
    stop = ClientTimeToServerTime(stuff->stop);
    if ((CompareTimeStamps(start, stop) != LATER) &&
	(CompareTimeStamps(start, currentTime) != LATER) &&
	mouse->valuator->numMotionEvents)
    {
	if (CompareTimeStamps(stop, currentTime) == LATER)
	    stop = currentTime;
	coords = (xTimecoord *)ALLOCATE_LOCAL(mouse->valuator->numMotionEvents
					      * sizeof(xTimecoord));
	if (!coords)
	    return BadAlloc;
	count = (*mouse->valuator->GetMotionProc) (mouse, coords,
						   start.milliseconds,
						   stop.milliseconds,
						   pWin->drawable.pScreen);
	xmin = pWin->drawable.x - wBorderWidth (pWin);
	xmax = pWin->drawable.x + (int)pWin->drawable.width +
		wBorderWidth (pWin);
	ymin = pWin->drawable.y - wBorderWidth (pWin);
	ymax = pWin->drawable.y + (int)pWin->drawable.height +
		wBorderWidth (pWin);
	for (i = 0; i < count; i++)
	    if ((xmin <= coords[i].x) && (coords[i].x < xmax) &&
		    (ymin <= coords[i].y) && (coords[i].y < ymax))
	    {
		coords[nEvents].time = coords[i].time;
		coords[nEvents].x = coords[i].x - pWin->drawable.x;
		coords[nEvents].y = coords[i].y - pWin->drawable.y;
		nEvents++;
	    }
    }
    rep.length = nEvents * (sizeof(xTimecoord) >> 2);
    rep.nEvents = nEvents;
    WriteReplyToClient(client, sizeof(xGetMotionEventsReply), &rep);
    if (nEvents)
    {
	client->pSwapReplyFunc = (ReplySwapPtr) SwapTimeCoordWrite;
	WriteSwappedDataToClient(client, nEvents * sizeof(xTimecoord),
				 (char *)coords);
    }
    if (coords)
	DEALLOCATE_LOCAL(coords);
    return Success;
}

int
ProcQueryKeymap(ClientPtr client)
{
    xQueryKeymapReply rep;
    int i;
    CARD8 *down = inputInfo.keyboard->key->down;

    REQUEST_SIZE_MATCH(xReq);
    rep.type = X_Reply;
    rep.sequenceNumber = client->sequence;
    rep.length = 2;
#ifdef XACE
    if (!XaceHook(XACE_DEVICE_ACCESS, client, inputInfo.keyboard, TRUE))
    {
	bzero((char *)&rep.map[0], 32);
    }
    else
#endif
    for (i = 0; i<32; i++)
	rep.map[i] = down[i];
    WriteReplyToClient(client, sizeof(xQueryKeymapReply), &rep);
    return Success;
}<|MERGE_RESOLUTION|>--- conflicted
+++ resolved
@@ -1134,10 +1134,12 @@
                     return BadValue;
                 }
             }
-#ifdef XCSECURITY
-            if (!SecurityCheckDeviceAccess(client, pDev, TRUE))
+
+#ifdef XACE
+            if (!XaceHook(XACE_DEVICE_ACCESS, client, pDev, TRUE))
                 return BadAccess;
 #endif 
+
             /* None of the modifiers (old or new) may be down while we change
              * the map. */
             if (!AllModifierKeysAreUp(pDev, pDev->key->modifierKeyMap,
@@ -1152,6 +1154,7 @@
     }
 
     for (pDev = inputInfo.devices; pDev; pDev = pDev->next) {
+
         if ((pDev->coreEvents || pDev == inputInfo.keyboard) && pDev->key) {
             bzero(pDev->key->modifierMap, MAP_LENGTH);
 
@@ -1196,34 +1199,6 @@
 			    (sizeof (xSetModifierMappingReq) >> 2)))
 	return BadLength;
 
-<<<<<<< HEAD
-=======
-    inputMapLen = 8*stuff->numKeyPerModifier;
-    inputMap = (KeyCode *)&stuff[1];
-
-    /*
-     *	Now enforce the restriction that "all of the non-zero keycodes must be
-     *	in the range specified by min-keycode and max-keycode in the
-     *	connection setup (else a Value error)"
-     */
-    i = inputMapLen;
-    while (i--)
-    {
-	if (inputMap[i]
-	    && (inputMap[i] < keyc->curKeySyms.minKeyCode
-		|| inputMap[i] > keyc->curKeySyms.maxKeyCode))
-	{
-	    client->errorValue = inputMap[i];
-	    return BadValue;
-	}
-    }
-
-#ifdef XACE
-    if (!XaceHook(XACE_DEVICE_ACCESS, client, keybd, TRUE))
-	return BadAccess;
-#endif 
-
->>>>>>> cf948b7b
     rep.type = X_Reply;
     rep.length = 0;
     rep.sequenceNumber = client->sequence;
@@ -1283,20 +1258,14 @@
 	    client->errorValue = stuff->keySymsPerKeyCode;
 	    return BadValue;
     }
-<<<<<<< HEAD
-
-#ifdef XCSECURITY
+
+#ifdef XACE
     for (pDev = inputInfo.devices; pDev; pDev = pDev->next) {
         if ((pDev->coreEvents || pDev == inputInfo.keyboard) && pDev->key) {
-            if (!SecurityCheckDeviceAccess(client, pDev, TRUE))
+            if (!XaceHook(XACE_DEVICE_ACCESS, client, pDev, TRUE))
                 return BadAccess;
         }
     }
-=======
-#ifdef XACE
-    if (!XaceHook(XACE_DEVICE_ACCESS, client, inputInfo.keyboard, TRUE))
-	return BadAccess;
->>>>>>> cf948b7b
 #endif 
 
     keysyms.minKeyCode = stuff->firstKeyCode;
@@ -1469,18 +1438,12 @@
     BITS32 index2;
     int mask = vmask, i;
 
-<<<<<<< HEAD
-=======
     REQUEST_AT_LEAST_SIZE(xChangeKeyboardControlReq);
     vmask = stuff->mask;
     if (client->req_len != (sizeof(xChangeKeyboardControlReq)>>2)+Ones(vmask))
 	return BadLength;
-#ifdef XACE
-    if (!XaceHook(XACE_DEVICE_ACCESS, client, keybd, TRUE))
-	return BadAccess;
-#endif 
+
     vlist = (XID *)&stuff[1];		/* first word of values */
->>>>>>> cf948b7b
     ctrl = keybd->kbdfeed->ctrl;
     while (vmask) {
 	index2 = (BITS32) lowbit (vmask);
@@ -1655,11 +1618,11 @@
     if (client->req_len != (sizeof(xChangeKeyboardControlReq)>>2)+Ones(vmask))
 	return BadLength;
 
-#ifdef XCSECURITY
+#ifdef XACE
     for (pDev = inputInfo.devices; pDev; pDev = pDev->next) {
         if ((pDev->coreEvents || pDev == inputInfo.keyboard) &&
             pDev->kbdfeed && pDev->kbdfeed->CtrlProc) {
-            if (!SecurityCheckDeviceAccess(client, pDev, TRUE))
+            if (!XaceHook(XACE_DEVICE_ACCESS, client, pDev, TRUE))
                 return BadAccess;
         }
     }
