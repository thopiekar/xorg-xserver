/************************************************************

Copyright 1987, 1998  The Open Group

Permission to use, copy, modify, distribute, and sell this software and its
documentation for any purpose is hereby granted without fee, provided that
the above copyright notice appear in all copies and that both that
copyright notice and this permission notice appear in supporting
documentation.

The above copyright notice and this permission notice shall be included in
all copies or substantial portions of the Software.

THE SOFTWARE IS PROVIDED "AS IS", WITHOUT WARRANTY OF ANY KIND, EXPRESS OR
IMPLIED, INCLUDING BUT NOT LIMITED TO THE WARRANTIES OF MERCHANTABILITY,
FITNESS FOR A PARTICULAR PURPOSE AND NONINFRINGEMENT.  IN NO EVENT SHALL THE
OPEN GROUP BE LIABLE FOR ANY CLAIM, DAMAGES OR OTHER LIABILITY, WHETHER IN
AN ACTION OF CONTRACT, TORT OR OTHERWISE, ARISING FROM, OUT OF OR IN
CONNECTION WITH THE SOFTWARE OR THE USE OR OTHER DEALINGS IN THE SOFTWARE.

Except as contained in this notice, the name of The Open Group shall not be
used in advertising or otherwise to promote the sale, use or other dealings
in this Software without prior written authorization from The Open Group.


Copyright 1987 by Digital Equipment Corporation, Maynard, Massachusetts.

                        All Rights Reserved

Permission to use, copy, modify, and distribute this software and its 
documentation for any purpose and without fee is hereby granted, 
provided that the above copyright notice appear in all copies and that
both that copyright notice and this permission notice appear in 
supporting documentation, and that the name of Digital not be
used in advertising or publicity pertaining to distribution of the
software without specific, written prior permission.  

DIGITAL DISCLAIMS ALL WARRANTIES WITH REGARD TO THIS SOFTWARE, INCLUDING
ALL IMPLIED WARRANTIES OF MERCHANTABILITY AND FITNESS, IN NO EVENT SHALL
DIGITAL BE LIABLE FOR ANY SPECIAL, INDIRECT OR CONSEQUENTIAL DAMAGES OR
ANY DAMAGES WHATSOEVER RESULTING FROM LOSS OF USE, DATA OR PROFITS,
WHETHER IN AN ACTION OF CONTRACT, NEGLIGENCE OR OTHER TORTIOUS ACTION,
ARISING OUT OF OR IN CONNECTION WITH THE USE OR PERFORMANCE OF THIS
SOFTWARE.

********************************************************/

/* The panoramix components contained the following notice */
/*****************************************************************

Copyright (c) 1991, 1997 Digital Equipment Corporation, Maynard, Massachusetts.

Permission is hereby granted, free of charge, to any person obtaining a copy
of this software and associated documentation files (the "Software"), to deal
in the Software without restriction, including without limitation the rights
to use, copy, modify, merge, publish, distribute, sublicense, and/or sell
copies of the Software.

The above copyright notice and this permission notice shall be included in
all copies or substantial portions of the Software.

THE SOFTWARE IS PROVIDED "AS IS", WITHOUT WARRANTY OF ANY KIND, EXPRESS OR
IMPLIED, INCLUDING BUT NOT LIMITED TO THE WARRANTIES OF MERCHANTABILITY,
FITNESS FOR A PARTICULAR PURPOSE AND NONINFRINGEMENT.  IN NO EVENT SHALL
DIGITAL EQUIPMENT CORPORATION BE LIABLE FOR ANY CLAIM, DAMAGES, INCLUDING,
BUT NOT LIMITED TO CONSEQUENTIAL OR INCIDENTAL DAMAGES, OR OTHER LIABILITY,
WHETHER IN AN ACTION OF CONTRACT, TORT OR OTHERWISE, ARISING FROM, OUT OF OR
IN CONNECTION WITH THE SOFTWARE OR THE USE OR OTHER DEALINGS IN THE SOFTWARE.

Except as contained in this notice, the name of Digital Equipment Corporation
shall not be used in advertising or otherwise to promote the sale, use or other
dealings in this Software without prior written authorization from Digital
Equipment Corporation.

******************************************************************/

/*****************************************************************

Copyright 2003-2005 Sun Microsystems, Inc.

All rights reserved.

Permission is hereby granted, free of charge, to any person obtaining a
copy of this software and associated documentation files (the
"Software"), to deal in the Software without restriction, including
without limitation the rights to use, copy, modify, merge, publish,
distribute, and/or sell copies of the Software, and to permit persons
to whom the Software is furnished to do so, provided that the above
copyright notice(s) and this permission notice appear in all copies of
the Software and that both the above copyright notice(s) and this
permission notice appear in supporting documentation.

THE SOFTWARE IS PROVIDED "AS IS", WITHOUT WARRANTY OF ANY KIND, EXPRESS
OR IMPLIED, INCLUDING BUT NOT LIMITED TO THE WARRANTIES OF
MERCHANTABILITY, FITNESS FOR A PARTICULAR PURPOSE AND NONINFRINGEMENT
OF THIRD PARTY RIGHTS. IN NO EVENT SHALL THE COPYRIGHT HOLDER OR
HOLDERS INCLUDED IN THIS NOTICE BE LIABLE FOR ANY CLAIM, OR ANY SPECIAL
INDIRECT OR CONSEQUENTIAL DAMAGES, OR ANY DAMAGES WHATSOEVER RESULTING
FROM LOSS OF USE, DATA OR PROFITS, WHETHER IN AN ACTION OF CONTRACT,
NEGLIGENCE OR OTHER TORTIOUS ACTION, ARISING OUT OF OR IN CONNECTION
WITH THE USE OR PERFORMANCE OF THIS SOFTWARE.

Except as contained in this notice, the name of a copyright holder
shall not be used in advertising or otherwise to promote the sale, use
or other dealings in this Software without prior written authorization
of the copyright holder.

******************************************************************/


#ifdef HAVE_DIX_CONFIG_H
#include <dix-config.h>
#endif

#include <X11/X.h>
#include <X11/keysym.h>
#include "misc.h"
#include "resource.h"
#define NEED_EVENTS
#define NEED_REPLIES
#include <X11/Xproto.h>
#include "windowstr.h"
#include "inputstr.h"
#include "scrnintstr.h"
#include "cursorstr.h"

#include "dixstruct.h"
#ifdef PANORAMIX
#include "panoramiX.h"
#include "panoramiXsrv.h"
#endif
#include "globals.h"

#ifdef XKB
#include <X11/extensions/XKBproto.h>
#include <X11/extensions/XKBsrv.h>
extern Bool XkbFilterEvents(ClientPtr, int, xEvent *);
#endif

#ifdef XCSECURITY
#include "securitysrv.h"
#endif

#ifdef XEVIE
extern WindowPtr *WindowTable;
extern int       xevieFlag;
extern int       xevieClientIndex;
extern DeviceIntPtr     xeviemouse;
extern DeviceIntPtr     xeviekb;
extern Mask      xevieMask;
extern Mask      xevieFilters[128];
extern int       xevieEventSent;
extern int       xevieKBEventSent;
int    xeviegrabState = 0;
xEvent *xeviexE;
#endif

#include <X11/extensions/XIproto.h>
#include "exglobals.h"
#include "exevents.h"
#include "exglobals.h"
#include "extnsionst.h"

#include "dixevents.h"
#include "dixgrabs.h"
#include "dispatch.h"

#define EXTENSION_EVENT_BASE  64

#define NoSuchEvent 0x80000000	/* so doesn't match NoEventMask */
#define StructureAndSubMask ( StructureNotifyMask | SubstructureNotifyMask )
#define AllButtonsMask ( \
	Button1Mask | Button2Mask | Button3Mask | Button4Mask | Button5Mask )
#define MotionMask ( \
	PointerMotionMask | Button1MotionMask | \
	Button2MotionMask | Button3MotionMask | Button4MotionMask | \
	Button5MotionMask | ButtonMotionMask )
#define PropagateMask ( \
	KeyPressMask | KeyReleaseMask | ButtonPressMask | ButtonReleaseMask | \
	MotionMask )
#define PointerGrabMask ( \
	ButtonPressMask | ButtonReleaseMask | \
	EnterWindowMask | LeaveWindowMask | \
	PointerMotionHintMask | KeymapStateMask | \
	MotionMask )
#define AllModifiersMask ( \
	ShiftMask | LockMask | ControlMask | Mod1Mask | Mod2Mask | \
	Mod3Mask | Mod4Mask | Mod5Mask )
#define AllEventMasks (lastEventMask|(lastEventMask-1))
/*
 * The following relies on the fact that the Button<n>MotionMasks are equal
 * to the corresponding Button<n>Masks from the current modifier/button state.
 */
#define Motion_Filter(class) (PointerMotionMask | \
			      (class)->state | (class)->motionMask)


#define WID(w) ((w) ? ((w)->drawable.id) : 0)

#define XE_KBPTR (xE->u.keyButtonPointer)


#define rClient(obj) (clients[CLIENT_ID((obj)->resource)])

_X_EXPORT CallbackListPtr EventCallback;
_X_EXPORT CallbackListPtr DeviceEventCallback;

#define DNPMCOUNT 8

Mask DontPropagateMasks[DNPMCOUNT];
static int DontPropagateRefCnts[DNPMCOUNT];

#ifdef DEBUG
static int debug_events = 0;
#endif
_X_EXPORT InputInfo inputInfo;

static struct {
    QdEventPtr		pending, *pendtail;
    DeviceIntPtr	replayDev;	/* kludgy rock to put flag for */
    WindowPtr		replayWin;	/*   ComputeFreezes            */
    Bool		playingEvents;
    TimeStamp		time;
} syncEvents;

/*
 * The window trace information is used to avoid having to compute all the
 * windows between the root and the current pointer window each time a button
 * or key goes down. The grabs on each of those windows must be checked.
 */
static WindowPtr *spriteTrace = (WindowPtr *)NULL;
#define ROOT spriteTrace[0]
static int spriteTraceSize = 0;
static int spriteTraceGood;

static  struct {
    CursorPtr	current;
    BoxRec	hotLimits;	/* logical constraints of hot spot */
    Bool	confined;	/* confined to screen */
#if defined(SHAPE) || defined(PANORAMIX)
    RegionPtr	hotShape;	/* additional logical shape constraint */
#endif
    BoxRec	physLimits;	/* physical constraints of hot spot */
    WindowPtr	win;		/* window of logical position */
    HotSpot	hot;		/* logical pointer position */
    HotSpot	hotPhys;	/* physical pointer position */
#ifdef PANORAMIX
    ScreenPtr	screen;		/* all others are in Screen 0 coordinates */
    RegionRec   Reg1;	        /* Region 1 for confining motion */
    RegionRec   Reg2;		/* Region 2 for confining virtual motion */
    WindowPtr   windows[MAXSCREENS];
    WindowPtr	confineWin;	/* confine window */ 
#endif
} sprite;			/* info about the cursor sprite */

#ifdef XEVIE
_X_EXPORT WindowPtr xeviewin;
_X_EXPORT HotSpot xeviehot;
#endif

static void DoEnterLeaveEvents(
    WindowPtr fromWin,
    WindowPtr toWin,
    int mode
);

static WindowPtr XYToWindow(
    int x,
    int y
);

extern int lastEvent;

static Mask lastEventMask;

#ifdef XINPUT
extern int DeviceMotionNotify;
#endif

#define CantBeFiltered NoEventMask
static Mask filters[128] =
{
	NoSuchEvent,		       /* 0 */
	NoSuchEvent,		       /* 1 */
	KeyPressMask,		       /* KeyPress */
	KeyReleaseMask,		       /* KeyRelease */
	ButtonPressMask,	       /* ButtonPress */
	ButtonReleaseMask,	       /* ButtonRelease */
	PointerMotionMask,	       /* MotionNotify (initial state) */
	EnterWindowMask,	       /* EnterNotify */
	LeaveWindowMask,	       /* LeaveNotify */
	FocusChangeMask,	       /* FocusIn */
	FocusChangeMask,	       /* FocusOut */
	KeymapStateMask,	       /* KeymapNotify */
	ExposureMask,		       /* Expose */
	CantBeFiltered,		       /* GraphicsExpose */
	CantBeFiltered,		       /* NoExpose */
	VisibilityChangeMask,	       /* VisibilityNotify */
	SubstructureNotifyMask,	       /* CreateNotify */
	StructureAndSubMask,	       /* DestroyNotify */
	StructureAndSubMask,	       /* UnmapNotify */
	StructureAndSubMask,	       /* MapNotify */
	SubstructureRedirectMask,      /* MapRequest */
	StructureAndSubMask,	       /* ReparentNotify */
	StructureAndSubMask,	       /* ConfigureNotify */
	SubstructureRedirectMask,      /* ConfigureRequest */
	StructureAndSubMask,	       /* GravityNotify */
	ResizeRedirectMask,	       /* ResizeRequest */
	StructureAndSubMask,	       /* CirculateNotify */
	SubstructureRedirectMask,      /* CirculateRequest */
	PropertyChangeMask,	       /* PropertyNotify */
	CantBeFiltered,		       /* SelectionClear */
	CantBeFiltered,		       /* SelectionRequest */
	CantBeFiltered,		       /* SelectionNotify */
	ColormapChangeMask,	       /* ColormapNotify */
	CantBeFiltered,		       /* ClientMessage */
	CantBeFiltered		       /* MappingNotify */
};

static CARD8 criticalEvents[32] =
{
    0x7c				/* key and button events */
};

#ifdef PANORAMIX

static void ConfineToShape(RegionPtr shape, int *px, int *py);
static void SyntheticMotion(int x, int y);
static void PostNewCursor(void);

static Bool
XineramaSetCursorPosition(
    int x, 
    int y, 
    Bool generateEvent
){
    ScreenPtr pScreen;
    BoxRec box;
    int i;

    /* x,y are in Screen 0 coordinates.  We need to decide what Screen
       to send the message too and what the coordinates relative to 
       that screen are. */

    pScreen = sprite.screen;
    x += panoramiXdataPtr[0].x;
    y += panoramiXdataPtr[0].y;

    if(!POINT_IN_REGION(pScreen, &XineramaScreenRegions[pScreen->myNum],
								x, y, &box)) 
    {
	FOR_NSCREENS(i) 
	{
	    if(i == pScreen->myNum) 
		continue;
	    if(POINT_IN_REGION(pScreen, &XineramaScreenRegions[i], x, y, &box))
	    {
		pScreen = screenInfo.screens[i];
		break;
	    }
	}
    }

    sprite.screen = pScreen;
    sprite.hotPhys.x = x - panoramiXdataPtr[0].x;
    sprite.hotPhys.y = y - panoramiXdataPtr[0].y;
    x -= panoramiXdataPtr[pScreen->myNum].x;
    y -= panoramiXdataPtr[pScreen->myNum].y;

    return (*pScreen->SetCursorPosition)(pScreen, x, y, generateEvent);
}


static void
XineramaConstrainCursor(void)
{
    ScreenPtr pScreen = sprite.screen;
    BoxRec newBox = sprite.physLimits;

    /* Translate the constraining box to the screen
       the sprite is actually on */
    newBox.x1 += panoramiXdataPtr[0].x - panoramiXdataPtr[pScreen->myNum].x;
    newBox.x2 += panoramiXdataPtr[0].x - panoramiXdataPtr[pScreen->myNum].x;
    newBox.y1 += panoramiXdataPtr[0].y - panoramiXdataPtr[pScreen->myNum].y;
    newBox.y2 += panoramiXdataPtr[0].y - panoramiXdataPtr[pScreen->myNum].y;

    (* pScreen->ConstrainCursor)(pScreen, &newBox);
}

static void
XineramaCheckPhysLimits(
    CursorPtr cursor,
    Bool generateEvents
){
    HotSpot new;

    if (!cursor)
	return;
 
    new = sprite.hotPhys;

    /* I don't care what the DDX has to say about it */
    sprite.physLimits = sprite.hotLimits;

    /* constrain the pointer to those limits */
    if (new.x < sprite.physLimits.x1)
	new.x = sprite.physLimits.x1;
    else
	if (new.x >= sprite.physLimits.x2)
	    new.x = sprite.physLimits.x2 - 1;
    if (new.y < sprite.physLimits.y1)
	new.y = sprite.physLimits.y1;
    else
	if (new.y >= sprite.physLimits.y2)
	    new.y = sprite.physLimits.y2 - 1;

    if (sprite.hotShape)  /* more work if the shape is a mess */
	ConfineToShape(sprite.hotShape, &new.x, &new.y);

    if((new.x != sprite.hotPhys.x) || (new.y != sprite.hotPhys.y))
    {
	XineramaSetCursorPosition (new.x, new.y, generateEvents);
	if (!generateEvents)
	    SyntheticMotion(new.x, new.y);
    }

    /* Tell DDX what the limits are */
    XineramaConstrainCursor();
}


static Bool
XineramaSetWindowPntrs(WindowPtr pWin)
{
    if(pWin == WindowTable[0]) {
	    memcpy(sprite.windows, WindowTable, 
				PanoramiXNumScreens*sizeof(WindowPtr));
    } else {
	PanoramiXRes *win;
	int i;

	win = (PanoramiXRes*)LookupIDByType(pWin->drawable.id, XRT_WINDOW);

	if(!win)
	    return FALSE;

	for(i = 0; i < PanoramiXNumScreens; i++) {
	   sprite.windows[i] = LookupIDByType(win->info[i].id, RT_WINDOW);
	   if(!sprite.windows[i])  /* window is being unmapped */
		return FALSE;
	}
    }
    return TRUE;
}

static void
XineramaCheckVirtualMotion(
   QdEventPtr qe,
   WindowPtr pWin
){

    if (qe)
    {
	sprite.hot.pScreen = qe->pScreen;  /* should always be Screen 0 */
	sprite.hot.x = qe->event->u.keyButtonPointer.rootX;
	sprite.hot.y = qe->event->u.keyButtonPointer.rootY;
	pWin = inputInfo.pointer->grab ? inputInfo.pointer->grab->confineTo :
					 NullWindow;
    }
    if (pWin)
    {
	int x, y, off_x, off_y, i;
	BoxRec lims;

	if(!XineramaSetWindowPntrs(pWin))
	    return;

	i = PanoramiXNumScreens - 1;
	
	REGION_COPY(sprite.screen, &sprite.Reg2, 
					&sprite.windows[i]->borderSize); 
	off_x = panoramiXdataPtr[i].x;
	off_y = panoramiXdataPtr[i].y;

	while(i--) {
	    x = off_x - panoramiXdataPtr[i].x;
	    y = off_y - panoramiXdataPtr[i].y;

	    if(x || y)
		REGION_TRANSLATE(sprite.screen, &sprite.Reg2, x, y);
		
	    REGION_UNION(sprite.screen, &sprite.Reg2, &sprite.Reg2, 
					&sprite.windows[i]->borderSize);

	    off_x = panoramiXdataPtr[i].x;
	    off_y = panoramiXdataPtr[i].y;
	}

	lims = *REGION_EXTENTS(sprite.screen, &sprite.Reg2);

        if (sprite.hot.x < lims.x1)
            sprite.hot.x = lims.x1;
        else if (sprite.hot.x >= lims.x2)
            sprite.hot.x = lims.x2 - 1;
        if (sprite.hot.y < lims.y1)
            sprite.hot.y = lims.y1;
        else if (sprite.hot.y >= lims.y2)
            sprite.hot.y = lims.y2 - 1;

	if (REGION_NUM_RECTS(&sprite.Reg2) > 1) 
	    ConfineToShape(&sprite.Reg2, &sprite.hot.x, &sprite.hot.y);

	if (qe)
	{
	    qe->pScreen = sprite.hot.pScreen;
	    qe->event->u.keyButtonPointer.rootX = sprite.hot.x;
	    qe->event->u.keyButtonPointer.rootY = sprite.hot.y;
	}
    }
#ifdef XEVIE
    xeviehot.x = sprite.hot.x;
    xeviehot.y = sprite.hot.y;
#endif
}


static Bool
XineramaCheckMotion(xEvent *xE)
{
    WindowPtr prevSpriteWin = sprite.win;

    if (xE && !syncEvents.playingEvents)
    {
	/* Motion events entering DIX get translated to Screen 0
	   coordinates.  Replayed events have already been 
	   translated since they've entered DIX before */
	XE_KBPTR.rootX += panoramiXdataPtr[sprite.screen->myNum].x -
			  panoramiXdataPtr[0].x;
	XE_KBPTR.rootY += panoramiXdataPtr[sprite.screen->myNum].y -
			  panoramiXdataPtr[0].y;
	sprite.hot.x = XE_KBPTR.rootX;
	sprite.hot.y = XE_KBPTR.rootY;
	if (sprite.hot.x < sprite.physLimits.x1)
	    sprite.hot.x = sprite.physLimits.x1;
	else if (sprite.hot.x >= sprite.physLimits.x2)
	    sprite.hot.x = sprite.physLimits.x2 - 1;
	if (sprite.hot.y < sprite.physLimits.y1)
	    sprite.hot.y = sprite.physLimits.y1;
	else if (sprite.hot.y >= sprite.physLimits.y2)
	    sprite.hot.y = sprite.physLimits.y2 - 1;

	if (sprite.hotShape) 
	    ConfineToShape(sprite.hotShape, &sprite.hot.x, &sprite.hot.y);

	sprite.hotPhys = sprite.hot;
	if ((sprite.hotPhys.x != XE_KBPTR.rootX) ||
	    (sprite.hotPhys.y != XE_KBPTR.rootY))
	{
	    XineramaSetCursorPosition(
			sprite.hotPhys.x, sprite.hotPhys.y, FALSE);
	}
	XE_KBPTR.rootX = sprite.hot.x;
	XE_KBPTR.rootY = sprite.hot.y;
    }

#ifdef XEVIE
    xeviehot.x = sprite.hot.x;
    xeviehot.y = sprite.hot.y;
    xeviewin =
#endif
    sprite.win = XYToWindow(sprite.hot.x, sprite.hot.y);

    if (sprite.win != prevSpriteWin)
    {
	if (prevSpriteWin != NullWindow) {
	    if (!xE)
		UpdateCurrentTimeIf();
	    DoEnterLeaveEvents(prevSpriteWin, sprite.win, NotifyNormal);
	}
	PostNewCursor();
        return FALSE;
    }
    return TRUE;
}


static void
XineramaConfineCursorToWindow(WindowPtr pWin, Bool generateEvents)
{

    if (syncEvents.playingEvents)
    {
	XineramaCheckVirtualMotion((QdEventPtr)NULL, pWin);
	SyntheticMotion(sprite.hot.x, sprite.hot.y);
    }
    else
    {
	int x, y, off_x, off_y, i;

	if(!XineramaSetWindowPntrs(pWin))
	    return;

	i = PanoramiXNumScreens - 1;
	
	REGION_COPY(sprite.screen, &sprite.Reg1, 
					&sprite.windows[i]->borderSize); 
	off_x = panoramiXdataPtr[i].x;
	off_y = panoramiXdataPtr[i].y;

	while(i--) {
	    x = off_x - panoramiXdataPtr[i].x;
	    y = off_y - panoramiXdataPtr[i].y;

	    if(x || y)
		REGION_TRANSLATE(sprite.screen, &sprite.Reg1, x, y);
		
	    REGION_UNION(sprite.screen, &sprite.Reg1, &sprite.Reg1, 
					&sprite.windows[i]->borderSize);

	    off_x = panoramiXdataPtr[i].x;
	    off_y = panoramiXdataPtr[i].y;
	}

	sprite.hotLimits = *REGION_EXTENTS(sprite.screen, &sprite.Reg1);

	if(REGION_NUM_RECTS(&sprite.Reg1) > 1)
	   sprite.hotShape = &sprite.Reg1;
	else
	   sprite.hotShape = NullRegion;
	
	sprite.confined = FALSE;
	sprite.confineWin = (pWin == WindowTable[0]) ? NullWindow : pWin;

	XineramaCheckPhysLimits(sprite.current, generateEvents);
    }
}


static void
XineramaChangeToCursor(CursorPtr cursor)
{
    if (cursor != sprite.current)
    {
	if ((sprite.current->bits->xhot != cursor->bits->xhot) ||
		(sprite.current->bits->yhot != cursor->bits->yhot))
	    XineramaCheckPhysLimits(cursor, FALSE);
    	(*sprite.screen->DisplayCursor)(sprite.screen, cursor);
	FreeCursor(sprite.current, (Cursor)0);
	sprite.current = cursor;
	sprite.current->refcnt++;
    }
}


#endif  /* PANORAMIX */

void
SetMaskForEvent(Mask mask, int event)
{
    if ((event < LASTEvent) || (event >= 128))
	FatalError("SetMaskForEvent: bogus event number");
    filters[event] = mask;
}

_X_EXPORT void
SetCriticalEvent(int event)
{
    if (event >= 128)
	FatalError("SetCriticalEvent: bogus event number");
    criticalEvents[event >> 3] |= 1 << (event & 7);
}

static void
SyntheticMotion(int x, int y)
{
    xEvent xE;

#ifdef PANORAMIX
    /* Translate back to the sprite screen since processInputProc
       will translate from sprite screen to screen 0 upon reentry
       to the DIX layer */
    if(!noPanoramiXExtension) {
	x += panoramiXdataPtr[0].x - panoramiXdataPtr[sprite.screen->myNum].x;
	y += panoramiXdataPtr[0].y - panoramiXdataPtr[sprite.screen->myNum].y;
    }
#endif
    xE.u.keyButtonPointer.rootX = x;
    xE.u.keyButtonPointer.rootY = y;
    if (syncEvents.playingEvents)
	xE.u.keyButtonPointer.time = syncEvents.time.milliseconds;
    else
	xE.u.keyButtonPointer.time = currentTime.milliseconds;
    xE.u.u.type = MotionNotify;
    (*inputInfo.pointer->public.processInputProc)(&xE, inputInfo.pointer, 1);
}

#ifdef SHAPE
static void
ConfineToShape(RegionPtr shape, int *px, int *py)
{
    BoxRec box;
    int x = *px, y = *py;
    int incx = 1, incy = 1;

    if (POINT_IN_REGION(sprite.hot.pScreen, shape, x, y, &box))
	return;
    box = *REGION_EXTENTS(sprite.hot.pScreen, shape);
    /* this is rather crude */
    do {
	x += incx;
	if (x >= box.x2)
	{
	    incx = -1;
	    x = *px - 1;
	}
	else if (x < box.x1)
	{
	    incx = 1;
	    x = *px;
	    y += incy;
	    if (y >= box.y2)
	    {
		incy = -1;
		y = *py - 1;
	    }
	    else if (y < box.y1)
		return; /* should never get here! */
	}
    } while (!POINT_IN_REGION(sprite.hot.pScreen, shape, x, y, &box));
    *px = x;
    *py = y;
}
#endif

static void
CheckPhysLimits(
    CursorPtr cursor,
    Bool generateEvents,
    Bool confineToScreen,
    ScreenPtr pScreen)
{
    HotSpot new;

    if (!cursor)
	return;
    new = sprite.hotPhys;
    if (pScreen)
	new.pScreen = pScreen;
    else
	pScreen = new.pScreen;
    (*pScreen->CursorLimits) (pScreen, cursor, &sprite.hotLimits,
			      &sprite.physLimits);
    sprite.confined = confineToScreen;
    (* pScreen->ConstrainCursor)(pScreen, &sprite.physLimits);
    if (new.x < sprite.physLimits.x1)
	new.x = sprite.physLimits.x1;
    else
	if (new.x >= sprite.physLimits.x2)
	    new.x = sprite.physLimits.x2 - 1;
    if (new.y < sprite.physLimits.y1)
	new.y = sprite.physLimits.y1;
    else
	if (new.y >= sprite.physLimits.y2)
	    new.y = sprite.physLimits.y2 - 1;
#ifdef SHAPE
    if (sprite.hotShape)
	ConfineToShape(sprite.hotShape, &new.x, &new.y); 
#endif
    if ((pScreen != sprite.hotPhys.pScreen) ||
	(new.x != sprite.hotPhys.x) || (new.y != sprite.hotPhys.y))
    {
	if (pScreen != sprite.hotPhys.pScreen)
	    sprite.hotPhys = new;
	(*pScreen->SetCursorPosition) (pScreen, new.x, new.y, generateEvents);
	if (!generateEvents)
	    SyntheticMotion(new.x, new.y);
    }
}

static void
CheckVirtualMotion(
    register QdEventPtr qe,
    register WindowPtr pWin)
{
#ifdef PANORAMIX
    if(!noPanoramiXExtension) {
	XineramaCheckVirtualMotion(qe, pWin);
	return;
    }
#endif
    if (qe)
    {
	sprite.hot.pScreen = qe->pScreen;
	sprite.hot.x = qe->event->u.keyButtonPointer.rootX;
	sprite.hot.y = qe->event->u.keyButtonPointer.rootY;
	pWin = inputInfo.pointer->grab ? inputInfo.pointer->grab->confineTo :
					 NullWindow;
    }
    if (pWin)
    {
	BoxRec lims;

	if (sprite.hot.pScreen != pWin->drawable.pScreen)
	{
	    sprite.hot.pScreen = pWin->drawable.pScreen;
	    sprite.hot.x = sprite.hot.y = 0;
	}
	lims = *REGION_EXTENTS(pWin->drawable.pScreen, &pWin->borderSize);
	if (sprite.hot.x < lims.x1)
	    sprite.hot.x = lims.x1;
	else if (sprite.hot.x >= lims.x2)
	    sprite.hot.x = lims.x2 - 1;
	if (sprite.hot.y < lims.y1)
	    sprite.hot.y = lims.y1;
	else if (sprite.hot.y >= lims.y2)
	    sprite.hot.y = lims.y2 - 1;
#ifdef SHAPE
	if (wBoundingShape(pWin))
	    ConfineToShape(&pWin->borderSize, &sprite.hot.x, &sprite.hot.y);
#endif
	if (qe)
	{
	    qe->pScreen = sprite.hot.pScreen;
	    qe->event->u.keyButtonPointer.rootX = sprite.hot.x;
	    qe->event->u.keyButtonPointer.rootY = sprite.hot.y;
	}
    }
#ifdef XEVIE
    xeviehot.x = sprite.hot.x;
    xeviehot.y = sprite.hot.y;
#endif
    ROOT = WindowTable[sprite.hot.pScreen->myNum];
}

static void
ConfineCursorToWindow(WindowPtr pWin, Bool generateEvents, Bool confineToScreen)
{
    ScreenPtr pScreen = pWin->drawable.pScreen;

#ifdef PANORAMIX
    if(!noPanoramiXExtension) {
	XineramaConfineCursorToWindow(pWin, generateEvents);
	return;
    }	
#endif

    if (syncEvents.playingEvents)
    {
	CheckVirtualMotion((QdEventPtr)NULL, pWin);
	SyntheticMotion(sprite.hot.x, sprite.hot.y);
    }
    else
    {
	sprite.hotLimits = *REGION_EXTENTS( pScreen, &pWin->borderSize);
#ifdef SHAPE
	sprite.hotShape = wBoundingShape(pWin) ? &pWin->borderSize
					       : NullRegion;
#endif
	CheckPhysLimits(sprite.current, generateEvents, confineToScreen,
			pScreen);
    }
}

_X_EXPORT Bool
PointerConfinedToScreen()
{
    return sprite.confined;
}

static void
ChangeToCursor(CursorPtr cursor)
{
#ifdef PANORAMIX
    if(!noPanoramiXExtension) {
	XineramaChangeToCursor(cursor);
	return;
    }
#endif

    if (cursor != sprite.current)
    {
	if ((sprite.current->bits->xhot != cursor->bits->xhot) ||
		(sprite.current->bits->yhot != cursor->bits->yhot))
	    CheckPhysLimits(cursor, FALSE, sprite.confined,
			    (ScreenPtr)NULL);
	(*sprite.hotPhys.pScreen->DisplayCursor) (sprite.hotPhys.pScreen,
						  cursor);
	FreeCursor(sprite.current, (Cursor)0);
	sprite.current = cursor;
	sprite.current->refcnt++;
    }
}

/* returns true if b is a descendent of a */
Bool
IsParent(register WindowPtr a, register WindowPtr b)
{
    for (b = b->parent; b; b = b->parent)
	if (b == a) return TRUE;
    return FALSE;
}

static void
PostNewCursor(void)
{
    register    WindowPtr win;
    register    GrabPtr grab = inputInfo.pointer->grab;

    if (syncEvents.playingEvents)
	return;
    if (grab)
    {
	if (grab->cursor)
	{
	    ChangeToCursor(grab->cursor);
	    return;
	}
	if (IsParent(grab->window, sprite.win))
	    win = sprite.win;
	else
	    win = grab->window;
    }
    else
	win = sprite.win;
    for (; win; win = win->parent)
	if (win->optional && win->optional->cursor != NullCursor)
	{
	    ChangeToCursor(win->optional->cursor);
	    return;
	}
}

_X_EXPORT WindowPtr
GetCurrentRootWindow()
{
    return ROOT;
}

_X_EXPORT WindowPtr
GetSpriteWindow()
{
    return sprite.win;
}

_X_EXPORT CursorPtr
GetSpriteCursor()
{
    return sprite.current;
}

_X_EXPORT void
GetSpritePosition(int *px, int *py)
{
    *px = sprite.hotPhys.x;
    *py = sprite.hotPhys.y;
}

#ifdef PANORAMIX
_X_EXPORT int
XineramaGetCursorScreen()
{
    if(!noPanoramiXExtension) {
	return sprite.screen->myNum;
    } else {
	return 0;
    }
}
#endif /* PANORAMIX */

#define TIMESLOP (5 * 60 * 1000) /* 5 minutes */

static void
MonthChangedOrBadTime(register xEvent *xE)
{
    /* If the ddx/OS is careless about not processing timestamped events from
     * different sources in sorted order, then it's possible for time to go
     * backwards when it should not.  Here we ensure a decent time.
     */
    if ((currentTime.milliseconds - XE_KBPTR.time) > TIMESLOP)
	currentTime.months++;
    else
	XE_KBPTR.time = currentTime.milliseconds;
}

#define NoticeTime(xE) { \
    if ((xE)->u.keyButtonPointer.time < currentTime.milliseconds) \
	MonthChangedOrBadTime(xE); \
    currentTime.milliseconds = (xE)->u.keyButtonPointer.time; \
    lastDeviceEventTime = currentTime; }

void
NoticeEventTime(register xEvent *xE)
{
    if (!syncEvents.playingEvents)
	NoticeTime(xE);
}

/**************************************************************************
 *            The following procedures deal with synchronous events       *
 **************************************************************************/

void
EnqueueEvent(xEvent *xE, DeviceIntPtr device, int count)
{
    register QdEventPtr tail = *syncEvents.pendtail;
    register QdEventPtr qe;
    xEvent		*qxE;

    NoticeTime(xE);

#ifdef XKB
    /* Fix for key repeating bug. */
    if (device->key != NULL && device->key->xkbInfo != NULL && 
	xE->u.u.type == KeyRelease)
	AccessXCancelRepeatKey(device->key->xkbInfo, xE->u.u.detail);
#endif

    if (DeviceEventCallback)
    {
	DeviceEventInfoRec eventinfo;
	/*  The RECORD spec says that the root window field of motion events
	 *  must be valid.  At this point, it hasn't been filled in yet, so
	 *  we do it here.  The long expression below is necessary to get
	 *  the current root window; the apparently reasonable alternative
	 *  GetCurrentRootWindow()->drawable.id doesn't give you the right
	 *  answer on the first motion event after a screen change because
	 *  the data that GetCurrentRootWindow relies on hasn't been
	 *  updated yet.
	 */
	if (xE->u.u.type == MotionNotify)
	    XE_KBPTR.root =
		WindowTable[sprite.hotPhys.pScreen->myNum]->drawable.id;
	eventinfo.events = xE;
	eventinfo.count = count;
	CallCallbacks(&DeviceEventCallback, (pointer)&eventinfo);
    }
    if (xE->u.u.type == MotionNotify)
    {
#ifdef PANORAMIX
	if(!noPanoramiXExtension) {
	    XE_KBPTR.rootX += panoramiXdataPtr[sprite.screen->myNum].x -
			      panoramiXdataPtr[0].x;
	    XE_KBPTR.rootY += panoramiXdataPtr[sprite.screen->myNum].y -
			      panoramiXdataPtr[0].y;
	}
#endif
	sprite.hotPhys.x = XE_KBPTR.rootX;
	sprite.hotPhys.y = XE_KBPTR.rootY;
	/* do motion compression */
	if (tail &&
	    (tail->event->u.u.type == MotionNotify) &&
	    (tail->pScreen == sprite.hotPhys.pScreen))
	{
	    tail->event->u.keyButtonPointer.rootX = sprite.hotPhys.x;
	    tail->event->u.keyButtonPointer.rootY = sprite.hotPhys.y;
	    tail->event->u.keyButtonPointer.time = XE_KBPTR.time;
	    tail->months = currentTime.months;
	    return;
	}
    }
    qe = (QdEventPtr)xalloc(sizeof(QdEventRec) + (count * sizeof(xEvent)));
    if (!qe)
	return;
    qe->next = (QdEventPtr)NULL;
    qe->device = device;
    qe->pScreen = sprite.hotPhys.pScreen;
    qe->months = currentTime.months;
    qe->event = (xEvent *)(qe + 1);
    qe->evcount = count;
    for (qxE = qe->event; --count >= 0; qxE++, xE++)
	*qxE = *xE;
    if (tail)
	syncEvents.pendtail = &tail->next;
    *syncEvents.pendtail = qe;
}

static void
PlayReleasedEvents(void)
{
    register QdEventPtr *prev, qe;
    register DeviceIntPtr dev;

    prev = &syncEvents.pending;
    while ( (qe = *prev) )
    {
	if (!qe->device->sync.frozen)
	{
	    *prev = qe->next;
	    if (*syncEvents.pendtail == *prev)
		syncEvents.pendtail = prev;
	    if (qe->event->u.u.type == MotionNotify)
		CheckVirtualMotion(qe, NullWindow);
	    syncEvents.time.months = qe->months;
	    syncEvents.time.milliseconds = qe->event->u.keyButtonPointer.time;
#ifdef PANORAMIX
	   /* Translate back to the sprite screen since processInputProc
	      will translate from sprite screen to screen 0 upon reentry
	      to the DIX layer */
	    if(!noPanoramiXExtension) {
		qe->event->u.keyButtonPointer.rootX += 
			panoramiXdataPtr[0].x - 
			panoramiXdataPtr[sprite.screen->myNum].x;
		qe->event->u.keyButtonPointer.rootY += 
			panoramiXdataPtr[0].y - 
			panoramiXdataPtr[sprite.screen->myNum].y;
	    }
#endif
	    (*qe->device->public.processInputProc)(qe->event, qe->device,
						   qe->evcount);
	    xfree(qe);
	    for (dev = inputInfo.devices; dev && dev->sync.frozen; dev = dev->next)
		;
	    if (!dev)
		break;
	    /* Playing the event may have unfrozen another device. */
	    /* So to play it safe, restart at the head of the queue */
	    prev = &syncEvents.pending;
	}
	else
	    prev = &qe->next;
    } 
}

static void
FreezeThaw(register DeviceIntPtr dev, Bool frozen)
{
    dev->sync.frozen = frozen;
    if (frozen)
	dev->public.processInputProc = dev->public.enqueueInputProc;
    else
	dev->public.processInputProc = dev->public.realInputProc;
}

void
ComputeFreezes()
{
    register DeviceIntPtr replayDev = syncEvents.replayDev;
    register int i;
    WindowPtr w;
    register xEvent *xE;
    int count;
    GrabPtr grab;
    register DeviceIntPtr dev;

    for (dev = inputInfo.devices; dev; dev = dev->next)
	FreezeThaw(dev, dev->sync.other || (dev->sync.state >= FROZEN));
    if (syncEvents.playingEvents || (!replayDev && !syncEvents.pending))
	return;
    syncEvents.playingEvents = TRUE;
    if (replayDev)
    {
	xE = replayDev->sync.event;
	count = replayDev->sync.evcount;
	syncEvents.replayDev = (DeviceIntPtr)NULL;

        w = XYToWindow( XE_KBPTR.rootX, XE_KBPTR.rootY);
	for (i = 0; i < spriteTraceGood; i++)
	{
	    if (syncEvents.replayWin == spriteTrace[i])
	    {
		if (!CheckDeviceGrabs(replayDev, xE, i+1, count)) {
		    if (replayDev->focus)
			DeliverFocusedEvent(replayDev, xE, w, count);
		    else
			DeliverDeviceEvents(w, xE, NullGrab, NullWindow,
					        replayDev, count);
		}
		goto playmore;
	    }
	}
	/* must not still be in the same stack */
	if (replayDev->focus)
	    DeliverFocusedEvent(replayDev, xE, w, count);
	else
	    DeliverDeviceEvents(w, xE, NullGrab, NullWindow, replayDev, count);
    }
playmore:
    for (dev = inputInfo.devices; dev; dev = dev->next)
    {
	if (!dev->sync.frozen)
	{
	    PlayReleasedEvents();
	    break;
	}
    }
    syncEvents.playingEvents = FALSE;
    /* the following may have been skipped during replay, so do it now */
    if ((grab = inputInfo.pointer->grab) && grab->confineTo)
    {
	if (grab->confineTo->drawable.pScreen != sprite.hotPhys.pScreen)
	    sprite.hotPhys.x = sprite.hotPhys.y = 0;
	ConfineCursorToWindow(grab->confineTo, TRUE, TRUE);
    }
    else
	ConfineCursorToWindow(WindowTable[sprite.hotPhys.pScreen->myNum],
			      TRUE, FALSE);
    PostNewCursor();
}

#ifdef RANDR
void
ScreenRestructured (ScreenPtr pScreen)
{
    GrabPtr grab;

    if ((grab = inputInfo.pointer->grab) && grab->confineTo)
    {
	if (grab->confineTo->drawable.pScreen != sprite.hotPhys.pScreen)
	    sprite.hotPhys.x = sprite.hotPhys.y = 0;
	ConfineCursorToWindow(grab->confineTo, TRUE, TRUE);
    }
    else
	ConfineCursorToWindow(WindowTable[sprite.hotPhys.pScreen->myNum],
			      TRUE, FALSE);
}
#endif

void
CheckGrabForSyncs(register DeviceIntPtr thisDev, Bool thisMode, Bool otherMode)
{
    register GrabPtr grab = thisDev->grab;
    register DeviceIntPtr dev;

    if (thisMode == GrabModeSync)
	thisDev->sync.state = FROZEN_NO_EVENT;
    else
    {	/* free both if same client owns both */
	thisDev->sync.state = THAWED;
	if (thisDev->sync.other &&
	    (CLIENT_BITS(thisDev->sync.other->resource) ==
	     CLIENT_BITS(grab->resource)))
	    thisDev->sync.other = NullGrab;
    }
    for (dev = inputInfo.devices; dev; dev = dev->next)
    {
	if (dev != thisDev)
	{
	    if (otherMode == GrabModeSync)
		dev->sync.other = grab;
	    else
	    {	/* free both if same client owns both */
		if (dev->sync.other &&
		    (CLIENT_BITS(dev->sync.other->resource) ==
		     CLIENT_BITS(grab->resource)))
		    dev->sync.other = NullGrab;
	    }
	}
    }
    ComputeFreezes();
}

void
ActivatePointerGrab(register DeviceIntPtr mouse, register GrabPtr grab, 
                    TimeStamp time, Bool autoGrab)
{
    WindowPtr oldWin = (mouse->grab) ? mouse->grab->window
				     : sprite.win;

    if (grab->confineTo)
    {
	if (grab->confineTo->drawable.pScreen != sprite.hotPhys.pScreen)
	    sprite.hotPhys.x = sprite.hotPhys.y = 0;
	ConfineCursorToWindow(grab->confineTo, FALSE, TRUE);
    }
    DoEnterLeaveEvents(oldWin, grab->window, NotifyGrab);
    mouse->valuator->motionHintWindow = NullWindow;
    if (syncEvents.playingEvents)
	mouse->grabTime = syncEvents.time;
    else
	mouse->grabTime = time;
    if (grab->cursor)
	grab->cursor->refcnt++;
    mouse->activeGrab = *grab;
    mouse->grab = &mouse->activeGrab;
    mouse->fromPassiveGrab = autoGrab;
    PostNewCursor();
    CheckGrabForSyncs(mouse,(Bool)grab->pointerMode, (Bool)grab->keyboardMode);
}

void
DeactivatePointerGrab(register DeviceIntPtr mouse)
{
    register GrabPtr grab = mouse->grab;
    register DeviceIntPtr dev;

    mouse->valuator->motionHintWindow = NullWindow;
    mouse->grab = NullGrab;
    mouse->sync.state = NOT_GRABBED;
    mouse->fromPassiveGrab = FALSE;
    for (dev = inputInfo.devices; dev; dev = dev->next)
    {
	if (dev->sync.other == grab)
	    dev->sync.other = NullGrab;
    }
    DoEnterLeaveEvents(grab->window, sprite.win, NotifyUngrab);
    if (grab->confineTo)
	ConfineCursorToWindow(ROOT, FALSE, FALSE);
    PostNewCursor();
    if (grab->cursor)
	FreeCursor(grab->cursor, (Cursor)0);
    ComputeFreezes();
}

void
ActivateKeyboardGrab(register DeviceIntPtr keybd, GrabPtr grab, TimeStamp time, Bool passive)
{
    WindowPtr oldWin;

    if (keybd->grab)
	oldWin = keybd->grab->window;
    else if (keybd->focus)
	oldWin = keybd->focus->win;
    else
	oldWin = sprite.win;
    if (oldWin == FollowKeyboardWin)
	oldWin = inputInfo.keyboard->focus->win;
    if (keybd->valuator)
	keybd->valuator->motionHintWindow = NullWindow;
    DoFocusEvents(keybd, oldWin, grab->window, NotifyGrab);
    if (syncEvents.playingEvents)
	keybd->grabTime = syncEvents.time;
    else
	keybd->grabTime = time;
    keybd->activeGrab = *grab;
    keybd->grab = &keybd->activeGrab;
    keybd->fromPassiveGrab = passive;
    CheckGrabForSyncs(keybd, (Bool)grab->keyboardMode, (Bool)grab->pointerMode);
}

void
DeactivateKeyboardGrab(register DeviceIntPtr keybd)
{
    register GrabPtr grab = keybd->grab;
    register DeviceIntPtr dev;
    register WindowPtr focusWin = keybd->focus ? keybd->focus->win
					       : sprite.win;

    if (focusWin == FollowKeyboardWin)
	focusWin = inputInfo.keyboard->focus->win;
    if (keybd->valuator)
	keybd->valuator->motionHintWindow = NullWindow;
    keybd->grab = NullGrab;
    keybd->sync.state = NOT_GRABBED;
    keybd->fromPassiveGrab = FALSE;
    for (dev = inputInfo.devices; dev; dev = dev->next)
    {
	if (dev->sync.other == grab)
	    dev->sync.other = NullGrab;
    }
    DoFocusEvents(keybd, grab->window, focusWin, NotifyUngrab);
    ComputeFreezes();
}

void
AllowSome(ClientPtr client, TimeStamp time, DeviceIntPtr thisDev, int newState)
{
    Bool thisGrabbed, otherGrabbed, othersFrozen, thisSynced;
    TimeStamp grabTime;
    register DeviceIntPtr dev;

    thisGrabbed = thisDev->grab && SameClient(thisDev->grab, client);
    thisSynced = FALSE;
    otherGrabbed = FALSE;
    othersFrozen = TRUE;
    grabTime = thisDev->grabTime;
    for (dev = inputInfo.devices; dev; dev = dev->next)
    {
	if (dev == thisDev)
	    continue;
	if (dev->grab && SameClient(dev->grab, client))
	{
	    if (!(thisGrabbed || otherGrabbed) ||
		(CompareTimeStamps(dev->grabTime, grabTime) == LATER))
		grabTime = dev->grabTime;
	    otherGrabbed = TRUE;
	    if (thisDev->sync.other == dev->grab)
		thisSynced = TRUE;
	    if (dev->sync.state < FROZEN)
		othersFrozen = FALSE;
	}
	else if (!dev->sync.other || !SameClient(dev->sync.other, client))
	    othersFrozen = FALSE;
    }
    if (!((thisGrabbed && thisDev->sync.state >= FROZEN) || thisSynced))
	return;
    if ((CompareTimeStamps(time, currentTime) == LATER) ||
	(CompareTimeStamps(time, grabTime) == EARLIER))
	return;
    switch (newState)
    {
	case THAWED:	 	       /* Async */
	    if (thisGrabbed)
		thisDev->sync.state = THAWED;
	    if (thisSynced)
		thisDev->sync.other = NullGrab;
	    ComputeFreezes();
	    break;
	case FREEZE_NEXT_EVENT:		/* Sync */
	    if (thisGrabbed)
	    {
		thisDev->sync.state = FREEZE_NEXT_EVENT;
		if (thisSynced)
		    thisDev->sync.other = NullGrab;
		ComputeFreezes();
	    }
	    break;
	case THAWED_BOTH:		/* AsyncBoth */
	    if (othersFrozen)
	    {
		for (dev = inputInfo.devices; dev; dev = dev->next)
		{
		    if (dev->grab && SameClient(dev->grab, client))
			dev->sync.state = THAWED;
		    if (dev->sync.other && SameClient(dev->sync.other, client))
			dev->sync.other = NullGrab;
		}
		ComputeFreezes();
	    }
	    break;
	case FREEZE_BOTH_NEXT_EVENT:	/* SyncBoth */
	    if (othersFrozen)
	    {
		for (dev = inputInfo.devices; dev; dev = dev->next)
		{
		    if (dev->grab && SameClient(dev->grab, client))
			dev->sync.state = FREEZE_BOTH_NEXT_EVENT;
		    if (dev->sync.other && SameClient(dev->sync.other, client))
			dev->sync.other = NullGrab;
		}
		ComputeFreezes();
	    }
	    break;
	case NOT_GRABBED:		/* Replay */
	    if (thisGrabbed && thisDev->sync.state == FROZEN_WITH_EVENT)
	    {
		if (thisSynced)
		    thisDev->sync.other = NullGrab;
		syncEvents.replayDev = thisDev;
		syncEvents.replayWin = thisDev->grab->window;
		(*thisDev->DeactivateGrab)(thisDev);
		syncEvents.replayDev = (DeviceIntPtr)NULL;
	    }
	    break;
	case THAW_OTHERS:		/* AsyncOthers */
	    if (othersFrozen)
	    {
		for (dev = inputInfo.devices; dev; dev = dev->next)
		{
		    if (dev == thisDev)
			continue;
		    if (dev->grab && SameClient(dev->grab, client))
			dev->sync.state = THAWED;
		    if (dev->sync.other && SameClient(dev->sync.other, client))
			dev->sync.other = NullGrab;
		}
		ComputeFreezes();
	    }
	    break;
    }
}

int
ProcAllowEvents(register ClientPtr client)
{
    TimeStamp		time;
    DeviceIntPtr	mouse = inputInfo.pointer;
    DeviceIntPtr	keybd = inputInfo.keyboard;
    REQUEST(xAllowEventsReq);

    REQUEST_SIZE_MATCH(xAllowEventsReq);
    time = ClientTimeToServerTime(stuff->time);
    switch (stuff->mode)
    {
	case ReplayPointer:
	    AllowSome(client, time, mouse, NOT_GRABBED);
	    break;
	case SyncPointer: 
	    AllowSome(client, time, mouse, FREEZE_NEXT_EVENT);
	    break;
	case AsyncPointer: 
	    AllowSome(client, time, mouse, THAWED);
	    break;
	case ReplayKeyboard: 
	    AllowSome(client, time, keybd, NOT_GRABBED);
	    break;
	case SyncKeyboard: 
	    AllowSome(client, time, keybd, FREEZE_NEXT_EVENT);
	    break;
	case AsyncKeyboard: 
	    AllowSome(client, time, keybd, THAWED);
	    break;
	case SyncBoth:
	    AllowSome(client, time, keybd, FREEZE_BOTH_NEXT_EVENT);
	    break;
	case AsyncBoth:
	    AllowSome(client, time, keybd, THAWED_BOTH);
	    break;
	default: 
	    client->errorValue = stuff->mode;
	    return BadValue;
    }
    return Success;
}

void
ReleaseActiveGrabs(ClientPtr client)
{
    register DeviceIntPtr dev;
    Bool    done;

    /* XXX CloseDownClient should remove passive grabs before
     * releasing active grabs.
     */
    do {
    	done = TRUE;
    	for (dev = inputInfo.devices; dev; dev = dev->next)
    	{
	    if (dev->grab && SameClient(dev->grab, client))
	    {
	    	(*dev->DeactivateGrab)(dev);
	    	done = FALSE;
	    }
    	}
    } while (!done);
}

/**************************************************************************
 *            The following procedures deal with delivering events        *
 **************************************************************************/

_X_EXPORT int
TryClientEvents (ClientPtr client, xEvent *pEvents, int count, Mask mask, 
                 Mask filter, GrabPtr grab)
{
    int i;
    int type;

#ifdef DEBUG
    if (debug_events) ErrorF(
	"Event([%d, %d], mask=0x%x), client=%d",
	pEvents->u.u.type, pEvents->u.u.detail, mask, client->index);
#endif
    if ((client) && (client != serverClient) && (!client->clientGone) &&
	((filter == CantBeFiltered) || (mask & filter)))
    {
	if (grab && !SameClient(grab, client))
	    return -1; /* don't send, but notify caller */
	type = pEvents->u.u.type;
	if (type == MotionNotify)
	{
	    if (mask & PointerMotionHintMask)
	    {
		if (WID(inputInfo.pointer->valuator->motionHintWindow) ==
		    pEvents->u.keyButtonPointer.event)
		{
#ifdef DEBUG
		    if (debug_events) ErrorF("\n");
	    fprintf(stderr,"motionHintWindow == keyButtonPointer.event\n");
#endif
		    return 1; /* don't send, but pretend we did */
		}
		pEvents->u.u.detail = NotifyHint;
	    }
	    else
	    {
		pEvents->u.u.detail = NotifyNormal;
	    }
	}
#ifdef XINPUT
	else
	{
	    if ((type == DeviceMotionNotify) &&
		MaybeSendDeviceMotionNotifyHint
			((deviceKeyButtonPointer*)pEvents, mask) != 0)
		return 1;
	}
#endif
	type &= 0177;
	if (type != KeymapNotify)
	{
	    /* all extension events must have a sequence number */
	    for (i = 0; i < count; i++)
		pEvents[i].u.u.sequenceNumber = client->sequence;
	}

	if (BitIsOn(criticalEvents, type))
	{
#ifdef SMART_SCHEDULE
	    if (client->smart_priority < SMART_MAX_PRIORITY)
		client->smart_priority++;
#endif
	    SetCriticalOutputPending();
	}

	WriteEventsToClient(client, count, pEvents);
#ifdef DEBUG
	if (debug_events) ErrorF(  " delivered\n");
#endif
	return 1;
    }
    else
    {
#ifdef DEBUG
	if (debug_events) ErrorF("\n");
#endif
	return 0;
    }
}

int
DeliverEventsToWindow(register WindowPtr pWin, xEvent *pEvents, int count, 
                      Mask filter, GrabPtr grab, int mskidx)
{
    int deliveries = 0, nondeliveries = 0;
    int attempt;
    register InputClients *other;
    ClientPtr client = NullClient;
    Mask deliveryMask = 0; /* If a grab occurs due to a button press, then
		              this mask is the mask of the grab. */
    int type = pEvents->u.u.type;

    /* CantBeFiltered means only window owner gets the event */
    if ((filter == CantBeFiltered) || !(type & EXTENSION_EVENT_BASE))
    {
	/* if nobody ever wants to see this event, skip some work */
	if (filter != CantBeFiltered &&
	    !((wOtherEventMasks(pWin)|pWin->eventMask) & filter))
	    return 0;
	if ( (attempt = TryClientEvents(wClient(pWin), pEvents, count,
				      pWin->eventMask, filter, grab)) )
	{
	    if (attempt > 0)
	    {
		deliveries++;
		client = wClient(pWin);
		deliveryMask = pWin->eventMask;
	    } else
		nondeliveries--;
	}
    }
    if (filter != CantBeFiltered)
    {
	if (type & EXTENSION_EVENT_BASE)
	{
	    OtherInputMasks *inputMasks;

	    inputMasks = wOtherInputMasks(pWin);
	    if (!inputMasks ||
		!(inputMasks->inputEvents[mskidx] & filter))
		return 0;
	    other = inputMasks->inputClients;
	}
	else
	    other = (InputClients *)wOtherClients(pWin);
	for (; other; other = other->next)
	{
	    if ( (attempt = TryClientEvents(rClient(other), pEvents, count,
					  other->mask[mskidx], filter, grab)) )
	    {
		if (attempt > 0)
		{
		    deliveries++;
		    client = rClient(other);
		    deliveryMask = other->mask[mskidx];
		} else
		    nondeliveries--;
	    }
	}
    }
    if ((type == ButtonPress) && deliveries && (!grab))
    {
	GrabRec tempGrab;

	tempGrab.device = inputInfo.pointer;
	tempGrab.resource = client->clientAsMask;
	tempGrab.window = pWin;
	tempGrab.ownerEvents = (deliveryMask & OwnerGrabButtonMask) ? TRUE : FALSE;
	tempGrab.eventMask = deliveryMask;
	tempGrab.keyboardMode = GrabModeAsync;
	tempGrab.pointerMode = GrabModeAsync;
	tempGrab.confineTo = NullWindow;
	tempGrab.cursor = NullCursor;
	(*inputInfo.pointer->ActivateGrab)(inputInfo.pointer, &tempGrab,
					   currentTime, TRUE);
    }
    else if ((type == MotionNotify) && deliveries)
	inputInfo.pointer->valuator->motionHintWindow = pWin;
#ifdef XINPUT
    else
    {
	if (((type == DeviceMotionNotify)
#ifdef XKB
	     || (type == DeviceButtonPress)
#endif
	    ) && deliveries)
	    CheckDeviceGrabAndHintWindow (pWin, type,
					  (deviceKeyButtonPointer*) pEvents,
					  grab, client, deliveryMask);
    }
#endif
    if (deliveries)
	return deliveries;
    return nondeliveries;
}

/* If the event goes to dontClient, don't send it and return 0.  if
   send works,  return 1 or if send didn't work, return 2.
   Only works for core events.
*/

#ifdef PANORAMIX
static int 
XineramaTryClientEventsResult(
    ClientPtr client,
    GrabPtr grab,
    Mask mask, 
    Mask filter
){
    if ((client) && (client != serverClient) && (!client->clientGone) &&
        ((filter == CantBeFiltered) || (mask & filter)))
    {
        if (grab && !SameClient(grab, client)) return -1;
	else return 1;
    }
    return 0;
}
#endif

int
MaybeDeliverEventsToClient(register WindowPtr pWin, xEvent *pEvents, 
                           int count, Mask filter, ClientPtr dontClient)
{
    register OtherClients *other;


    if (pWin->eventMask & filter)
    {
        if (wClient(pWin) == dontClient)
	    return 0;
#ifdef PANORAMIX
	if(!noPanoramiXExtension && pWin->drawable.pScreen->myNum) 
	    return XineramaTryClientEventsResult(
			wClient(pWin), NullGrab, pWin->eventMask, filter);
#endif
	return TryClientEvents(wClient(pWin), pEvents, count,
			       pWin->eventMask, filter, NullGrab);
    }
    for (other = wOtherClients(pWin); other; other = other->next)
    {
	if (other->mask & filter)
	{
            if (SameClient(other, dontClient))
		return 0;
#ifdef PANORAMIX
	    if(!noPanoramiXExtension && pWin->drawable.pScreen->myNum) 
	      return XineramaTryClientEventsResult(
			rClient(other), NullGrab, other->mask, filter);
#endif
	    return TryClientEvents(rClient(other), pEvents, count,
				   other->mask, filter, NullGrab);
	}
    }
    return 2;
}

static void
FixUpEventFromWindow(
    xEvent *xE,
    WindowPtr pWin,
    Window child,
    Bool calcChild)
{
    if (calcChild)
    {
        WindowPtr w=spriteTrace[spriteTraceGood-1];
	/* If the search ends up past the root should the child field be 
	 	set to none or should the value in the argument be passed 
		through. It probably doesn't matter since everyone calls 
		this function with child == None anyway. */

        while (w) 
        {
            /* If the source window is same as event window, child should be
		none.  Don't bother going all all the way back to the root. */

 	    if (w == pWin)
	    { 
   		child = None;
 		break;
	    }
	    
	    if (w->parent == pWin)
	    {
		child = w->drawable.id;
		break;
            }
 	    w = w->parent;
        } 	    
    }
    XE_KBPTR.root = ROOT->drawable.id;
    XE_KBPTR.event = pWin->drawable.id;
    if (sprite.hot.pScreen == pWin->drawable.pScreen)
    {
	XE_KBPTR.sameScreen = xTrue;
	XE_KBPTR.child = child;
	XE_KBPTR.eventX =
	XE_KBPTR.rootX - pWin->drawable.x;
	XE_KBPTR.eventY =
	XE_KBPTR.rootY - pWin->drawable.y;
    }
    else
    {
	XE_KBPTR.sameScreen = xFalse;
	XE_KBPTR.child = None;
	XE_KBPTR.eventX = 0;
	XE_KBPTR.eventY = 0;
    }
}

int
DeliverDeviceEvents(register WindowPtr pWin, register xEvent *xE, GrabPtr grab, 
                    register WindowPtr stopAt, DeviceIntPtr dev, int count)
{
    Window child = None;
    int type = xE->u.u.type;
    Mask filter = filters[type];
    int deliveries = 0;

    if (type & EXTENSION_EVENT_BASE)
    {
	register OtherInputMasks *inputMasks;
	int mskidx = dev->id;

	inputMasks = wOtherInputMasks(pWin);
	if (inputMasks && !(filter & inputMasks->deliverableEvents[mskidx]))
	    return 0;
	while (pWin)
	{
	    if (inputMasks && (inputMasks->inputEvents[mskidx] & filter))
	    {
		FixUpEventFromWindow(xE, pWin, child, FALSE);
		deliveries = DeliverEventsToWindow(pWin, xE, count, filter,
						   grab, mskidx);
		if (deliveries > 0)
		    return deliveries;
	    }
	    if ((deliveries < 0) ||
		(pWin == stopAt) ||
		(inputMasks &&
		 (filter & inputMasks->dontPropagateMask[mskidx])))
		return 0;
	    child = pWin->drawable.id;
	    pWin = pWin->parent;
	    if (pWin)
		inputMasks = wOtherInputMasks(pWin);
	}
    }
    else
    {
	if (!(filter & pWin->deliverableEvents))
	    return 0;
	while (pWin)
	{
	    if ((wOtherEventMasks(pWin)|pWin->eventMask) & filter)
	    {
		FixUpEventFromWindow(xE, pWin, child, FALSE);
		deliveries = DeliverEventsToWindow(pWin, xE, count, filter,
						   grab, 0);
		if (deliveries > 0)
		    return deliveries;
	    }
	    if ((deliveries < 0) ||
		(pWin == stopAt) ||
		(filter & wDontPropagateMask(pWin)))
		return 0;
	    child = pWin->drawable.id;
	    pWin = pWin->parent;
	}
    }
    return 0;
}

/* not useful for events that propagate up the tree or extension events */
_X_EXPORT int
DeliverEvents(register WindowPtr pWin, register xEvent *xE, int count, 
              register WindowPtr otherParent)
{
    Mask filter;
    int     deliveries;

#ifdef PANORAMIX
    if(!noPanoramiXExtension && pWin->drawable.pScreen->myNum)
	return count;
#endif

    if (!count)
	return 0;
    filter = filters[xE->u.u.type];
    if ((filter & SubstructureNotifyMask) && (xE->u.u.type != CreateNotify))
	xE->u.destroyNotify.event = pWin->drawable.id;
    if (filter != StructureAndSubMask)
	return DeliverEventsToWindow(pWin, xE, count, filter, NullGrab, 0);
    deliveries = DeliverEventsToWindow(pWin, xE, count, StructureNotifyMask,
				       NullGrab, 0);
    if (pWin->parent)
    {
	xE->u.destroyNotify.event = pWin->parent->drawable.id;
	deliveries += DeliverEventsToWindow(pWin->parent, xE, count,
					    SubstructureNotifyMask, NullGrab,
					    0);
	if (xE->u.u.type == ReparentNotify)
	{
	    xE->u.destroyNotify.event = otherParent->drawable.id;
	    deliveries += DeliverEventsToWindow(otherParent, xE, count,
						SubstructureNotifyMask,
						NullGrab, 0);
	}
    }
    return deliveries;
}


static Bool 
PointInBorderSize(WindowPtr pWin, int x, int y)
{
    BoxRec box;

    if(POINT_IN_REGION(pWin->drawable.pScreen, &pWin->borderSize, x, y, &box))
	return TRUE;

#ifdef PANORAMIX
    if(!noPanoramiXExtension && XineramaSetWindowPntrs(pWin)) {
	int i;

	for(i = 1; i < PanoramiXNumScreens; i++) {
	   if(POINT_IN_REGION(sprite.screen, 
			&sprite.windows[i]->borderSize, 
			x + panoramiXdataPtr[0].x - panoramiXdataPtr[i].x, 
			y + panoramiXdataPtr[0].y - panoramiXdataPtr[i].y, 
			&box))
		return TRUE;
	}
    }
#endif
    return FALSE;
}

static WindowPtr 
XYToWindow(int x, int y)
{
    register WindowPtr  pWin;
    BoxRec		box;

    spriteTraceGood = 1;	/* root window still there */
    pWin = ROOT->firstChild;
    while (pWin)
    {
	if ((pWin->mapped) &&
	    (x >= pWin->drawable.x - wBorderWidth (pWin)) &&
	    (x < pWin->drawable.x + (int)pWin->drawable.width +
	     wBorderWidth(pWin)) &&
	    (y >= pWin->drawable.y - wBorderWidth (pWin)) &&
	    (y < pWin->drawable.y + (int)pWin->drawable.height +
	     wBorderWidth (pWin))
#ifdef SHAPE
	    /* When a window is shaped, a further check
	     * is made to see if the point is inside
	     * borderSize
	     */
	    && (!wBoundingShape(pWin) || PointInBorderSize(pWin, x, y))
	    && (!wInputShape(pWin) ||
		POINT_IN_REGION(pWin->drawable.pScreen,
				wInputShape(pWin),
				x - pWin->drawable.x,
				y - pWin->drawable.y, &box))
#endif
	    )
	{
	    if (spriteTraceGood >= spriteTraceSize)
	    {
		spriteTraceSize += 10;
		Must_have_memory = TRUE; /* XXX */
		spriteTrace = (WindowPtr *)xrealloc(
		    spriteTrace, spriteTraceSize*sizeof(WindowPtr));
		Must_have_memory = FALSE; /* XXX */
	    }
	    spriteTrace[spriteTraceGood++] = pWin;
	    pWin = pWin->firstChild;
	}
	else
	    pWin = pWin->nextSib;
    }
    return spriteTrace[spriteTraceGood-1];
}

static Bool
CheckMotion(xEvent *xE)
{
    WindowPtr prevSpriteWin = sprite.win;

#ifdef PANORAMIX
    if(!noPanoramiXExtension)
	return XineramaCheckMotion(xE);
#endif

    if (xE && !syncEvents.playingEvents)
    {
	if (sprite.hot.pScreen != sprite.hotPhys.pScreen)
	{
	    sprite.hot.pScreen = sprite.hotPhys.pScreen;
	    ROOT = WindowTable[sprite.hot.pScreen->myNum];
	}
	sprite.hot.x = XE_KBPTR.rootX;
	sprite.hot.y = XE_KBPTR.rootY;
	if (sprite.hot.x < sprite.physLimits.x1)
	    sprite.hot.x = sprite.physLimits.x1;
	else if (sprite.hot.x >= sprite.physLimits.x2)
	    sprite.hot.x = sprite.physLimits.x2 - 1;
	if (sprite.hot.y < sprite.physLimits.y1)
	    sprite.hot.y = sprite.physLimits.y1;
	else if (sprite.hot.y >= sprite.physLimits.y2)
	    sprite.hot.y = sprite.physLimits.y2 - 1;
<<<<<<< HEAD
#ifdef XEVIE
        xeviehot.x = sprite.hot.x;
        xeviehot.y = sprite.hot.y;
#endif
=======
>>>>>>> 7da51447
#ifdef SHAPE
	if (sprite.hotShape)
	    ConfineToShape(sprite.hotShape, &sprite.hot.x, &sprite.hot.y);
#endif
#ifdef XEVIE
        xeviehot.x = sprite.hot.x;
        xeviehot.y = sprite.hot.y;
#endif
	sprite.hotPhys = sprite.hot;
	if ((sprite.hotPhys.x != XE_KBPTR.rootX) ||
	    (sprite.hotPhys.y != XE_KBPTR.rootY))
	{
	    (*sprite.hotPhys.pScreen->SetCursorPosition)(
		sprite.hotPhys.pScreen,
		sprite.hotPhys.x, sprite.hotPhys.y, FALSE);
	}
	XE_KBPTR.rootX = sprite.hot.x;
	XE_KBPTR.rootY = sprite.hot.y;
    }

#ifdef XEVIE
    xeviewin =
#endif
    sprite.win = XYToWindow(sprite.hot.x, sprite.hot.y);
#ifdef notyet
    if (!(sprite.win->deliverableEvents &
	  Motion_Filter(inputInfo.pointer->button))
	!syncEvents.playingEvents)
    {
	/* XXX Do PointerNonInterestBox here */
    }
#endif
    if (sprite.win != prevSpriteWin)
    {
	if (prevSpriteWin != NullWindow) {
	    if (!xE)
		UpdateCurrentTimeIf();
	    DoEnterLeaveEvents(prevSpriteWin, sprite.win, NotifyNormal);
	}
	PostNewCursor();
        return FALSE;
    }
    return TRUE;
}

_X_EXPORT void
WindowsRestructured()
{
    (void) CheckMotion((xEvent *)NULL);
}

#ifdef PANORAMIX
/* This was added to support reconfiguration under Xdmx.  The problem is
 * that if the 0th screen (i.e., WindowTable[0]) is moved to an origin
 * other than 0,0, the information in the private sprite structure must
 * be updated accordingly, or XYToWindow (and other routines) will not
 * compute correctly. */
void ReinitializeRootWindow(WindowPtr win, int xoff, int yoff)
{
    GrabPtr   grab;

    if (noPanoramiXExtension) return;
    
    sprite.hot.x        -= xoff;
    sprite.hot.y        -= yoff;

    sprite.hotPhys.x    -= xoff;
    sprite.hotPhys.y    -= yoff;

    sprite.hotLimits.x1 -= xoff; 
    sprite.hotLimits.y1 -= yoff;
    sprite.hotLimits.x2 -= xoff;
    sprite.hotLimits.y2 -= yoff;

    if (REGION_NOTEMPTY(sprite.screen, &sprite.Reg1))
        REGION_TRANSLATE(sprite.screen, &sprite.Reg1,    xoff, yoff);
    if (REGION_NOTEMPTY(sprite.screen, &sprite.Reg2))
        REGION_TRANSLATE(sprite.screen, &sprite.Reg2,    xoff, yoff);

    /* FIXME: if we call ConfineCursorToWindow, must we do anything else? */
    if ((grab = inputInfo.pointer->grab) && grab->confineTo) {
	if (grab->confineTo->drawable.pScreen != sprite.hotPhys.pScreen)
	    sprite.hotPhys.x = sprite.hotPhys.y = 0;
	ConfineCursorToWindow(grab->confineTo, TRUE, TRUE);
    } else
	ConfineCursorToWindow(WindowTable[sprite.hotPhys.pScreen->myNum],
			      TRUE, FALSE);
}
#endif

void
DefineInitialRootWindow(register WindowPtr win)
{
    register ScreenPtr pScreen = win->drawable.pScreen;

    sprite.hotPhys.pScreen = pScreen;
    sprite.hotPhys.x = pScreen->width / 2;
    sprite.hotPhys.y = pScreen->height / 2;
    sprite.hot = sprite.hotPhys;
    sprite.hotLimits.x2 = pScreen->width;
    sprite.hotLimits.y2 = pScreen->height;
#ifdef XEVIE
    xeviewin =
#endif
    sprite.win = win;
    sprite.current = wCursor (win);
    sprite.current->refcnt++;
    spriteTraceGood = 1;
    ROOT = win;
    (*pScreen->CursorLimits) (
	pScreen, sprite.current, &sprite.hotLimits, &sprite.physLimits);
    sprite.confined = FALSE;
    (*pScreen->ConstrainCursor) (pScreen, &sprite.physLimits);
    (*pScreen->SetCursorPosition) (pScreen, sprite.hot.x, sprite.hot.y, FALSE);
    (*pScreen->DisplayCursor) (pScreen, sprite.current);

#ifdef PANORAMIX
    if(!noPanoramiXExtension) {
	sprite.hotLimits.x1 = -panoramiXdataPtr[0].x;
	sprite.hotLimits.y1 = -panoramiXdataPtr[0].y;
	sprite.hotLimits.x2 = PanoramiXPixWidth  - panoramiXdataPtr[0].x;
	sprite.hotLimits.y2 = PanoramiXPixHeight - panoramiXdataPtr[0].y;
	sprite.physLimits = sprite.hotLimits;
	sprite.confineWin = NullWindow;
#ifdef SHAPE
        sprite.hotShape = NullRegion;
#endif
	sprite.screen = pScreen;
	/* gotta UNINIT these someplace */
	REGION_NULL(pScreen, &sprite.Reg1);
	REGION_NULL(pScreen, &sprite.Reg2);
    }
#endif
}

/*
 * This does not take any shortcuts, and even ignores its argument, since
 * it does not happen very often, and one has to walk up the tree since
 * this might be a newly instantiated cursor for an intermediate window
 * between the one the pointer is in and the one that the last cursor was
 * instantiated from.
 */
void
WindowHasNewCursor(WindowPtr pWin)
{
    PostNewCursor();
}

_X_EXPORT void
NewCurrentScreen(ScreenPtr newScreen, int x, int y)
{
    sprite.hotPhys.x = x;
    sprite.hotPhys.y = y;
#ifdef PANORAMIX
    if(!noPanoramiXExtension) {
	sprite.hotPhys.x += panoramiXdataPtr[newScreen->myNum].x - 
			    panoramiXdataPtr[0].x;
	sprite.hotPhys.y += panoramiXdataPtr[newScreen->myNum].y - 
			    panoramiXdataPtr[0].y;
	if (newScreen != sprite.screen) {
	    sprite.screen = newScreen;
	    /* Make sure we tell the DDX to update its copy of the screen */
	    if(sprite.confineWin)
		XineramaConfineCursorToWindow(sprite.confineWin, TRUE);
	    else
		XineramaConfineCursorToWindow(WindowTable[0], TRUE);
	    /* if the pointer wasn't confined, the DDX won't get 
	       told of the pointer warp so we reposition it here */
	    if(!syncEvents.playingEvents)
		(*sprite.screen->SetCursorPosition)(sprite.screen,
		    sprite.hotPhys.x + panoramiXdataPtr[0].x - 
			panoramiXdataPtr[sprite.screen->myNum].x,
		    sprite.hotPhys.y + panoramiXdataPtr[0].y - 
			panoramiXdataPtr[sprite.screen->myNum].y, FALSE);
	}
    } else 
#endif
    if (newScreen != sprite.hotPhys.pScreen)
	ConfineCursorToWindow(WindowTable[newScreen->myNum], TRUE, FALSE);
}

#ifdef PANORAMIX

static Bool
XineramaPointInWindowIsVisible(
    WindowPtr pWin,
    int x,
    int y
)
{
    ScreenPtr pScreen = pWin->drawable.pScreen;
    BoxRec box;
    int i, xoff, yoff;

    if (!pWin->realized) return FALSE;

    if (POINT_IN_REGION(pScreen, &pWin->borderClip, x, y, &box))
        return TRUE;
    
    if(!XineramaSetWindowPntrs(pWin)) return FALSE;

    xoff = x + panoramiXdataPtr[0].x;  
    yoff = y + panoramiXdataPtr[0].y;  

    for(i = 1; i < PanoramiXNumScreens; i++) {
	pWin = sprite.windows[i];
	pScreen = pWin->drawable.pScreen;
	x = xoff - panoramiXdataPtr[i].x;
	y = yoff - panoramiXdataPtr[i].y;

	if(POINT_IN_REGION(pScreen, &pWin->borderClip, x, y, &box)
	   && (!wInputShape(pWin) ||
	       POINT_IN_REGION(pWin->drawable.pScreen,
			       wInputShape(pWin),
			       x - pWin->drawable.x, 
			       y - pWin->drawable.y, &box)))
            return TRUE;

    }

    return FALSE;
}

static int
XineramaWarpPointer(ClientPtr client)
{
    WindowPtr	dest = NULL;
    int		x, y;

    REQUEST(xWarpPointerReq);


    if (stuff->dstWid != None)
    {
	dest = SecurityLookupWindow(stuff->dstWid, client, SecurityReadAccess);
	if (!dest)
	    return BadWindow;
    }
    x = sprite.hotPhys.x;
    y = sprite.hotPhys.y;

    if (stuff->srcWid != None)
    {
	int     winX, winY;
 	XID 	winID = stuff->srcWid;
        WindowPtr source;
	
	source = SecurityLookupWindow(winID, client, SecurityReadAccess);
	if (!source) return BadWindow;

	winX = source->drawable.x;
	winY = source->drawable.y;
	if(source == WindowTable[0]) {
	    winX -= panoramiXdataPtr[0].x;
	    winY -= panoramiXdataPtr[0].y;
	}
	if (x < winX + stuff->srcX ||
	    y < winY + stuff->srcY ||
	    (stuff->srcWidth != 0 &&
	     winX + stuff->srcX + (int)stuff->srcWidth < x) ||
	    (stuff->srcHeight != 0 &&
	     winY + stuff->srcY + (int)stuff->srcHeight < y) ||
	    !XineramaPointInWindowIsVisible(source, x, y))
	    return Success;
    }
    if (dest) {
	x = dest->drawable.x;
	y = dest->drawable.y;
	if(dest == WindowTable[0]) {
	    x -= panoramiXdataPtr[0].x;
	    y -= panoramiXdataPtr[0].y;
	}
    } 

    x += stuff->dstX;
    y += stuff->dstY;

    if (x < sprite.physLimits.x1)
	x = sprite.physLimits.x1;
    else if (x >= sprite.physLimits.x2)
	x = sprite.physLimits.x2 - 1;
    if (y < sprite.physLimits.y1)
	y = sprite.physLimits.y1;
    else if (y >= sprite.physLimits.y2)
	y = sprite.physLimits.y2 - 1;
    if (sprite.hotShape)
	ConfineToShape(sprite.hotShape, &x, &y);

    XineramaSetCursorPosition(x, y, TRUE);

    return Success;
}

#endif


int
ProcWarpPointer(ClientPtr client)
{
    WindowPtr	dest = NULL;
    int		x, y;
    ScreenPtr	newScreen;

    REQUEST(xWarpPointerReq);

    REQUEST_SIZE_MATCH(xWarpPointerReq);

#ifdef PANORAMIX
    if(!noPanoramiXExtension)
	return XineramaWarpPointer(client);
#endif

    if (stuff->dstWid != None)
    {
	dest = SecurityLookupWindow(stuff->dstWid, client, SecurityReadAccess);
	if (!dest)
	    return BadWindow;
    }
    x = sprite.hotPhys.x;
    y = sprite.hotPhys.y;

    if (stuff->srcWid != None)
    {
	int     winX, winY;
 	XID 	winID = stuff->srcWid;
        WindowPtr source;
	
	source = SecurityLookupWindow(winID, client, SecurityReadAccess);
	if (!source) return BadWindow;

	winX = source->drawable.x;
	winY = source->drawable.y;
	if (source->drawable.pScreen != sprite.hotPhys.pScreen ||
	    x < winX + stuff->srcX ||
	    y < winY + stuff->srcY ||
	    (stuff->srcWidth != 0 &&
	     winX + stuff->srcX + (int)stuff->srcWidth < x) ||
	    (stuff->srcHeight != 0 &&
	     winY + stuff->srcY + (int)stuff->srcHeight < y) ||
	    !PointInWindowIsVisible(source, x, y))
	    return Success;
    }
    if (dest) 
    {
	x = dest->drawable.x;
	y = dest->drawable.y;
	newScreen = dest->drawable.pScreen;
    } else 
	newScreen = sprite.hotPhys.pScreen;

    x += stuff->dstX;
    y += stuff->dstY;

    if (x < 0)
	x = 0;
    else if (x >= newScreen->width)
	x = newScreen->width - 1;
    if (y < 0)
	y = 0;
    else if (y >= newScreen->height)
	y = newScreen->height - 1;

    if (newScreen == sprite.hotPhys.pScreen)
    {
	if (x < sprite.physLimits.x1)
	    x = sprite.physLimits.x1;
	else if (x >= sprite.physLimits.x2)
	    x = sprite.physLimits.x2 - 1;
	if (y < sprite.physLimits.y1)
	    y = sprite.physLimits.y1;
	else if (y >= sprite.physLimits.y2)
	    y = sprite.physLimits.y2 - 1;
#if defined(SHAPE)
	if (sprite.hotShape)
	    ConfineToShape(sprite.hotShape, &x, &y);
#endif
	(*newScreen->SetCursorPosition)(newScreen, x, y, TRUE);
    }
    else if (!PointerConfinedToScreen())
    {
	NewCurrentScreen(newScreen, x, y);
    }
    return Success;
}

static Bool 
BorderSizeNotEmpty(WindowPtr pWin)
{
     if(REGION_NOTEMPTY(sprite.hotPhys.pScreen, &pWin->borderSize))
	return TRUE;

#ifdef PANORAMIX
     if(!noPanoramiXExtension && XineramaSetWindowPntrs(pWin)) {
	int i;

	for(i = 1; i < PanoramiXNumScreens; i++) {
	    if(REGION_NOTEMPTY(sprite.screen, &sprite.windows[i]->borderSize))
		return TRUE;
	}
     }
#endif
     return FALSE;
}

/* "CheckPassiveGrabsOnWindow" checks to see if the event passed in causes a
	passive grab set on the window to be activated. */

static Bool
CheckPassiveGrabsOnWindow(
    WindowPtr pWin,
    register DeviceIntPtr device,
    register xEvent *xE,
    int count)
{
    register GrabPtr grab = wPassiveGrabs(pWin);
    GrabRec tempGrab;
    register xEvent *dxE;

    if (!grab)
	return FALSE;
    tempGrab.window = pWin;
    tempGrab.device = device;
    tempGrab.type = xE->u.u.type;
    tempGrab.detail.exact = xE->u.u.detail;
    tempGrab.detail.pMask = NULL;
    tempGrab.modifiersDetail.pMask = NULL;
    for (; grab; grab = grab->next)
    {
#ifdef XKB
	DeviceIntPtr	gdev;
	XkbSrvInfoPtr	xkbi;

	gdev= grab->modifierDevice;
	xkbi= gdev->key->xkbInfo;
#endif
	tempGrab.modifierDevice = grab->modifierDevice;
	if ((device == grab->modifierDevice) &&
	    ((xE->u.u.type == KeyPress)
#if defined(XINPUT) && defined(XKB)
	     || (xE->u.u.type == DeviceKeyPress)
#endif
	     ))
	    tempGrab.modifiersDetail.exact =
#ifdef XKB
		(noXkbExtension?gdev->key->prev_state:xkbi->state.grab_mods);
#else
		grab->modifierDevice->key->prev_state;
#endif
	else
	    tempGrab.modifiersDetail.exact =
#ifdef XKB
		(noXkbExtension ? gdev->key->state : xkbi->state.grab_mods);
#else
		grab->modifierDevice->key->state;
#endif
	if (GrabMatchesSecond(&tempGrab, grab) &&
	    (!grab->confineTo ||
	     (grab->confineTo->realized && 
				BorderSizeNotEmpty(grab->confineTo))))
	{
#ifdef XCSECURITY
	    if (!SecurityCheckDeviceAccess(wClient(pWin), device, FALSE))
		return FALSE;
#endif
#ifdef XKB
	    if (!noXkbExtension) {
		XE_KBPTR.state &= 0x1f00;
		XE_KBPTR.state |=
				tempGrab.modifiersDetail.exact&(~0x1f00);
	    }
#endif
	    (*device->ActivateGrab)(device, grab, currentTime, TRUE);
 
	    FixUpEventFromWindow(xE, grab->window, None, TRUE);

	    (void) TryClientEvents(rClient(grab), xE, count,
				   filters[xE->u.u.type],
				   filters[xE->u.u.type],  grab);

	    if (device->sync.state == FROZEN_NO_EVENT)
	    {
		if (device->sync.evcount < count)
		{
		    Must_have_memory = TRUE; /* XXX */
		    device->sync.event = (xEvent *)xrealloc(device->sync.event,
							    count*
							    sizeof(xEvent));
		    Must_have_memory = FALSE; /* XXX */
		}
		device->sync.evcount = count;
		for (dxE = device->sync.event; --count >= 0; dxE++, xE++)
		    *dxE = *xE;
	    	device->sync.state = FROZEN_WITH_EVENT;
            }	
	    return TRUE;
	}
    }
    return FALSE;
}

/**
"CheckDeviceGrabs" handles both keyboard and pointer events that may cause
a passive grab to be activated.  If the event is a keyboard event, the
ancestors of the focus window are traced down and tried to see if they have
any passive grabs to be activated.  If the focus window itself is reached and
it's descendants contain they pointer, the ancestors of the window that the
pointer is in are then traced down starting at the focus window, otherwise no
grabs are activated.  If the event is a pointer event, the ancestors of the
window that the pointer is in are traced down starting at the root until
CheckPassiveGrabs causes a passive grab to activate or all the windows are
tried. PRH
*/

Bool
CheckDeviceGrabs(register DeviceIntPtr device, register xEvent *xE, 
                 int checkFirst, int count)
{
    register int i;
    register WindowPtr pWin = NULL;
    register FocusClassPtr focus = device->focus;

    if (((xE->u.u.type == ButtonPress)
#if defined(XINPUT) && defined(XKB)
	 || (xE->u.u.type == DeviceButtonPress)
#endif
	 ) && (device->button->buttonsDown != 1))
	return FALSE;

    i = checkFirst;

    if (focus)
    {
	for (; i < focus->traceGood; i++)
	{
	    pWin = focus->trace[i];
	    if (pWin->optional &&
		CheckPassiveGrabsOnWindow(pWin, device, xE, count))
		return TRUE;
	}
  
	if ((focus->win == NoneWin) ||
	    (i >= spriteTraceGood) ||
	    ((i > checkFirst) && (pWin != spriteTrace[i-1])))
	    return FALSE;
    }

    for (; i < spriteTraceGood; i++)
    {
	pWin = spriteTrace[i];
	if (pWin->optional &&
	    CheckPassiveGrabsOnWindow(pWin, device, xE, count))
	    return TRUE;
    }

    return FALSE;
}

void
DeliverFocusedEvent(DeviceIntPtr keybd, xEvent *xE, WindowPtr window, int count)
{
    WindowPtr focus = keybd->focus->win;
    int mskidx = 0;

    if (focus == FollowKeyboardWin)
	focus = inputInfo.keyboard->focus->win;
    if (!focus)
	return;
    if (focus == PointerRootWin)
    {
	DeliverDeviceEvents(window, xE, NullGrab, NullWindow, keybd, count);
	return;
    }
    if ((focus == window) || IsParent(focus, window))
    {
	if (DeliverDeviceEvents(window, xE, NullGrab, focus, keybd, count))
	    return;
    }
    /* just deliver it to the focus window */
    FixUpEventFromWindow(xE, focus, None, FALSE);
    if (xE->u.u.type & EXTENSION_EVENT_BASE)
	mskidx = keybd->id;
    (void)DeliverEventsToWindow(focus, xE, count, filters[xE->u.u.type],
				NullGrab, mskidx);
}

void
DeliverGrabbedEvent(register xEvent *xE, register DeviceIntPtr thisDev, 
                    Bool deactivateGrab, int count)
{
    register GrabPtr grab = thisDev->grab;
    int deliveries = 0;
    register DeviceIntPtr dev;
    register xEvent *dxE;

    if (grab->ownerEvents)
    {
	WindowPtr focus;

	if (thisDev->focus)
	{
	    focus = thisDev->focus->win;
	    if (focus == FollowKeyboardWin)
		focus = inputInfo.keyboard->focus->win;
	}
	else
	    focus = PointerRootWin;
	if (focus == PointerRootWin)
	    deliveries = DeliverDeviceEvents(sprite.win, xE, grab, NullWindow,
					     thisDev, count);
	else if (focus && (focus == sprite.win || IsParent(focus, sprite.win)))
	    deliveries = DeliverDeviceEvents(sprite.win, xE, grab, focus,
					     thisDev, count);
	else if (focus)
	    deliveries = DeliverDeviceEvents(focus, xE, grab, focus,
					     thisDev, count);
    }
    if (!deliveries)
    {
	FixUpEventFromWindow(xE, grab->window, None, TRUE);
	deliveries = TryClientEvents(rClient(grab), xE, count,
				     (Mask)grab->eventMask,
				     filters[xE->u.u.type], grab);
	if (deliveries && (xE->u.u.type == MotionNotify
#ifdef XINPUT
			   || xE->u.u.type == DeviceMotionNotify
#endif
			   ))
	    thisDev->valuator->motionHintWindow = grab->window;
    }
    if (deliveries && !deactivateGrab && (xE->u.u.type != MotionNotify
#ifdef XINPUT
					  && xE->u.u.type != DeviceMotionNotify
#endif
					  ))
	switch (thisDev->sync.state)
	{
	case FREEZE_BOTH_NEXT_EVENT:
	    for (dev = inputInfo.devices; dev; dev = dev->next)
	    {
		if (dev == thisDev)
		    continue;
		FreezeThaw(dev, TRUE);
		if ((dev->sync.state == FREEZE_BOTH_NEXT_EVENT) &&
		    (CLIENT_BITS(dev->grab->resource) ==
		     CLIENT_BITS(thisDev->grab->resource)))
		    dev->sync.state = FROZEN_NO_EVENT;
		else
		    dev->sync.other = thisDev->grab;
	    }
	    /* fall through */
	case FREEZE_NEXT_EVENT:
	    thisDev->sync.state = FROZEN_WITH_EVENT;
	    FreezeThaw(thisDev, TRUE);
	    if (thisDev->sync.evcount < count)
	    {
		Must_have_memory = TRUE; /* XXX */
		thisDev->sync.event = (xEvent *)xrealloc(thisDev->sync.event,
							 count*sizeof(xEvent));
		Must_have_memory = FALSE; /* XXX */
	    }
	    thisDev->sync.evcount = count;
	    for (dxE = thisDev->sync.event; --count >= 0; dxE++, xE++)
		*dxE = *xE;
	    break;
	}
}

void
#ifdef XKB
CoreProcessKeyboardEvent (register xEvent *xE, register DeviceIntPtr keybd, int count)
#else
ProcessKeyboardEvent (register xEvent *xE, register DeviceIntPtr keybd, int count)
#endif
{
    int             key, bit;
    register BYTE   *kptr;
    register int    i;
    register CARD8  modifiers;
    register CARD16 mask;
    GrabPtr         grab = keybd->grab;
    Bool            deactivateGrab = FALSE;
    register KeyClassPtr keyc = keybd->key;
#ifdef XEVIE
    static Window           rootWin = 0;

    if(!xeviegrabState && xevieFlag && clients[xevieClientIndex] &&
          (xevieMask & xevieFilters[xE->u.u.type])) {
      key = xE->u.u.detail;
      kptr = &keyc->down[key >> 3];
      bit = 1 << (key & 7);
      if((xE->u.u.type == KeyPress &&  (*kptr & bit)) ||
         (xE->u.u.type == KeyRelease && !(*kptr & bit)))
      {} else {
#ifdef XKB
        if(!noXkbExtension)
	    xevieKBEventSent = 1;
#endif
        if(!xevieKBEventSent)
        {
          xeviekb = keybd;
          if(!rootWin) {
	      rootWin = GetCurrentRootWindow()->drawable.id;
          }
          xE->u.keyButtonPointer.event = xeviewin->drawable.id;
          xE->u.keyButtonPointer.root = rootWin;
          xE->u.keyButtonPointer.child = (xeviewin->firstChild) ? xeviewin->firstChild->
drawable.id:0;
          xE->u.keyButtonPointer.rootX = xeviehot.x;
          xE->u.keyButtonPointer.rootY = xeviehot.y;
          xE->u.keyButtonPointer.state = keyc->state;
          WriteToClient(clients[xevieClientIndex], sizeof(xEvent), (char *)xE);
#ifdef XKB
          if(noXkbExtension)
#endif
            return;
        } else {
	    xevieKBEventSent = 0;
        }
      }
    }
#endif

    if (!syncEvents.playingEvents)
    {
	NoticeTime(xE);
	if (DeviceEventCallback)
	{
	    DeviceEventInfoRec eventinfo;
	    eventinfo.events = xE;
	    eventinfo.count = count;
	    CallCallbacks(&DeviceEventCallback, (pointer)&eventinfo);
	}
    }
#ifdef XEVIE
    /* fix for bug5094030: don't change the state bit if the event is from XEvIE client */
    if(!(!xeviegrabState && xevieFlag && clients[xevieClientIndex] &&
	 (xevieMask & xevieFilters[xE->u.u.type]
#ifdef XKB
	  && !noXkbExtension
#endif
    )))
#endif
    XE_KBPTR.state = (keyc->state | inputInfo.pointer->button->state);
    XE_KBPTR.rootX = sprite.hot.x;
    XE_KBPTR.rootY = sprite.hot.y;
    key = xE->u.u.detail;
    kptr = &keyc->down[key >> 3];
    bit = 1 << (key & 7);
    modifiers = keyc->modifierMap[key];
#if defined(XKB) && defined(XEVIE)
    if(!noXkbExtension && !xeviegrabState &&
       xevieFlag && clients[xevieClientIndex] &&
       (xevieMask & xevieFilters[xE->u.u.type])) {
	switch(xE->u.u.type) {
	  case KeyPress: *kptr &= ~bit; break;
	  case KeyRelease: *kptr |= bit; break;
	}
    }
#endif

#ifdef DEBUG
    if ((xkbDebugFlags&0x4)&&
	((xE->u.u.type==KeyPress)||(xE->u.u.type==KeyRelease))) {
	ErrorF("CoreProcessKbdEvent: Key %d %s\n",key,
			(xE->u.u.type==KeyPress?"down":"up"));
    }
#endif
    switch (xE->u.u.type)
    {
	case KeyPress: 
	    if (*kptr & bit) /* allow ddx to generate multiple downs */
	    {   
		if (!modifiers)
		{
		    xE->u.u.type = KeyRelease;
		    (*keybd->public.processInputProc)(xE, keybd, count);
		    xE->u.u.type = KeyPress;
		    /* release can have side effects, don't fall through */
		    (*keybd->public.processInputProc)(xE, keybd, count);
		}
		return;
	    }
	    inputInfo.pointer->valuator->motionHintWindow = NullWindow;
	    *kptr |= bit;
	    keyc->prev_state = keyc->state;
	    for (i = 0, mask = 1; modifiers; i++, mask <<= 1)
	    {
		if (mask & modifiers)
		{
		    /* This key affects modifier "i" */
		    keyc->modifierKeyCount[i]++;
		    keyc->state |= mask;
		    modifiers &= ~mask;
		}
	    }
	    if (!grab && CheckDeviceGrabs(keybd, xE, 0, count))
	    {
		keybd->activatingKey = key;
		return;
	    }
	    break;
	case KeyRelease: 
	    if (!(*kptr & bit)) /* guard against duplicates */
		return;
	    inputInfo.pointer->valuator->motionHintWindow = NullWindow;
	    *kptr &= ~bit;
	    keyc->prev_state = keyc->state;
	    for (i = 0, mask = 1; modifiers; i++, mask <<= 1)
	    {
		if (mask & modifiers) {
		    /* This key affects modifier "i" */
		    if (--keyc->modifierKeyCount[i] <= 0) {
			keyc->state &= ~mask;
			keyc->modifierKeyCount[i] = 0;
		    }
		    modifiers &= ~mask;
		}
	    }
	    if (keybd->fromPassiveGrab && (key == keybd->activatingKey))
		deactivateGrab = TRUE;
	    break;
	default: 
	    FatalError("Impossible keyboard event");
    }
    if (grab)
	DeliverGrabbedEvent(xE, keybd, deactivateGrab, count);
    else
	DeliverFocusedEvent(keybd, xE, sprite.win, count);
    if (deactivateGrab)
        (*keybd->DeactivateGrab)(keybd);
}

#ifdef XKB
/* This function is used to set the key pressed or key released state -
   this is only used when the pressing of keys does not cause 
   CoreProcessKeyEvent to be called, as in for example Mouse Keys.
*/
void
FixKeyState (register xEvent *xE, register DeviceIntPtr keybd)
{
    int             key, bit;
    register BYTE   *kptr;
    register KeyClassPtr keyc = keybd->key;

    key = xE->u.u.detail;
    kptr = &keyc->down[key >> 3];
    bit = 1 << (key & 7);
#ifdef DEBUG
    if ((xkbDebugFlags&0x4)&&
	((xE->u.u.type==KeyPress)||(xE->u.u.type==KeyRelease))) {
	ErrorF("FixKeyState: Key %d %s\n",key,
			(xE->u.u.type==KeyPress?"down":"up"));
    }
#endif
    switch (xE->u.u.type)
    {
	case KeyPress: 
	    *kptr |= bit;
	    break;
	case KeyRelease: 
	    *kptr &= ~bit;
	    break;
	default: 
	    FatalError("Impossible keyboard event");
    }
}
#endif

void
#ifdef XKB
CoreProcessPointerEvent (register xEvent *xE, register DeviceIntPtr mouse, int count)
#else
ProcessPointerEvent (register xEvent *xE, register DeviceIntPtr mouse, int count)
#endif
{
    register GrabPtr	grab = mouse->grab;
    Bool                deactivateGrab = FALSE;
    register ButtonClassPtr butc = mouse->button;
#ifdef XKB
    XkbSrvInfoPtr xkbi= inputInfo.keyboard->key->xkbInfo;
#endif
#ifdef XEVIE
    if(xevieFlag && clients[xevieClientIndex] && !xeviegrabState &&
       (xevieMask & xevieFilters[xE->u.u.type])) {
      if(xevieEventSent)
        xevieEventSent = 0;
      else {
        xeviemouse = mouse;
        WriteToClient(clients[xevieClientIndex], sizeof(xEvent), (char *)xE);
        return;
      }
    }
#endif

    if (!syncEvents.playingEvents)
	NoticeTime(xE)
    XE_KBPTR.state = (butc->state | (
#ifdef XKB
			(noXkbExtension ?
				inputInfo.keyboard->key->state :
				xkbi->state.grab_mods)
#else
			inputInfo.keyboard->key->state
#endif
				    ));
    {
	NoticeTime(xE);
	if (DeviceEventCallback)
	{
	    DeviceEventInfoRec eventinfo;
	    /* see comment in EnqueueEvents regarding the next three lines */
	    if (xE->u.u.type == MotionNotify)
		XE_KBPTR.root =
		    WindowTable[sprite.hotPhys.pScreen->myNum]->drawable.id;
	    eventinfo.events = xE;
	    eventinfo.count = count;
	    CallCallbacks(&DeviceEventCallback, (pointer)&eventinfo);
	}
    }
    if (xE->u.u.type != MotionNotify)
    {
	register int  key;
	register BYTE *kptr;
	int           bit;

	XE_KBPTR.rootX = sprite.hot.x;
	XE_KBPTR.rootY = sprite.hot.y;

	key = xE->u.u.detail;
	kptr = &butc->down[key >> 3];
	bit = 1 << (key & 7);
	switch (xE->u.u.type)
	{
	case ButtonPress: 
	    mouse->valuator->motionHintWindow = NullWindow;
	    if (!(*kptr & bit))
		butc->buttonsDown++;
	    butc->motionMask = ButtonMotionMask;
	    *kptr |= bit;
	    if (xE->u.u.detail == 0)
		return;
	    if (xE->u.u.detail <= 5)
		butc->state |= (Button1Mask >> 1) << xE->u.u.detail;
	    filters[MotionNotify] = Motion_Filter(butc);
	    if (!grab)
		if (CheckDeviceGrabs(mouse, xE, 0, count))
		    return;
	    break;
	case ButtonRelease: 
	    mouse->valuator->motionHintWindow = NullWindow;
	    if (*kptr & bit)
		--butc->buttonsDown;
	    if (!butc->buttonsDown)
		butc->motionMask = 0;
	    *kptr &= ~bit;
	    if (xE->u.u.detail == 0)
		return;
	    if (xE->u.u.detail <= 5)
		butc->state &= ~((Button1Mask >> 1) << xE->u.u.detail);
	    filters[MotionNotify] = Motion_Filter(butc);
	    if (!butc->state && mouse->fromPassiveGrab)
		deactivateGrab = TRUE;
	    break;
	default: 
	    FatalError("bogus pointer event from ddx");
	}
    }
    else if (!CheckMotion(xE))
	return;
    if (grab)
	DeliverGrabbedEvent(xE, mouse, deactivateGrab, count);
    else
	DeliverDeviceEvents(sprite.win, xE, NullGrab, NullWindow,
			    mouse, count);
    if (deactivateGrab)
        (*mouse->DeactivateGrab)(mouse);
}

#define AtMostOneClient \
	(SubstructureRedirectMask | ResizeRedirectMask | ButtonPressMask)

void
RecalculateDeliverableEvents(pWin)
    register WindowPtr pWin;
{
    register OtherClients *others;
    register WindowPtr pChild;

    pChild = pWin;
    while (1)
    {
	if (pChild->optional)
	{
	    pChild->optional->otherEventMasks = 0;
	    for (others = wOtherClients(pChild); others; others = others->next)
	    {
		pChild->optional->otherEventMasks |= others->mask;
	    }
	}
	pChild->deliverableEvents = pChild->eventMask|
				    wOtherEventMasks(pChild);
	if (pChild->parent)
	    pChild->deliverableEvents |=
		(pChild->parent->deliverableEvents &
		 ~wDontPropagateMask(pChild) & PropagateMask);
	if (pChild->firstChild)
	{
	    pChild = pChild->firstChild;
	    continue;
	}
	while (!pChild->nextSib && (pChild != pWin))
	    pChild = pChild->parent;
	if (pChild == pWin)
	    break;
	pChild = pChild->nextSib;
    }
}

/**
 *
 *  \param value must conform to DeleteType
 */
int
OtherClientGone(pointer value, XID id)
{
    register OtherClientsPtr other, prev;
    register WindowPtr pWin = (WindowPtr)value;

    prev = 0;
    for (other = wOtherClients(pWin); other; other = other->next)
    {
	if (other->resource == id)
	{
	    if (prev)
		prev->next = other->next;
	    else
	    {
		if (!(pWin->optional->otherClients = other->next))
		    CheckWindowOptionalNeed (pWin);
	    }
	    xfree(other);
	    RecalculateDeliverableEvents(pWin);
	    return(Success);
	}
	prev = other;
    }
    FatalError("client not on event list");
    /*NOTREACHED*/
    return -1; /* make compiler happy */
}

int
EventSelectForWindow(register WindowPtr pWin, register ClientPtr client, Mask mask)
{
    Mask check;
    OtherClients * others;

    if (mask & ~AllEventMasks)
    {
	client->errorValue = mask;
	return BadValue;
    }
    check = (mask & AtMostOneClient);
    if (check & (pWin->eventMask|wOtherEventMasks(pWin)))
    {				       /* It is illegal for two different
				          clients to select on any of the
				          events for AtMostOneClient. However,
				          it is OK, for some client to
				          continue selecting on one of those
				          events.  */
	if ((wClient(pWin) != client) && (check & pWin->eventMask))
	    return BadAccess;
	for (others = wOtherClients (pWin); others; others = others->next)
	{
	    if (!SameClient(others, client) && (check & others->mask))
		return BadAccess;
	}
    }
    if (wClient (pWin) == client)
    {
	check = pWin->eventMask;
#ifdef SGIMISC
	pWin->eventMask =
	    (mask & ~SGIMiscSpecialDestroyMask) | (pWin->eventMask & SGIMiscSpecialDestroyMask);
#else
	pWin->eventMask = mask;
#endif
    }
    else
    {
	for (others = wOtherClients (pWin); others; others = others->next)
	{
	    if (SameClient(others, client))
	    {
		check = others->mask;
#ifdef SGIMISC
		mask = (mask & ~SGIMiscSpecialDestroyMask) | (others->mask & SGIMiscSpecialDestroyMask);
#endif
		if (mask == 0)
		{
		    FreeResource(others->resource, RT_NONE);
		    return Success;
		}
		else
		    others->mask = mask;
		goto maskSet;
	    }
	}
	check = 0;
	if (!pWin->optional && !MakeWindowOptional (pWin))
	    return BadAlloc;
	others = (OtherClients *) xalloc(sizeof(OtherClients));
	if (!others)
	    return BadAlloc;
	others->mask = mask;
	others->resource = FakeClientID(client->index);
	others->next = pWin->optional->otherClients;
	pWin->optional->otherClients = others;
	if (!AddResource(others->resource, RT_OTHERCLIENT, (pointer)pWin))
	    return BadAlloc;
    }
maskSet: 
    if ((inputInfo.pointer->valuator->motionHintWindow == pWin) &&
	(mask & PointerMotionHintMask) &&
	!(check & PointerMotionHintMask) &&
	!inputInfo.pointer->grab)
	inputInfo.pointer->valuator->motionHintWindow = NullWindow;
    RecalculateDeliverableEvents(pWin);
    return Success;
}

int
EventSuppressForWindow(register WindowPtr pWin, register ClientPtr client, 
                       Mask mask, Bool *checkOptional)
{
    register int i, free;

    if (mask & ~PropagateMask)
    {
	client->errorValue = mask;
	return BadValue;
    }
    if (pWin->dontPropagate)
	DontPropagateRefCnts[pWin->dontPropagate]--;
    if (!mask)
	i = 0;
    else
    {
	for (i = DNPMCOUNT, free = 0; --i > 0; )
	{
	    if (!DontPropagateRefCnts[i])
		free = i;
	    else if (mask == DontPropagateMasks[i])
		break;
	}
	if (!i && free)
	{
	    i = free;
	    DontPropagateMasks[i] = mask;
	}
    }
    if (i || !mask)
    {
	pWin->dontPropagate = i;
	if (i)
	    DontPropagateRefCnts[i]++;
	if (pWin->optional)
	{
	    pWin->optional->dontPropagateMask = mask;
	    *checkOptional = TRUE;
	}
    }
    else
    {
	if (!pWin->optional && !MakeWindowOptional (pWin))
	{
	    if (pWin->dontPropagate)
		DontPropagateRefCnts[pWin->dontPropagate]++;
	    return BadAlloc;
	}
	pWin->dontPropagate = 0;
        pWin->optional->dontPropagateMask = mask;
    }
    RecalculateDeliverableEvents(pWin);
    return Success;
}

static WindowPtr 
CommonAncestor(
    register WindowPtr a,
    register WindowPtr b)
{
    for (b = b->parent; b; b = b->parent)
	if (IsParent(b, a)) return b;
    return NullWindow;
}

static void
EnterLeaveEvent(
    int type,
    int mode,
    int detail,
    register WindowPtr pWin,
    Window child)
{
    xEvent		event;
    register DeviceIntPtr keybd = inputInfo.keyboard;
    WindowPtr		focus;
    register DeviceIntPtr mouse = inputInfo.pointer;
    register GrabPtr	grab = mouse->grab;
    Mask		mask;

    if ((pWin == mouse->valuator->motionHintWindow) &&
	(detail != NotifyInferior))
	mouse->valuator->motionHintWindow = NullWindow;
    if (grab)
    {
	mask = (pWin == grab->window) ? grab->eventMask : 0;
	if (grab->ownerEvents)
	    mask |= EventMaskForClient(pWin, rClient(grab));
    }
    else
    {
	mask = pWin->eventMask | wOtherEventMasks(pWin);
    }
    if (mask & filters[type])
    {
	event.u.u.type = type;
	event.u.u.detail = detail;
	event.u.enterLeave.time = currentTime.milliseconds;
	event.u.enterLeave.rootX = sprite.hot.x;
	event.u.enterLeave.rootY = sprite.hot.y;
	/* Counts on the same initial structure of crossing & button events! */
	FixUpEventFromWindow(&event, pWin, None, FALSE);
	/* Enter/Leave events always set child */
	event.u.enterLeave.child = child;
	event.u.enterLeave.flags = event.u.keyButtonPointer.sameScreen ?
					    ELFlagSameScreen : 0;
#ifdef XKB
	if (!noXkbExtension) {
	    event.u.enterLeave.state = mouse->button->state & 0x1f00;
	    event.u.enterLeave.state |= 
			XkbGrabStateFromRec(&keybd->key->xkbInfo->state);
	} else
#endif
	event.u.enterLeave.state = keybd->key->state | mouse->button->state;
	event.u.enterLeave.mode = mode;
	focus = keybd->focus->win;
	if ((focus != NoneWin) &&
	    ((pWin == focus) || (focus == PointerRootWin) ||
	     IsParent(focus, pWin)))
	    event.u.enterLeave.flags |= ELFlagFocus;
	if (grab)
	    (void)TryClientEvents(rClient(grab), &event, 1, mask,
				  filters[type], grab);
	else
	    (void)DeliverEventsToWindow(pWin, &event, 1, filters[type],
					NullGrab, 0);
    }
    if ((type == EnterNotify) && (mask & KeymapStateMask))
    {
	xKeymapEvent ke;

#ifdef XCSECURITY
	ClientPtr client = grab ? rClient(grab)
				: clients[CLIENT_ID(pWin->drawable.id)];
	if (!SecurityCheckDeviceAccess(client, keybd, FALSE))
	{
	    bzero((char *)&ke.map[0], 31);
	}
	else
#endif
	memmove((char *)&ke.map[0], (char *)&keybd->key->down[1], 31);
	ke.type = KeymapNotify;
	if (grab)
	    (void)TryClientEvents(rClient(grab), (xEvent *)&ke, 1, mask,
				  KeymapStateMask, grab);
	else
	    (void)DeliverEventsToWindow(pWin, (xEvent *)&ke, 1,
					KeymapStateMask, NullGrab, 0);
    }
}

static void
EnterNotifies(WindowPtr ancestor, WindowPtr child, int mode, int detail)
{
    WindowPtr	parent = child->parent;

    if (ancestor == parent)
	return;
    EnterNotifies(ancestor, parent, mode, detail);
    EnterLeaveEvent(EnterNotify, mode, detail, parent, child->drawable.id);
}

static void
LeaveNotifies(WindowPtr child, WindowPtr ancestor, int mode, int detail)
{
    register WindowPtr  pWin;

    if (ancestor == child)
	return;
    for (pWin = child->parent; pWin != ancestor; pWin = pWin->parent)
    {
	EnterLeaveEvent(LeaveNotify, mode, detail, pWin, child->drawable.id);
	child = pWin;
    }
}

static void
DoEnterLeaveEvents(WindowPtr fromWin, WindowPtr toWin, int mode)
{
    if (fromWin == toWin)
	return;
    if (IsParent(fromWin, toWin))
    {
	EnterLeaveEvent(LeaveNotify, mode, NotifyInferior, fromWin, None);
	EnterNotifies(fromWin, toWin, mode, NotifyVirtual);
	EnterLeaveEvent(EnterNotify, mode, NotifyAncestor, toWin, None);
    }
    else if (IsParent(toWin, fromWin))
    {
	EnterLeaveEvent(LeaveNotify, mode, NotifyAncestor, fromWin, None);
	LeaveNotifies(fromWin, toWin, mode, NotifyVirtual);
	EnterLeaveEvent(EnterNotify, mode, NotifyInferior, toWin, None);
    }
    else
    { /* neither fromWin nor toWin is descendent of the other */
	WindowPtr common = CommonAncestor(toWin, fromWin);
	/* common == NullWindow ==> different screens */
	EnterLeaveEvent(LeaveNotify, mode, NotifyNonlinear, fromWin, None);
	LeaveNotifies(fromWin, common, mode, NotifyNonlinearVirtual);
	EnterNotifies(common, toWin, mode, NotifyNonlinearVirtual);
	EnterLeaveEvent(EnterNotify, mode, NotifyNonlinear, toWin, None);
    }
}

static void
FocusEvent(DeviceIntPtr dev, int type, int mode, int detail, register WindowPtr pWin)
{
    xEvent event;

#ifdef XINPUT
    if (dev != inputInfo.keyboard)
    {
	DeviceFocusEvent(dev, type, mode, detail, pWin);
	return;
    }
#endif
    event.u.focus.mode = mode;
    event.u.u.type = type;
    event.u.u.detail = detail;
    event.u.focus.window = pWin->drawable.id;
    (void)DeliverEventsToWindow(pWin, &event, 1, filters[type], NullGrab,
				0);
    if ((type == FocusIn) &&
	((pWin->eventMask | wOtherEventMasks(pWin)) & KeymapStateMask))
    {
	xKeymapEvent ke;
#ifdef XCSECURITY
	ClientPtr client = clients[CLIENT_ID(pWin->drawable.id)];
	if (!SecurityCheckDeviceAccess(client, dev, FALSE))
	{
	    bzero((char *)&ke.map[0], 31);
	}
	else
#endif
	memmove((char *)&ke.map[0], (char *)&dev->key->down[1], 31);
	ke.type = KeymapNotify;
	(void)DeliverEventsToWindow(pWin, (xEvent *)&ke, 1,
				    KeymapStateMask, NullGrab, 0);
    }
}

 /*
  * recursive because it is easier
  * no-op if child not descended from ancestor
  */
static Bool
FocusInEvents(
    DeviceIntPtr dev,
    WindowPtr ancestor, WindowPtr child, WindowPtr skipChild,
    int mode, int detail,
    Bool doAncestor)
{
    if (child == NullWindow)
	return ancestor == NullWindow;
    if (ancestor == child)
    {
	if (doAncestor)
	    FocusEvent(dev, FocusIn, mode, detail, child);
	return TRUE;
    }
    if (FocusInEvents(dev, ancestor, child->parent, skipChild, mode, detail,
		      doAncestor))
    {
	if (child != skipChild)
	    FocusEvent(dev, FocusIn, mode, detail, child);
	return TRUE;
    }
    return FALSE;
}

/* dies horribly if ancestor is not an ancestor of child */
static void
FocusOutEvents(
    DeviceIntPtr dev,
    WindowPtr child, WindowPtr ancestor,
    int mode, int detail,
    Bool doAncestor)
{
    register WindowPtr  pWin;

    for (pWin = child; pWin != ancestor; pWin = pWin->parent)
	FocusEvent(dev, FocusOut, mode, detail, pWin);
    if (doAncestor)
	FocusEvent(dev, FocusOut, mode, detail, ancestor);
}

void
DoFocusEvents(DeviceIntPtr dev, WindowPtr fromWin, WindowPtr toWin, int mode)
{
    int     out, in;		       /* for holding details for to/from
				          PointerRoot/None */
    int     i;

    if (fromWin == toWin)
	return;
    out = (fromWin == NoneWin) ? NotifyDetailNone : NotifyPointerRoot;
    in = (toWin == NoneWin) ? NotifyDetailNone : NotifyPointerRoot;
 /* wrong values if neither, but then not referenced */

    if ((toWin == NullWindow) || (toWin == PointerRootWin))
    {
	if ((fromWin == NullWindow) || (fromWin == PointerRootWin))
   	{
	    if (fromWin == PointerRootWin)
		FocusOutEvents(dev, sprite.win, ROOT, mode, NotifyPointer,
			       TRUE);
	    /* Notify all the roots */
#ifdef PANORAMIX
 	    if ( !noPanoramiXExtension )
	        FocusEvent(dev, FocusOut, mode, out, WindowTable[0]);
	    else 
#endif
	        for (i=0; i<screenInfo.numScreens; i++)
	            FocusEvent(dev, FocusOut, mode, out, WindowTable[i]);
	}
	else
	{
	    if (IsParent(fromWin, sprite.win))
	      FocusOutEvents(dev, sprite.win, fromWin, mode, NotifyPointer,
			     FALSE);
	    FocusEvent(dev, FocusOut, mode, NotifyNonlinear, fromWin);
	    /* next call catches the root too, if the screen changed */
	    FocusOutEvents(dev, fromWin->parent, NullWindow, mode,
			   NotifyNonlinearVirtual, FALSE);
	}
	/* Notify all the roots */
#ifdef PANORAMIX
	if ( !noPanoramiXExtension )
	    FocusEvent(dev, FocusIn, mode, in, WindowTable[0]);
	else 
#endif
	    for (i=0; i<screenInfo.numScreens; i++)
	        FocusEvent(dev, FocusIn, mode, in, WindowTable[i]);
	if (toWin == PointerRootWin)
	    (void)FocusInEvents(dev, ROOT, sprite.win, NullWindow, mode,
				NotifyPointer, TRUE);
    }
    else
    {
	if ((fromWin == NullWindow) || (fromWin == PointerRootWin))
	{
	    if (fromWin == PointerRootWin)
		FocusOutEvents(dev, sprite.win, ROOT, mode, NotifyPointer,
			       TRUE);
#ifdef PANORAMIX
 	    if ( !noPanoramiXExtension )
	        FocusEvent(dev, FocusOut, mode, out, WindowTable[0]);
	    else 
#endif
	        for (i=0; i<screenInfo.numScreens; i++)
	            FocusEvent(dev, FocusOut, mode, out, WindowTable[i]);
	    if (toWin->parent != NullWindow)
	      (void)FocusInEvents(dev, ROOT, toWin, toWin, mode,
				  NotifyNonlinearVirtual, TRUE);
	    FocusEvent(dev, FocusIn, mode, NotifyNonlinear, toWin);
	    if (IsParent(toWin, sprite.win))
    	       (void)FocusInEvents(dev, toWin, sprite.win, NullWindow, mode,
				   NotifyPointer, FALSE);
	}
	else
	{
	    if (IsParent(toWin, fromWin))
	    {
		FocusEvent(dev, FocusOut, mode, NotifyAncestor, fromWin);
		FocusOutEvents(dev, fromWin->parent, toWin, mode,
			       NotifyVirtual, FALSE);
		FocusEvent(dev, FocusIn, mode, NotifyInferior, toWin);
		if ((IsParent(toWin, sprite.win)) &&
			(sprite.win != fromWin) &&
			(!IsParent(fromWin, sprite.win)) &&
			(!IsParent(sprite.win, fromWin)))
		    (void)FocusInEvents(dev, toWin, sprite.win, NullWindow,
					mode, NotifyPointer, FALSE);
	    }
	    else
		if (IsParent(fromWin, toWin))
		{
		    if ((IsParent(fromWin, sprite.win)) &&
			    (sprite.win != fromWin) &&
			    (!IsParent(toWin, sprite.win)) &&
			    (!IsParent(sprite.win, toWin)))
			FocusOutEvents(dev, sprite.win, fromWin, mode,
				       NotifyPointer, FALSE);
		    FocusEvent(dev, FocusOut, mode, NotifyInferior, fromWin);
		    (void)FocusInEvents(dev, fromWin, toWin, toWin, mode,
					NotifyVirtual, FALSE);
		    FocusEvent(dev, FocusIn, mode, NotifyAncestor, toWin);
		}
		else
		{
		/* neither fromWin or toWin is child of other */
		    WindowPtr common = CommonAncestor(toWin, fromWin);
		/* common == NullWindow ==> different screens */
		    if (IsParent(fromWin, sprite.win))
			FocusOutEvents(dev, sprite.win, fromWin, mode,
				       NotifyPointer, FALSE);
		    FocusEvent(dev, FocusOut, mode, NotifyNonlinear, fromWin);
		    if (fromWin->parent != NullWindow)
		      FocusOutEvents(dev, fromWin->parent, common, mode,
				     NotifyNonlinearVirtual, FALSE);
		    if (toWin->parent != NullWindow)
		      (void)FocusInEvents(dev, common, toWin, toWin, mode,
					  NotifyNonlinearVirtual, FALSE);
		    FocusEvent(dev, FocusIn, mode, NotifyNonlinear, toWin);
		    if (IsParent(toWin, sprite.win))
			(void)FocusInEvents(dev, toWin, sprite.win, NullWindow,
					    mode, NotifyPointer, FALSE);
		}
	}
    }
}

int
SetInputFocus(
    ClientPtr client,
    DeviceIntPtr dev,
    Window focusID,
    CARD8 revertTo,
    Time ctime,
    Bool followOK)
{
    register FocusClassPtr focus;
    register WindowPtr focusWin;
    int mode;
    TimeStamp time;

    UpdateCurrentTime();
    if ((revertTo != RevertToParent) &&
	(revertTo != RevertToPointerRoot) &&
	(revertTo != RevertToNone) &&
	((revertTo != RevertToFollowKeyboard) || !followOK))
    {
	client->errorValue = revertTo;
	return BadValue;
    }
    time = ClientTimeToServerTime(ctime);
    if ((focusID == None) || (focusID == PointerRoot))
	focusWin = (WindowPtr)(long)focusID;
    else if ((focusID == FollowKeyboard) && followOK)
	focusWin = inputInfo.keyboard->focus->win;
    else if (!(focusWin = SecurityLookupWindow(focusID, client,
					       SecurityReadAccess)))
	return BadWindow;
    else
    {
 	/* It is a match error to try to set the input focus to an 
	unviewable window. */

	if(!focusWin->realized)
	    return(BadMatch);
    }
    focus = dev->focus;
    if ((CompareTimeStamps(time, currentTime) == LATER) ||
	(CompareTimeStamps(time, focus->time) == EARLIER))
	return Success;
    mode = (dev->grab) ? NotifyWhileGrabbed : NotifyNormal;
    if (focus->win == FollowKeyboardWin)
	DoFocusEvents(dev, inputInfo.keyboard->focus->win, focusWin, mode);
    else
	DoFocusEvents(dev, focus->win, focusWin, mode);
    focus->time = time;
    focus->revert = revertTo;
    if (focusID == FollowKeyboard)
	focus->win = FollowKeyboardWin;
    else
	focus->win = focusWin;
    if ((focusWin == NoneWin) || (focusWin == PointerRootWin))
	focus->traceGood = 0;
    else
    {
        int depth = 0;
	register WindowPtr pWin;

        for (pWin = focusWin; pWin; pWin = pWin->parent) depth++;
        if (depth > focus->traceSize)
        {
	    focus->traceSize = depth+1;
	    Must_have_memory = TRUE; /* XXX */
	    focus->trace = (WindowPtr *)xrealloc(focus->trace,
						 focus->traceSize *
						 sizeof(WindowPtr));
	    Must_have_memory = FALSE; /* XXX */
	}
	focus->traceGood = depth;
        for (pWin = focusWin, depth--; pWin; pWin = pWin->parent, depth--) 
	    focus->trace[depth] = pWin;
    }
    return Success;
}

int
ProcSetInputFocus(client)
    ClientPtr client;
{
    REQUEST(xSetInputFocusReq);

    REQUEST_SIZE_MATCH(xSetInputFocusReq);
#ifdef XCSECURITY
    if (!SecurityCheckDeviceAccess(client, inputInfo.keyboard, TRUE))
	return Success;
#endif
    return SetInputFocus(client, inputInfo.keyboard, stuff->focus,
			 stuff->revertTo, stuff->time, FALSE);
}

int
ProcGetInputFocus(ClientPtr client)
{
    xGetInputFocusReply rep;
    /* REQUEST(xReq); */
    FocusClassPtr focus = inputInfo.keyboard->focus;

    REQUEST_SIZE_MATCH(xReq);
    rep.type = X_Reply;
    rep.length = 0;
    rep.sequenceNumber = client->sequence;
    if (focus->win == NoneWin)
	rep.focus = None;
    else if (focus->win == PointerRootWin)
	rep.focus = PointerRoot;
    else rep.focus = focus->win->drawable.id;
    rep.revertTo = focus->revert;
    WriteReplyToClient(client, sizeof(xGetInputFocusReply), &rep);
    return Success;
}

int
ProcGrabPointer(ClientPtr client)
{
    xGrabPointerReply rep;
    DeviceIntPtr device = inputInfo.pointer;
    GrabPtr grab;
    WindowPtr pWin, confineTo;
    CursorPtr cursor, oldCursor;
    REQUEST(xGrabPointerReq);
    TimeStamp time;

    REQUEST_SIZE_MATCH(xGrabPointerReq);
    UpdateCurrentTime();
    if ((stuff->pointerMode != GrabModeSync) &&
	(stuff->pointerMode != GrabModeAsync))
    {
	client->errorValue = stuff->pointerMode;
        return BadValue;
    }
    if ((stuff->keyboardMode != GrabModeSync) &&
	(stuff->keyboardMode != GrabModeAsync))
    {
	client->errorValue = stuff->keyboardMode;
        return BadValue;
    }
    if ((stuff->ownerEvents != xFalse) && (stuff->ownerEvents != xTrue))
    {
	client->errorValue = stuff->ownerEvents;
        return BadValue;
    }
    if (stuff->eventMask & ~PointerGrabMask)
    {
	client->errorValue = stuff->eventMask;
        return BadValue;
    }
    pWin = SecurityLookupWindow(stuff->grabWindow, client, SecurityReadAccess);
    if (!pWin)
	return BadWindow;
    if (stuff->confineTo == None)
	confineTo = NullWindow;
    else 
    {
	confineTo = SecurityLookupWindow(stuff->confineTo, client,
					 SecurityReadAccess);
	if (!confineTo)
	    return BadWindow;
    }
    if (stuff->cursor == None)
	cursor = NullCursor;
    else
    {
	cursor = (CursorPtr)SecurityLookupIDByType(client, stuff->cursor,
						RT_CURSOR, SecurityReadAccess);
	if (!cursor)
	{
	    client->errorValue = stuff->cursor;
	    return BadCursor;
	}
    }
	/* at this point, some sort of reply is guaranteed. */
    time = ClientTimeToServerTime(stuff->time);
    rep.type = X_Reply;
    rep.sequenceNumber = client->sequence;
    rep.length = 0;
    grab = device->grab;
    if ((grab) && !SameClient(grab, client))
	rep.status = AlreadyGrabbed;
    else if ((!pWin->realized) ||
             (confineTo &&
                !(confineTo->realized && BorderSizeNotEmpty(confineTo))))
	rep.status = GrabNotViewable;
    else if (device->sync.frozen &&
	     device->sync.other && !SameClient(device->sync.other, client))
	rep.status = GrabFrozen;
    else if ((CompareTimeStamps(time, currentTime) == LATER) ||
	     (CompareTimeStamps(time, device->grabTime) == EARLIER))
	rep.status = GrabInvalidTime;
    else
    {
	GrabRec tempGrab;

	oldCursor = NullCursor;
	if (grab)
 	{
	    if (grab->confineTo && !confineTo)
		ConfineCursorToWindow(ROOT, FALSE, FALSE);
	    oldCursor = grab->cursor;
	}
	tempGrab.cursor = cursor;
	tempGrab.resource = client->clientAsMask;
	tempGrab.ownerEvents = stuff->ownerEvents;
	tempGrab.eventMask = stuff->eventMask;
	tempGrab.confineTo = confineTo;
	tempGrab.window = pWin;
	tempGrab.keyboardMode = stuff->keyboardMode;
	tempGrab.pointerMode = stuff->pointerMode;
	tempGrab.device = device;
	(*device->ActivateGrab)(device, &tempGrab, time, FALSE);
	if (oldCursor)
	    FreeCursor (oldCursor, (Cursor)0);
	rep.status = GrabSuccess;
    }
    WriteReplyToClient(client, sizeof(xGrabPointerReply), &rep);
    return Success;
}

int
ProcChangeActivePointerGrab(ClientPtr client)
{
    DeviceIntPtr device = inputInfo.pointer;
    register GrabPtr grab = device->grab;
    CursorPtr newCursor, oldCursor;
    REQUEST(xChangeActivePointerGrabReq);
    TimeStamp time;

    REQUEST_SIZE_MATCH(xChangeActivePointerGrabReq);
    if (stuff->eventMask & ~PointerGrabMask)
    {
	client->errorValue = stuff->eventMask;
        return BadValue;
    }
    if (stuff->cursor == None)
	newCursor = NullCursor;
    else
    {
	newCursor = (CursorPtr)SecurityLookupIDByType(client, stuff->cursor,
						RT_CURSOR, SecurityReadAccess);
	if (!newCursor)
	{
	    client->errorValue = stuff->cursor;
	    return BadCursor;
	}
    }
    if (!grab)
	return Success;
    if (!SameClient(grab, client))
	return Success;
    time = ClientTimeToServerTime(stuff->time);
    if ((CompareTimeStamps(time, currentTime) == LATER) ||
	     (CompareTimeStamps(time, device->grabTime) == EARLIER))
	return Success;
    oldCursor = grab->cursor;
    grab->cursor = newCursor;
    if (newCursor)
	newCursor->refcnt++;
    PostNewCursor();
    if (oldCursor)
	FreeCursor(oldCursor, (Cursor)0);
    grab->eventMask = stuff->eventMask;
    return Success;
}

int
ProcUngrabPointer(ClientPtr client)
{
    DeviceIntPtr device = inputInfo.pointer;
    GrabPtr grab;
    TimeStamp time;
    REQUEST(xResourceReq);

    REQUEST_SIZE_MATCH(xResourceReq);
    UpdateCurrentTime();
    grab = device->grab;
    time = ClientTimeToServerTime(stuff->id);
    if ((CompareTimeStamps(time, currentTime) != LATER) &&
	    (CompareTimeStamps(time, device->grabTime) != EARLIER) &&
	    (grab) && SameClient(grab, client))
	(*device->DeactivateGrab)(device);
    return Success;
}

int
GrabDevice(register ClientPtr client, register DeviceIntPtr dev, 
           unsigned this_mode, unsigned other_mode, Window grabWindow, 
           unsigned ownerEvents, Time ctime, Mask mask, CARD8 *status)
{
    register WindowPtr pWin;
    register GrabPtr grab;
    TimeStamp time;

    UpdateCurrentTime();
    if ((this_mode != GrabModeSync) && (this_mode != GrabModeAsync))
    {
	client->errorValue = this_mode;
        return BadValue;
    }
    if ((other_mode != GrabModeSync) && (other_mode != GrabModeAsync))
    {
	client->errorValue = other_mode;
        return BadValue;
    }
    if ((ownerEvents != xFalse) && (ownerEvents != xTrue))
    {
	client->errorValue = ownerEvents;
        return BadValue;
    }
    pWin = SecurityLookupWindow(grabWindow, client, SecurityReadAccess);
    if (!pWin)
	return BadWindow;
    time = ClientTimeToServerTime(ctime);
    grab = dev->grab;
    if (grab && !SameClient(grab, client))
	*status = AlreadyGrabbed;
    else if (!pWin->realized)
	*status = GrabNotViewable;
    else if ((CompareTimeStamps(time, currentTime) == LATER) ||
	     (CompareTimeStamps(time, dev->grabTime) == EARLIER))
	*status = GrabInvalidTime;
    else if (dev->sync.frozen &&
	     dev->sync.other && !SameClient(dev->sync.other, client))
	*status = GrabFrozen;
    else
    {
	GrabRec tempGrab;

	tempGrab.window = pWin;
	tempGrab.resource = client->clientAsMask;
	tempGrab.ownerEvents = ownerEvents;
	tempGrab.keyboardMode = this_mode;
	tempGrab.pointerMode = other_mode;
	tempGrab.eventMask = mask;
	tempGrab.device = dev;
	(*dev->ActivateGrab)(dev, &tempGrab, time, FALSE);
	*status = GrabSuccess;
    }
    return Success;
}

int
ProcGrabKeyboard(ClientPtr client)
{
    xGrabKeyboardReply rep;
    REQUEST(xGrabKeyboardReq);
    int result;

    REQUEST_SIZE_MATCH(xGrabKeyboardReq);
#ifdef XCSECURITY
    if (!SecurityCheckDeviceAccess(client, inputInfo.keyboard, TRUE))
    {
	result = Success;
	rep.status = AlreadyGrabbed;
    }
    else
#endif
    result = GrabDevice(client, inputInfo.keyboard, stuff->keyboardMode,
			stuff->pointerMode, stuff->grabWindow,
			stuff->ownerEvents, stuff->time,
			KeyPressMask | KeyReleaseMask, &rep.status);
    if (result != Success)
	return result;
    rep.type = X_Reply;
    rep.sequenceNumber = client->sequence;
    rep.length = 0;
    WriteReplyToClient(client, sizeof(xGrabKeyboardReply), &rep);
    return Success;
}

int
ProcUngrabKeyboard(ClientPtr client)
{
    DeviceIntPtr device = inputInfo.keyboard;
    GrabPtr grab;
    TimeStamp time;
    REQUEST(xResourceReq);

    REQUEST_SIZE_MATCH(xResourceReq);
    UpdateCurrentTime();
    grab = device->grab;
    time = ClientTimeToServerTime(stuff->id);
    if ((CompareTimeStamps(time, currentTime) != LATER) &&
	(CompareTimeStamps(time, device->grabTime) != EARLIER) &&
	(grab) && SameClient(grab, client))
	(*device->DeactivateGrab)(device);
    return Success;
}

int
ProcQueryPointer(ClientPtr client)
{
    xQueryPointerReply rep;
    WindowPtr pWin, t;
    REQUEST(xResourceReq);
    DeviceIntPtr mouse = inputInfo.pointer;

    REQUEST_SIZE_MATCH(xResourceReq);
    pWin = SecurityLookupWindow(stuff->id, client, SecurityReadAccess);
    if (!pWin)
	return BadWindow;
    if (mouse->valuator->motionHintWindow)
	MaybeStopHint(mouse, client);
    rep.type = X_Reply;
    rep.sequenceNumber = client->sequence;
    rep.mask = mouse->button->state | inputInfo.keyboard->key->state;
    rep.length = 0;
    rep.root = (ROOT)->drawable.id;
    rep.rootX = sprite.hot.x;
    rep.rootY = sprite.hot.y;
    rep.child = None;
    if (sprite.hot.pScreen == pWin->drawable.pScreen)
    {
	rep.sameScreen = xTrue;
	rep.winX = sprite.hot.x - pWin->drawable.x;
	rep.winY = sprite.hot.y - pWin->drawable.y;
	for (t = sprite.win; t; t = t->parent)
	    if (t->parent == pWin)
	    {
		rep.child = t->drawable.id;
		break;
	    }
    }
    else
    {
	rep.sameScreen = xFalse;
	rep.winX = 0;
	rep.winY = 0;
    }

#ifdef PANORAMIX
    if(!noPanoramiXExtension) {
	rep.rootX += panoramiXdataPtr[0].x;
	rep.rootY += panoramiXdataPtr[0].y;
	if(stuff->id == rep.root) {
	    rep.winX += panoramiXdataPtr[0].x;
	    rep.winY += panoramiXdataPtr[0].y;
	}
    }
#endif

    WriteReplyToClient(client, sizeof(xQueryPointerReply), &rep);

    return(Success);    
}

void
InitEvents()
{
    int i;

    sprite.hot.pScreen = sprite.hotPhys.pScreen = (ScreenPtr)NULL;
    inputInfo.numDevices = 0;
    inputInfo.devices = (DeviceIntPtr)NULL;
    inputInfo.off_devices = (DeviceIntPtr)NULL;
    inputInfo.keyboard = (DeviceIntPtr)NULL;
    inputInfo.pointer = (DeviceIntPtr)NULL;
    if (spriteTraceSize == 0)
    {
	spriteTraceSize = 32;
	spriteTrace = (WindowPtr *)xalloc(32*sizeof(WindowPtr));
	if (!spriteTrace)
	    FatalError("failed to allocate spriteTrace");
    }
    spriteTraceGood = 0;
    lastEventMask = OwnerGrabButtonMask;
    filters[MotionNotify] = PointerMotionMask;
#ifdef XEVIE
    xeviewin =
#endif
    sprite.win = NullWindow;
    sprite.current = NullCursor;
    sprite.hotLimits.x1 = 0;
    sprite.hotLimits.y1 = 0;
    sprite.hotLimits.x2 = 0;
    sprite.hotLimits.y2 = 0;
    sprite.confined = FALSE;
    syncEvents.replayDev = (DeviceIntPtr)NULL;
    syncEvents.replayWin = NullWindow;
    while (syncEvents.pending)
    {
	QdEventPtr next = syncEvents.pending->next;
	xfree(syncEvents.pending);
	syncEvents.pending = next;
    }
    syncEvents.pendtail = &syncEvents.pending;
    syncEvents.playingEvents = FALSE;
    syncEvents.time.months = 0;
    syncEvents.time.milliseconds = 0;	/* hardly matters */
    currentTime.months = 0;
    currentTime.milliseconds = GetTimeInMillis();
    lastDeviceEventTime = currentTime;
    for (i = 0; i < DNPMCOUNT; i++)
    {
	DontPropagateMasks[i] = 0;
	DontPropagateRefCnts[i] = 0;
    }
}

void
CloseDownEvents(void)
{
  xfree(spriteTrace);
  spriteTrace = NULL;
  spriteTraceSize = 0;
}

int
ProcSendEvent(ClientPtr client)
{
    WindowPtr pWin;
    WindowPtr effectiveFocus = NullWindow; /* only set if dest==InputFocus */
    REQUEST(xSendEventReq);

    REQUEST_SIZE_MATCH(xSendEventReq);

    /* The client's event type must be a core event type or one defined by an
	extension. */

    if ( ! ((stuff->event.u.u.type > X_Reply &&
	     stuff->event.u.u.type < LASTEvent) || 
	    (stuff->event.u.u.type >= EXTENSION_EVENT_BASE &&
	     stuff->event.u.u.type < (unsigned)lastEvent)))
    {
	client->errorValue = stuff->event.u.u.type;
	return BadValue;
    }
    if (stuff->event.u.u.type == ClientMessage &&
	stuff->event.u.u.detail != 8 &&
	stuff->event.u.u.detail != 16 &&
	stuff->event.u.u.detail != 32)
    {
	client->errorValue = stuff->event.u.u.detail;
	return BadValue;
    }
    if (stuff->eventMask & ~AllEventMasks)
    {
	client->errorValue = stuff->eventMask;
	return BadValue;
    }

    if (stuff->destination == PointerWindow)
	pWin = sprite.win;
    else if (stuff->destination == InputFocus)
    {
	WindowPtr inputFocus = inputInfo.keyboard->focus->win;

	if (inputFocus == NoneWin)
	    return Success;

	/* If the input focus is PointerRootWin, send the event to where
	the pointer is if possible, then perhaps propogate up to root. */
   	if (inputFocus == PointerRootWin)
	    inputFocus = ROOT;

	if (IsParent(inputFocus, sprite.win))
	{
	    effectiveFocus = inputFocus;
	    pWin = sprite.win;
	}
	else
	    effectiveFocus = pWin = inputFocus;
    }
    else
	pWin = SecurityLookupWindow(stuff->destination, client,
				    SecurityReadAccess);
    if (!pWin)
	return BadWindow;
    if ((stuff->propagate != xFalse) && (stuff->propagate != xTrue))
    {
	client->errorValue = stuff->propagate;
	return BadValue;
    }
    stuff->event.u.u.type |= 0x80;
    if (stuff->propagate)
    {
	for (;pWin; pWin = pWin->parent)
	{
	    if (DeliverEventsToWindow(pWin, &stuff->event, 1, stuff->eventMask,
				      NullGrab, 0))
		return Success;
	    if (pWin == effectiveFocus)
		return Success;
	    stuff->eventMask &= ~wDontPropagateMask(pWin);
	    if (!stuff->eventMask)
		break;
	}
    }
    else
	(void)DeliverEventsToWindow(pWin, &stuff->event, 1, stuff->eventMask,
				    NullGrab, 0);
    return Success;
}

int
ProcUngrabKey(ClientPtr client)
{
    REQUEST(xUngrabKeyReq);
    WindowPtr pWin;
    GrabRec tempGrab;
    DeviceIntPtr keybd = inputInfo.keyboard;

    REQUEST_SIZE_MATCH(xUngrabKeyReq);
    pWin = SecurityLookupWindow(stuff->grabWindow, client, SecurityReadAccess);
    if (!pWin)
	return BadWindow;

    if (((stuff->key > keybd->key->curKeySyms.maxKeyCode) ||
	 (stuff->key < keybd->key->curKeySyms.minKeyCode))
	&& (stuff->key != AnyKey))
    {
	client->errorValue = stuff->key;
        return BadValue;
    }
    if ((stuff->modifiers != AnyModifier) &&
	(stuff->modifiers & ~AllModifiersMask))
    {
	client->errorValue = stuff->modifiers;
	return BadValue;
    }
    tempGrab.resource = client->clientAsMask;
    tempGrab.device = keybd;
    tempGrab.window = pWin;
    tempGrab.modifiersDetail.exact = stuff->modifiers;
    tempGrab.modifiersDetail.pMask = NULL;
    tempGrab.modifierDevice = inputInfo.keyboard;
    tempGrab.type = KeyPress;
    tempGrab.detail.exact = stuff->key;
    tempGrab.detail.pMask = NULL;

    if (!DeletePassiveGrabFromList(&tempGrab))
	return(BadAlloc);
    return(Success);
}

int
ProcGrabKey(ClientPtr client)
{
    WindowPtr pWin;
    REQUEST(xGrabKeyReq);
    GrabPtr grab;
    DeviceIntPtr keybd = inputInfo.keyboard;

    REQUEST_SIZE_MATCH(xGrabKeyReq);
    if ((stuff->ownerEvents != xTrue) && (stuff->ownerEvents != xFalse))
    {
	client->errorValue = stuff->ownerEvents;
	return(BadValue);
    }
    if ((stuff->pointerMode != GrabModeSync) &&
	(stuff->pointerMode != GrabModeAsync))
    {
	client->errorValue = stuff->pointerMode;
        return BadValue;
    }
    if ((stuff->keyboardMode != GrabModeSync) &&
	(stuff->keyboardMode != GrabModeAsync))
    {
	client->errorValue = stuff->keyboardMode;
        return BadValue;
    }
    if (((stuff->key > keybd->key->curKeySyms.maxKeyCode) ||
	 (stuff->key < keybd->key->curKeySyms.minKeyCode))
	&& (stuff->key != AnyKey))
    {
	client->errorValue = stuff->key;
        return BadValue;
    }
    if ((stuff->modifiers != AnyModifier) &&
	(stuff->modifiers & ~AllModifiersMask))
    {
	client->errorValue = stuff->modifiers;
	return BadValue;
    }
    pWin = SecurityLookupWindow(stuff->grabWindow, client, SecurityReadAccess);
    if (!pWin)
	return BadWindow;

    grab = CreateGrab(client->index, keybd, pWin, 
	(Mask)(KeyPressMask | KeyReleaseMask), (Bool)stuff->ownerEvents,
	(Bool)stuff->keyboardMode, (Bool)stuff->pointerMode,
	keybd, stuff->modifiers, KeyPress, stuff->key, 
	NullWindow, NullCursor);
    if (!grab)
	return BadAlloc;
    return AddPassiveGrabToList(grab);
}


int
ProcGrabButton(ClientPtr client)
{
    WindowPtr pWin, confineTo;
    REQUEST(xGrabButtonReq);
    CursorPtr cursor;
    GrabPtr grab;

    REQUEST_SIZE_MATCH(xGrabButtonReq);
    if ((stuff->pointerMode != GrabModeSync) &&
	(stuff->pointerMode != GrabModeAsync))
    {
	client->errorValue = stuff->pointerMode;
        return BadValue;
    }
    if ((stuff->keyboardMode != GrabModeSync) &&
	(stuff->keyboardMode != GrabModeAsync))
    {
	client->errorValue = stuff->keyboardMode;
        return BadValue;
    }
    if ((stuff->modifiers != AnyModifier) &&
	(stuff->modifiers & ~AllModifiersMask))
    {
	client->errorValue = stuff->modifiers;
	return BadValue;
    }
    if ((stuff->ownerEvents != xFalse) && (stuff->ownerEvents != xTrue))
    {
	client->errorValue = stuff->ownerEvents;
	return BadValue;
    }
    if (stuff->eventMask & ~PointerGrabMask)
    {
	client->errorValue = stuff->eventMask;
        return BadValue;
    }
    pWin = SecurityLookupWindow(stuff->grabWindow, client, SecurityReadAccess);
    if (!pWin)
	return BadWindow;
    if (stuff->confineTo == None)
       confineTo = NullWindow;
    else {
	confineTo = SecurityLookupWindow(stuff->confineTo, client,
					 SecurityReadAccess);
	if (!confineTo)
	    return BadWindow;
    }
    if (stuff->cursor == None)
	cursor = NullCursor;
    else
    {
	cursor = (CursorPtr)SecurityLookupIDByType(client, stuff->cursor,
						RT_CURSOR, SecurityReadAccess);
	if (!cursor)
	{
	    client->errorValue = stuff->cursor;
	    return BadCursor;
	}
    }


    grab = CreateGrab(client->index, inputInfo.pointer, pWin, 
        (Mask)stuff->eventMask, (Bool)stuff->ownerEvents,
        (Bool) stuff->keyboardMode, (Bool)stuff->pointerMode,
        inputInfo.keyboard, stuff->modifiers, ButtonPress,
        stuff->button, confineTo, cursor);
    if (!grab)
	return BadAlloc;
    return AddPassiveGrabToList(grab);
}

int
ProcUngrabButton(ClientPtr client)
{
    REQUEST(xUngrabButtonReq);
    WindowPtr pWin;
    GrabRec tempGrab;

    REQUEST_SIZE_MATCH(xUngrabButtonReq);
    if ((stuff->modifiers != AnyModifier) &&
	(stuff->modifiers & ~AllModifiersMask))
    {
	client->errorValue = stuff->modifiers;
	return BadValue;
    }
    pWin = SecurityLookupWindow(stuff->grabWindow, client, SecurityReadAccess);
    if (!pWin)
	return BadWindow;
    tempGrab.resource = client->clientAsMask;
    tempGrab.device = inputInfo.pointer;
    tempGrab.window = pWin;
    tempGrab.modifiersDetail.exact = stuff->modifiers;
    tempGrab.modifiersDetail.pMask = NULL;
    tempGrab.modifierDevice = inputInfo.keyboard;
    tempGrab.type = ButtonPress;
    tempGrab.detail.exact = stuff->button;
    tempGrab.detail.pMask = NULL;

    if (!DeletePassiveGrabFromList(&tempGrab))
	return(BadAlloc);
    return(Success);
}

void
DeleteWindowFromAnyEvents(WindowPtr pWin, Bool freeResources)
{
    WindowPtr		parent;
    DeviceIntPtr	mouse = inputInfo.pointer;
    DeviceIntPtr	keybd = inputInfo.keyboard;
    FocusClassPtr	focus = keybd->focus;
    OtherClientsPtr	oc;
    GrabPtr		passive;


    /* Deactivate any grabs performed on this window, before making any
	input focus changes. */

    if (mouse->grab &&
	((mouse->grab->window == pWin) || (mouse->grab->confineTo == pWin)))
	(*mouse->DeactivateGrab)(mouse);

    /* Deactivating a keyboard grab should cause focus events. */

    if (keybd->grab && (keybd->grab->window == pWin))
	(*keybd->DeactivateGrab)(keybd);

    /* If the focus window is a root window (ie. has no parent) then don't 
	delete the focus from it. */
    
    if ((pWin == focus->win) && (pWin->parent != NullWindow))
    {
	int focusEventMode = NotifyNormal;

 	/* If a grab is in progress, then alter the mode of focus events. */

	if (keybd->grab)
	    focusEventMode = NotifyWhileGrabbed;

	switch (focus->revert)
	{
	case RevertToNone:
	    DoFocusEvents(keybd, pWin, NoneWin, focusEventMode);
	    focus->win = NoneWin;
	    focus->traceGood = 0;
	    break;
	case RevertToParent:
	    parent = pWin;
	    do
	    {
		parent = parent->parent;
		focus->traceGood--;
	    } while (!parent->realized
/* This would be a good protocol change -- windows being reparented
   during SaveSet processing would cause the focus to revert to the
   nearest enclosing window which will survive the death of the exiting
   client, instead of ending up reverting to a dying window and thence
   to None
 */
#ifdef NOTDEF
 	      || clients[CLIENT_ID(parent->drawable.id)]->clientGone
#endif
		);
	    DoFocusEvents(keybd, pWin, parent, focusEventMode);
	    focus->win = parent;
	    focus->revert = RevertToNone;
	    break;
	case RevertToPointerRoot:
	    DoFocusEvents(keybd, pWin, PointerRootWin, focusEventMode);
	    focus->win = PointerRootWin;
	    focus->traceGood = 0;
	    break;
	}
    }

    if (mouse->valuator->motionHintWindow == pWin)
	mouse->valuator->motionHintWindow = NullWindow;

    if (freeResources)
    {
	if (pWin->dontPropagate)
	    DontPropagateRefCnts[pWin->dontPropagate]--;
	while ( (oc = wOtherClients(pWin)) )
	    FreeResource(oc->resource, RT_NONE);
	while ( (passive = wPassiveGrabs(pWin)) )
	    FreeResource(passive->resource, RT_NONE);
     }
#ifdef XINPUT
    DeleteWindowFromAnyExtEvents(pWin, freeResources);
#endif
}

/**
 * Call this whenever some window at or below pWin has changed geometry 
 */
_X_EXPORT void
CheckCursorConfinement(WindowPtr pWin)
{
    GrabPtr grab = inputInfo.pointer->grab;
    WindowPtr confineTo;

#ifdef PANORAMIX
    if(!noPanoramiXExtension && pWin->drawable.pScreen->myNum) return;
#endif

    if (grab && (confineTo = grab->confineTo))
    {
	if (!BorderSizeNotEmpty(confineTo))
	    (*inputInfo.pointer->DeactivateGrab)(inputInfo.pointer);
	else if ((pWin == confineTo) || IsParent(pWin, confineTo))
	    ConfineCursorToWindow(confineTo, TRUE, TRUE);
    }
}

Mask
EventMaskForClient(WindowPtr pWin, ClientPtr client)
{
    register OtherClientsPtr	other;

    if (wClient (pWin) == client)
	return pWin->eventMask;
    for (other = wOtherClients(pWin); other; other = other->next)
    {
	if (SameClient(other, client))
	    return other->mask;
    }
    return 0;
}

int
ProcRecolorCursor(ClientPtr client)
{
    CursorPtr pCursor;
    int		nscr;
    ScreenPtr	pscr;
    Bool 	displayed;
    REQUEST(xRecolorCursorReq);

    REQUEST_SIZE_MATCH(xRecolorCursorReq);
    pCursor = (CursorPtr)SecurityLookupIDByType(client, stuff->cursor,
					RT_CURSOR, SecurityWriteAccess);
    if ( !pCursor) 
    {
	client->errorValue = stuff->cursor;
	return (BadCursor);
    }

    pCursor->foreRed = stuff->foreRed;
    pCursor->foreGreen = stuff->foreGreen;
    pCursor->foreBlue = stuff->foreBlue;

    pCursor->backRed = stuff->backRed;
    pCursor->backGreen = stuff->backGreen;
    pCursor->backBlue = stuff->backBlue;

    for (nscr = 0; nscr < screenInfo.numScreens; nscr++)
    {
	pscr = screenInfo.screens[nscr];
#ifdef PANORAMIX
	if(!noPanoramiXExtension)
	    displayed = (pscr == sprite.screen);
	else
#endif
	    displayed = (pscr == sprite.hotPhys.pScreen);
	( *pscr->RecolorCursor)(pscr, pCursor,
				(pCursor == sprite.current) && displayed);
    }
    return (Success);
}

_X_EXPORT void
WriteEventsToClient(ClientPtr pClient, int count, xEvent *events)
{
#ifdef PANORAMIX
    xEvent    eventCopy;
#endif
    xEvent    eventTo, *eventFrom;
    int       i;

#ifdef XKB
    if ((!noXkbExtension)&&(!XkbFilterEvents(pClient, count, events)))
	return;
#endif

#ifdef PANORAMIX
    if(!noPanoramiXExtension && 
       (panoramiXdataPtr[0].x || panoramiXdataPtr[0].y)) 
    {
	switch(events->u.u.type) {
	case MotionNotify:
	case ButtonPress:
	case ButtonRelease:
	case KeyPress:
	case KeyRelease:
	case EnterNotify:
	case LeaveNotify:
	/* 
	   When multiple clients want the same event DeliverEventsToWindow
	   passes the same event structure multiple times so we can't 
	   modify the one passed to us 
        */
	    count = 1;  /* should always be 1 */
	    memcpy(&eventCopy, events, sizeof(xEvent));
	    eventCopy.u.keyButtonPointer.rootX += panoramiXdataPtr[0].x;
	    eventCopy.u.keyButtonPointer.rootY += panoramiXdataPtr[0].y;
	    if(eventCopy.u.keyButtonPointer.event == 
	       eventCopy.u.keyButtonPointer.root) 
	    {
		eventCopy.u.keyButtonPointer.eventX += panoramiXdataPtr[0].x;
		eventCopy.u.keyButtonPointer.eventY += panoramiXdataPtr[0].y;
	    }
	    events = &eventCopy;
	    break;
	default: break;
	}
    }
#endif

    if (EventCallback)
    {
	EventInfoRec eventinfo;
	eventinfo.client = pClient;
	eventinfo.events = events;
	eventinfo.count = count;
	CallCallbacks(&EventCallback, (pointer)&eventinfo);
    }
    if(pClient->swapped)
    {
	for(i = 0; i < count; i++)
	{
	    eventFrom = &events[i];
	    /* Remember to strip off the leading bit of type in case
	       this event was sent with "SendEvent." */
	    (*EventSwapVector[eventFrom->u.u.type & 0177])
		(eventFrom, &eventTo);
	    (void)WriteToClient(pClient, sizeof(xEvent), (char *)&eventTo);
	}
    }
    else
    {
	(void)WriteToClient(pClient, count * sizeof(xEvent), (char *) events);
    }
}

/* Maximum number of valuators, divided by six, rounded up. */
#define MAX_VALUATOR_EVENTS 6

/**
 * Returns the maximum number of events GetKeyboardEvents,
 * GetKeyboardValuatorEvents, and GetPointerEvents will ever return.
 *
 * Should be used in DIX as:
 * xEvent *events = xcalloc(sizeof(xEvent), GetMaximumEventsNum());
 */
int
GetMaximumEventsNum() {
    /* Two base events -- core and device, plus valuator events.  Multiply
     * by two if we're doing key repeats. */
    int ret = 2 + MAX_VALUATOR_EVENTS;

#ifdef XKB
    if (noXkbExtension)
#endif
        ret *= 2;

    return ret;
}

/**
 * Convenience wrapper around GetKeyboardValuatorEvents, that takes no
 * valuators.
 */
int
GetKeyboardEvents(xEvent *events, DeviceIntPtr pDev, int type, int key_code) {
    return GetKeyboardValuatorEvents(events, pDev, type, key_code, 0, NULL);
}

/**
 * Returns a set of keyboard events for KeyPress/KeyRelease, optionally
 * also with valuator events.  Handles Xi and XKB.
 *
 * events is not NULL-terminated; the return value is the number of events.
 * The DDX is responsible for allocating the event structure in the first
 * place via GetMaximumEventsNum(), and for freeing it.
 *
 * If pDev is set to send core events, then the keymap on the core
 * keyboard will be pivoted to that of the new keyboard and the appropriate
 * MapNotify events (both core and XKB) will be sent.
 *
 * Note that this function recurses!  If called for non-XKB, a repeating
 * key press will trigger a matching KeyRelease, as well as the
 * KeyPresses.
 */
int GetKeyboardValuatorEvents(xEvent *events, DeviceIntPtr pDev, int type,
                              int key_code, int num_valuators,
                              int *valuators) {
    int numEvents = 0, ms = 0, first_valuator = 0;
    KeySym sym = pDev->key->curKeySyms.map[key_code * pDev->key->curKeySyms.mapWidth];
    deviceKeyButtonPointer *kbp = NULL;
    deviceValuator *xv = NULL;
    KeyClassPtr ckeyc;
#ifdef XKB
    xkbMapNotify mn;
#endif

    if (!events)
        return 0;
    
    if (type != KeyPress && type != KeyRelease)
        return 0;

    if (!pDev->key || !pDev->focus ||
        (pDev->coreEvents && !inputInfo.keyboard->key))
        return 0;

    if (pDev->coreEvents)
        numEvents = 2;
    else
        numEvents = 1;

    if (num_valuators) {
        if ((num_valuators / 6) + 1 > MAX_VALUATOR_EVENTS)
            num_valuators = MAX_VALUATOR_EVENTS;
        numEvents += (num_valuators / 6) + 1;
    }

#ifdef XKB
    if (noXkbExtension)
#endif
    {
        switch (sym) {
            case XK_Num_Lock:
            case XK_Caps_Lock:
            case XK_Scroll_Lock:
            case XK_Shift_Lock:
                if (type == KeyRelease)
                    return 0;
                else if (type == KeyPress &&
                         (pDev->key->down[key_code >> 3] & (key_code & 7)) & 1)
                        type = KeyRelease;
        }
    }

    /* Handle core repeating, via press/release/press/release.
     * FIXME: In theory, if you're repeating with two keyboards,
     *        you could get unbalanced events here. */
    if (type == KeyPress &&
        (((pDev->key->down[key_code >> 3] & (key_code & 7))) & 1)) {
        if (!pDev->kbdfeed->ctrl.autoRepeat ||
            pDev->key->modifierMap[key_code] ||
            !(pDev->kbdfeed->ctrl.autoRepeats[key_code >> 3]
                & (1 << (key_code & 7))))
            return 0;

#ifdef XKB
        if (noXkbExtension)
#endif
        {
            numEvents += GetKeyboardValuatorEvents(events, pDev,
                                                   KeyRelease, key_code,
                                                   num_valuators, valuators);
            events += numEvents;
        }
    }
    

    ms = GetTimeInMillis();

    kbp = (deviceKeyButtonPointer *) events;
    kbp->time = ms;
    kbp->deviceid = pDev->id;
    if (type == KeyPress)
        kbp->type = DeviceKeyPress;
    else if (type == KeyRelease)
        kbp->type = DeviceKeyRelease;

    if (num_valuators) {
        kbp->deviceid |= MORE_EVENTS;
        while (first_valuator < num_valuators) {
            xv = (deviceValuator *) ++events;
            xv->type = DeviceValuator;
            xv->first_valuator = first_valuator;
            xv->num_valuators = num_valuators;
            xv->deviceid = kbp->deviceid;
            switch (num_valuators - first_valuator) {
            case 6:
                xv->valuator5 = valuators[first_valuator+5];
            case 5:
                xv->valuator4 = valuators[first_valuator+4];
            case 4:
                xv->valuator3 = valuators[first_valuator+3];
            case 3:
                xv->valuator2 = valuators[first_valuator+2];
            case 2:
                xv->valuator1 = valuators[first_valuator+1];
            case 1:
                xv->valuator0 = valuators[first_valuator];
            }
            first_valuator += 6;
        }
#ifdef DEBUG
        ErrorF("GKVE: DV event with %d valuators\n", xv->num_valuators);
#endif
    }

    if (pDev->coreEvents) {
        events++;
        events->u.keyButtonPointer.time = ms;
        events->u.u.type = type;
        events->u.u.detail = key_code;

        if (inputInfo.keyboard->devPrivates[CoreDevicePrivatesIndex].ptr !=
            pDev) {
            ckeyc = inputInfo.keyboard->key;
            memcpy(ckeyc->modifierMap, pDev->key->modifierMap, MAP_LENGTH);
            if (ckeyc->modifierKeyMap)
                xfree(ckeyc->modifierKeyMap);
            ckeyc->modifierKeyMap = xalloc(8 * pDev->key->maxKeysPerModifier);
            memcpy(ckeyc->modifierKeyMap, pDev->key->modifierKeyMap,
                    (8 * pDev->key->maxKeysPerModifier));
            ckeyc->maxKeysPerModifier = pDev->key->maxKeysPerModifier;
            ckeyc->curKeySyms.minKeyCode = pDev->key->curKeySyms.minKeyCode;
            ckeyc->curKeySyms.maxKeyCode = pDev->key->curKeySyms.maxKeyCode;
            SetKeySymsMap(&ckeyc->curKeySyms, &pDev->key->curKeySyms);
#ifdef XKB
            if (!noXkbExtension && pDev->key->xkbInfo &&
                pDev->key->xkbInfo->desc) {
                mn.deviceID = inputInfo.keyboard->id;
                mn.minKeyCode = pDev->key->xkbInfo->desc->min_key_code;
                mn.maxKeyCode = pDev->key->xkbInfo->desc->max_key_code;
                mn.firstType = 0;
                mn.nTypes = pDev->key->xkbInfo->desc->map->num_types;
                mn.firstKeySym = pDev->key->xkbInfo->desc->min_key_code;
                mn.nKeySyms = XkbNumKeys(pDev->key->xkbInfo->desc);
                mn.firstKeyAct = pDev->key->xkbInfo->desc->min_key_code;
                mn.nKeyActs = XkbNumKeys(pDev->key->xkbInfo->desc);
                /* Cargo-culted from ProcXkbGetMap. */
                mn.firstKeyBehavior = pDev->key->xkbInfo->desc->min_key_code;
                mn.nKeyBehaviors = XkbNumKeys(pDev->key->xkbInfo->desc);
                mn.firstKeyExplicit = pDev->key->xkbInfo->desc->min_key_code;
                mn.nKeyExplicit = XkbNumKeys(pDev->key->xkbInfo->desc);
                mn.firstModMapKey = pDev->key->xkbInfo->desc->min_key_code;
                mn.nModMapKeys = XkbNumKeys(pDev->key->xkbInfo->desc);
                mn.firstVModMapKey = pDev->key->xkbInfo->desc->min_key_code;
                mn.nVModMapKeys = XkbNumKeys(pDev->key->xkbInfo->desc);
                mn.virtualMods = ~0; /* ??? */
                mn.changed = XkbAllMapComponentsMask;
                
                /* If this is still the map we set at DEVICE_INIT, free it so
                 * it doesn't just get lost.  (Shameful hack, sorry.) */
                if (!inputInfo.keyboard->devPrivates[CoreDevicePrivatesIndex].ptr &&
                    ckeyc->xkbInfo)
                    XkbFreeInfo(ckeyc->xkbInfo);
                /* FIXME we really need a map copy here. */
                ckeyc->xkbInfo = pDev->key->xkbInfo;
                XkbSendMapNotify(inputInfo.keyboard, &mn);
            }
#endif
            SendMappingNotify(MappingKeyboard, ckeyc->curKeySyms.minKeyCode,
                              (ckeyc->curKeySyms.maxKeyCode -
                               ckeyc->curKeySyms.minKeyCode),
                              serverClient);
            inputInfo.keyboard->devPrivates[CoreDevicePrivatesIndex].ptr = pDev;
        }
    }

#ifdef DEBUG
    ErrorF("GKVE: putting out %d events with detail %d\n", numEvents, key_code);
#endif

    return numEvents;
}

/* Originally a part of xf86PostMotionEvent. */
static void
acceleratePointer(DeviceIntPtr pDev, int num_valuators, int *valuators)
{
    float mult = 0.0;
    int dx = num_valuators >= 1 ? valuators[0] : 0;
    int dy = num_valuators >= 2 ? valuators[1] : 0;

    if (!num_valuators || !valuators)
        return;

    /*
     * Accelerate
     */
    if (pDev->ptrfeed && pDev->ptrfeed->ctrl.num) {
        /* modeled from xf86Events.c */
        if (pDev->ptrfeed->ctrl.threshold) {
            if ((abs(dx) + abs(dy)) >= pDev->ptrfeed->ctrl.threshold) {
                pDev->valuator->dxremaind = ((float)dx *
                                             (float)(pDev->ptrfeed->ctrl.num)) /
                                             (float)(pDev->ptrfeed->ctrl.den) +
                                            pDev->valuator->dxremaind;
                valuators[0] = (int)pDev->valuator->dxremaind;
                pDev->valuator->dxremaind = pDev->valuator->dxremaind -
                                            (float)valuators[0];

                pDev->valuator->dyremaind = ((float)dy *
                                             (float)(pDev->ptrfeed->ctrl.num)) /
                                             (float)(pDev->ptrfeed->ctrl.den) +
                                            pDev->valuator->dyremaind;
                valuators[1] = (int)pDev->valuator->dyremaind;
                pDev->valuator->dyremaind = pDev->valuator->dyremaind -
                                            (float)valuators[1];
            }
        }
        else if (dx || dy) {
            mult = pow((float)(dx * dx + dy * dy),
                       ((float)(pDev->ptrfeed->ctrl.num) /
                        (float)(pDev->ptrfeed->ctrl.den) - 1.0) /
                       2.0) / 2.0;
            if (dx) {
                pDev->valuator->dxremaind = mult * (float)dx +
                                            pDev->valuator->dxremaind;
                valuators[0] = (int)pDev->valuator->dxremaind;
                pDev->valuator->dxremaind = pDev->valuator->dxremaind -
                                            (float)valuators[0];
            }
            if (dy) {
                pDev->valuator->dyremaind = mult * (float)dy +
                                            pDev->valuator->dyremaind;
                valuators[1] = (int)pDev->valuator->dyremaind;
                pDev->valuator->dyremaind = pDev->valuator->dyremaind -
                                            (float)valuators[1];
            }
        }
    }
}

/**
 * Generate a series of xEvents (returned in xE) representing pointer
 * motion, or button presses.  Xi and XKB-aware.
 *
 * events is not NULL-terminated; the return value is the number of events.
 * The DDX is responsible for allocating the event structure in the first
 * place via GetMaximumEventsNum(), and for freeing it.
 */
int
GetPointerEvents(xEvent *events, DeviceIntPtr pDev, int type, int buttons,
                 int flags, int num_valuators, int *valuators) {
    int numEvents = 0, ms = 0, first_valuator = 0;
    deviceKeyButtonPointer *kbp = NULL;
    deviceValuator *xv = NULL;
    AxisInfoPtr axes = NULL;
    Bool sendValuators = (type == MotionNotify || flags & POINTER_ABSOLUTE);
    DeviceIntPtr cp = inputInfo.pointer;

    if (type != MotionNotify && type != ButtonPress && type != ButtonRelease)
        return 0;

    if (!pDev->button || (pDev->coreEvents && !(cp->button || !cp->valuator)))
        return 0;

#ifdef DEBUG
    ErrorF("GPE: called with device %d, type %d\n", pDev->id, type);
    ErrorF("GPE: relative %s, accelerate %s\n", flags & POINTER_RELATIVE ? "yes" : "no",
           flags & POINTER_ACCELERATE ? "yes" : "no");
#endif

    if (pDev->coreEvents)
        numEvents = 2;
    else
        numEvents = 1;

    if (num_valuators > 2 && sendValuators) {
        if (((num_valuators / 6) + 1) > MAX_VALUATOR_EVENTS)
            num_valuators = MAX_VALUATOR_EVENTS;
        numEvents += (num_valuators / 6) + 1;
    }
    else if (type == MotionNotify && num_valuators < 2) {
        return 0;
    }

    ms = GetTimeInMillis();

    kbp = (deviceKeyButtonPointer *) events;
    kbp->time = ms;
    kbp->deviceid = pDev->id;

    if (flags & POINTER_ABSOLUTE) {
        if (num_valuators >= 1) {
            kbp->root_x = valuators[0];
        }
        else {
            if (pDev->coreEvents)
                kbp->root_x = cp->valuator->lastx;
            else
                kbp->root_x = pDev->valuator->lastx;
        }
        if (num_valuators >= 2) {
            kbp->root_y = valuators[1];
        }
        else {
            if (pDev->coreEvents)
                kbp->root_x = cp->valuator->lasty;
            else
                kbp->root_y = pDev->valuator->lasty;
        }
    }
    else {
        if (flags & POINTER_ACCELERATE)
            acceleratePointer(pDev, num_valuators, valuators);

        if (pDev->coreEvents) {
            if (num_valuators >= 1)
                kbp->root_x = cp->valuator->lastx + valuators[0];
            else
                kbp->root_x = cp->valuator->lastx;
            if (num_valuators >= 2)
                kbp->root_y = cp->valuator->lasty + valuators[1];
            else
                kbp->root_y = cp->valuator->lasty;
        }
        else {
            if (num_valuators >= 1)
                kbp->root_x = pDev->valuator->lastx + valuators[0];
            else
                kbp->root_x = pDev->valuator->lastx;
            if (num_valuators >= 2)
                kbp->root_y = pDev->valuator->lasty + valuators[1];
            else
                kbp->root_y = pDev->valuator->lasty;
        }
    }

    /* FIXME: need mipointer-like semantics to move on to different screens. */
    axes = pDev->valuator->axes;
    if (kbp->root_x < axes->min_value)
        kbp->root_x = axes->min_value;
    if (axes->max_value > 0 && kbp->root_x > axes->max_value)
        kbp->root_x = axes->max_value;
    axes++;
    if (kbp->root_y < axes->min_value)
        kbp->root_y = axes->min_value;
    if (axes->max_value > 0 && kbp->root_y > axes->max_value)
        kbp->root_y = axes->max_value;

    if (pDev->coreEvents) {
#ifdef DEBUG
        ErrorF("warping core lastx from %d to %d\n", cp->valuator->lastx, kbp->root_x);
        ErrorF("x value given was %d\n", valuators[0]);
#endif
        cp->valuator->lastx = kbp->root_x;
#ifdef DEBUG
        ErrorF("warping core lasty from %d to %d\n", cp->valuator->lasty, kbp->root_y);
        ErrorF("y value given was %d\n", valuators[1]);
#endif
        cp->valuator->lasty = kbp->root_y;
    }
    pDev->valuator->lastx = kbp->root_x;
    pDev->valuator->lasty = kbp->root_y;

    if (type == MotionNotify) {
        kbp->type = DeviceMotionNotify;
#ifdef DEBUG
        ErrorF("GPE: motion at %d, %d\n", kbp->root_x, kbp->root_y);
#endif
    }
    else {
        if (type == ButtonPress)
            kbp->type = DeviceButtonPress;
        else if (type == ButtonRelease)
            kbp->type = DeviceButtonRelease;
#ifdef DEBUG
        ErrorF("GPE: detail is %d\n", buttons);
#endif
        kbp->detail = pDev->button->map[buttons];
    }

    if (num_valuators > 2 && sendValuators) {
        kbp->deviceid |= MORE_EVENTS;
        while (first_valuator < num_valuators) {
            xv = (deviceValuator *) ++events;
            xv->type = DeviceValuator;
            xv->first_valuator = first_valuator;
            xv->num_valuators = num_valuators;
            xv->deviceid = kbp->deviceid;
            switch (num_valuators - first_valuator) {
            case 6:
                xv->valuator5 = valuators[first_valuator+5];
            case 5:
                xv->valuator4 = valuators[first_valuator+4];
            case 4:
                xv->valuator3 = valuators[first_valuator+3];
            case 3:
                xv->valuator2 = valuators[first_valuator+2];
            case 2:
                if (first_valuator == 0)
                    xv->valuator1 = kbp->root_y;
                else
                    xv->valuator1 = valuators[first_valuator+1];
            case 1:
                if (first_valuator == 0)
                    xv->valuator0 = kbp->root_x;
                else
                    xv->valuator0 = valuators[first_valuator];
            }
            first_valuator += 6;
        }
#ifdef DEBUG
        ErrorF("GPE: DV event with %d valuators\n", xv->num_valuators);
#endif
    }

    if (pDev->coreEvents) {
        events++;
        events->u.u.type = type;
#ifdef DEBUG
        ErrorF("GPE: core type is %d\n", type);
#endif
        events->u.keyButtonPointer.time = ms;
        events->u.keyButtonPointer.rootX = kbp->root_x;
        events->u.keyButtonPointer.rootY = kbp->root_y;
        cp->valuator->lastx = kbp->root_x;
        cp->valuator->lasty = kbp->root_y;
#ifdef DEBUG
        ErrorF("GPE: core co-ords at %d, %d\n", kbp->root_x, kbp->root_y);
#endif
        if (type == ButtonPress || type == ButtonRelease) {
#ifdef DEBUG
            ErrorF("GPE: core detail is %d\n", buttons);
#endif
            /* Core buttons remapping shouldn't be transitive. */
            events->u.u.detail = pDev->button->map[buttons];
        }
        else {
            events->u.u.detail = 0;
        }

        if (inputInfo.pointer->devPrivates[CoreDevicePrivatesIndex].ptr !=
            pDev)
            inputInfo.pointer->devPrivates[CoreDevicePrivatesIndex].ptr = pDev;
    }

    return numEvents;
}<|MERGE_RESOLUTION|>--- conflicted
+++ resolved
@@ -2020,13 +2020,6 @@
 	    sprite.hot.y = sprite.physLimits.y1;
 	else if (sprite.hot.y >= sprite.physLimits.y2)
 	    sprite.hot.y = sprite.physLimits.y2 - 1;
-<<<<<<< HEAD
-#ifdef XEVIE
-        xeviehot.x = sprite.hot.x;
-        xeviehot.y = sprite.hot.y;
-#endif
-=======
->>>>>>> 7da51447
 #ifdef SHAPE
 	if (sprite.hotShape)
 	    ConfineToShape(sprite.hotShape, &sprite.hot.x, &sprite.hot.y);
