--- conflicted
+++ resolved
@@ -2268,8 +2268,6 @@
     return nondeliveries;
 }
 
-<<<<<<< HEAD
-=======
 /**
  * Filter out raw events for XI 2.0 and XI 2.1 clients.
  *
@@ -2306,38 +2304,10 @@
  * XI 2.1: events delivered to all root windows, regardless of grabbing
  * state.
  */
->>>>>>> 52c9b59a
 void
 DeliverRawEvent(RawDeviceEvent *ev, DeviceIntPtr device)
 {
     GrabPtr grab = device->deviceGrab.grab;
-<<<<<<< HEAD
-
-    if (grab)
-        DeliverGrabbedEvent((InternalEvent*)ev, device, FALSE);
-    else { /* deliver to all root windows */
-        xEvent *xi;
-        int i;
-        int filter;
-
-        i = EventToXI2((InternalEvent*)ev, (xEvent**)&xi);
-        if (i != Success)
-        {
-            ErrorF("[Xi] %s: XI2 conversion failed in %s (%d)\n",
-                    __func__, device->name, i);
-            return;
-        }
-
-        filter = GetEventFilter(device, xi);
-
-        for (i = 0; i < screenInfo.numScreens; i++)
-            DeliverEventsToWindow(device, screenInfo.screens[i]->root, xi, 1,
-                                  filter, NullGrab);
-        free(xi);
-    }
-}
-
-=======
     xEvent *xi;
     int i, rc;
     int filter;
@@ -2387,8 +2357,6 @@
     free(xi);
 }
 
-
->>>>>>> 52c9b59a
 /* If the event goes to dontClient, don't send it and return 0.  if
    send works,  return 1 or if send didn't work, return 2.
    Only works for core events.
