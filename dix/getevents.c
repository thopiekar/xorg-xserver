--- conflicted
+++ resolved
@@ -427,17 +427,10 @@
         (pDev->coreEvents && !inputInfo.keyboard->key))
         return 0;
 
-<<<<<<< HEAD
     numEvents = 1;
-=======
+
     if (key_code < 8 || key_code > 255)
         return 0;
-
-    if (pDev->coreEvents)
-        numEvents = 2;
-    else
-        numEvents = 1;
->>>>>>> d7c5e8bf
 
     if (num_valuators) {
         if ((num_valuators / 6) + 1 > MAX_VALUATOR_EVENTS)
@@ -486,22 +479,7 @@
 
     ms = GetTimeInMillis();
 
-<<<<<<< HEAD
     kbp = (deviceKeyButtonPointer *) events->event;
-=======
-    if (pDev->coreEvents) {
-        events->u.keyButtonPointer.time = ms;
-        events->u.u.type = type;
-        events->u.u.detail = key_code;
-        if (type == KeyPress)
-	    set_key_down(inputInfo.keyboard, key_code);
-        else if (type == KeyRelease)
-	    set_key_up(inputInfo.keyboard, key_code);
-        events++;
-    }
-
-    kbp = (deviceKeyButtonPointer *) events;
->>>>>>> d7c5e8bf
     kbp->time = ms;
     kbp->deviceid = pDev->id;
     kbp->detail = key_code;
