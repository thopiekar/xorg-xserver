/*
 * Copyright (c) 1997-2003 by The XFree86 Project, Inc.
 *
 * Permission is hereby granted, free of charge, to any person obtaining a
 * copy of this software and associated documentation files (the "Software"),
 * to deal in the Software without restriction, including without limitation
 * the rights to use, copy, modify, merge, publish, distribute, sublicense,
 * and/or sell copies of the Software, and to permit persons to whom the
 * Software is furnished to do so, subject to the following conditions:
 *
 * The above copyright notice and this permission notice shall be included in
 * all copies or substantial portions of the Software.
 *
 * THE SOFTWARE IS PROVIDED "AS IS", WITHOUT WARRANTY OF ANY KIND, EXPRESS OR
 * IMPLIED, INCLUDING BUT NOT LIMITED TO THE WARRANTIES OF MERCHANTABILITY,
 * FITNESS FOR A PARTICULAR PURPOSE AND NONINFRINGEMENT.  IN NO EVENT SHALL
 * THE COPYRIGHT HOLDER(S) OR AUTHOR(S) BE LIABLE FOR ANY CLAIM, DAMAGES OR
 * OTHER LIABILITY, WHETHER IN AN ACTION OF CONTRACT, TORT OR OTHERWISE,
 * ARISING FROM, OUT OF OR IN CONNECTION WITH THE SOFTWARE OR THE USE OR
 * OTHER DEALINGS IN THE SOFTWARE.
 *
 * Except as contained in this notice, the name of the copyright holder(s)
 * and author(s) shall not be used in advertising or otherwise to promote
 * the sale, use or other dealings in this Software without prior written
 * authorization from the copyright holder(s) and author(s).
 */

/*
 * Authors: Dirk Hohndel <hohndel@XFree86.Org>
 *          David Dawes <dawes@XFree86.Org>
 *          ... and others
 *
 * This file includes the helper functions that the server provides for
 * different drivers.
 */

#ifdef HAVE_XORG_CONFIG_H
#include <xorg-config.h>
#endif

#include <X11/X.h>
#include "os.h"
#include "servermd.h"
#include "pixmapstr.h"
#include "windowstr.h"
#include "propertyst.h"
#include "gcstruct.h"
#include "loaderProcs.h"
#include "xf86.h"
#include "xf86Priv.h"
#include "xf86_OSlib.h"
#include "micmap.h"
#include "xf86DDC.h"
#include "xf86Xinput.h"
#include "xf86InPriv.h"
#include "mivalidate.h"
#include "xf86Crtc.h"

/* For xf86GetClocks */
#if defined(CSRG_BASED) || defined(__GNU__)
#define HAS_SETPRIORITY
#include <sys/resource.h>
#endif

static int xf86ScrnInfoPrivateCount = 0;


/* Add a pointer to a new DriverRec to xf86DriverList */

void
xf86AddDriver(DriverPtr driver, pointer module, int flags)
{
    /* Don't add null entries */
    if (!driver)
	return;

    if (xf86DriverList == NULL)
	xf86NumDrivers = 0;

    xf86NumDrivers++;
    xf86DriverList = xnfrealloc(xf86DriverList,
				xf86NumDrivers * sizeof(DriverPtr));
    xf86DriverList[xf86NumDrivers - 1] = xnfalloc(sizeof(DriverRec));
    if (flags & HaveDriverFuncs)
	*xf86DriverList[xf86NumDrivers - 1] = *driver;
    else {
	(void) memset( xf86DriverList[xf86NumDrivers - 1], 0,
		       sizeof( DriverRec ) );
	(void) memcpy( xf86DriverList[xf86NumDrivers - 1], driver,
		       sizeof(DriverRec1));

    }
    xf86DriverList[xf86NumDrivers - 1]->module = module;
    xf86DriverList[xf86NumDrivers - 1]->refCount = 0;
}

void
xf86DeleteDriver(int drvIndex)
{
    if (xf86DriverList[drvIndex]
	&& (!xf86DriverHasEntities(xf86DriverList[drvIndex]))) {
	if (xf86DriverList[drvIndex]->module)
	    UnloadModule(xf86DriverList[drvIndex]->module);
	free(xf86DriverList[drvIndex]);
	xf86DriverList[drvIndex] = NULL;
    }
}

/* Add a pointer to a new InputDriverRec to xf86InputDriverList */

void
xf86AddInputDriver(InputDriverPtr driver, pointer module, int flags)
{
    /* Don't add null entries */
    if (!driver)
	return;

    if (xf86InputDriverList == NULL)
	xf86NumInputDrivers = 0;

    xf86NumInputDrivers++;
    xf86InputDriverList = xnfrealloc(xf86InputDriverList,
				xf86NumInputDrivers * sizeof(InputDriverPtr));
    xf86InputDriverList[xf86NumInputDrivers - 1] =
				xnfalloc(sizeof(InputDriverRec));
    *xf86InputDriverList[xf86NumInputDrivers - 1] = *driver;
    xf86InputDriverList[xf86NumInputDrivers - 1]->module = module;
}

void
xf86DeleteInputDriver(int drvIndex)
{
    if (xf86InputDriverList[drvIndex] && xf86InputDriverList[drvIndex]->module)
	UnloadModule(xf86InputDriverList[drvIndex]->module);
    free(xf86InputDriverList[drvIndex]);
    xf86InputDriverList[drvIndex] = NULL;
}

InputDriverPtr
xf86LookupInputDriver(const char *name)
{
    int i;

    for (i = 0; i < xf86NumInputDrivers; i++) {
       if (xf86InputDriverList[i] && xf86InputDriverList[i]->driverName &&
           xf86NameCmp(name, xf86InputDriverList[i]->driverName) == 0)
           return xf86InputDriverList[i];
    }
    return NULL;
}

InputInfoPtr
xf86LookupInput(const char *name)
{
    InputInfoPtr p;

    for (p = xf86InputDevs; p != NULL; p = p->next) {
        if (strcmp(name, p->name) == 0)
            return p;
    }

    return NULL;
}

/* Allocate a new ScrnInfoRec in xf86Screens */

ScrnInfoPtr
xf86AllocateScreen(DriverPtr drv, int flags)
{
    int i;

    if (xf86Screens == NULL)
	xf86NumScreens = 0;

    i = xf86NumScreens++;
    xf86Screens = xnfrealloc(xf86Screens, xf86NumScreens * sizeof(ScrnInfoPtr));
    xf86Screens[i] = xnfcalloc(sizeof(ScrnInfoRec), 1);
    xf86Screens[i]->scrnIndex = i;	/* Changes when a screen is removed */
    xf86Screens[i]->origIndex = i;	/* This never changes */
    xf86Screens[i]->privates = xnfcalloc(sizeof(DevUnion),
					 xf86ScrnInfoPrivateCount);
    /*
     * EnableDisableFBAccess now gets initialized in InitOutput()
     * xf86Screens[i]->EnableDisableFBAccess = xf86EnableDisableFBAccess;
     */

    xf86Screens[i]->drv = drv;
    drv->refCount++;
    xf86Screens[i]->module = DuplicateModule(drv->module, NULL);

    xf86Screens[i]->DriverFunc = drv->driverFunc;

    return xf86Screens[i];
}


/*
 * Remove an entry from xf86Screens.  Ideally it should free all allocated
 * data.  To do this properly may require a driver hook.
 */

void
xf86DeleteScreen(int scrnIndex, int flags)
{
    ScrnInfoPtr pScrn;
    int i;

    /* First check if the screen is valid */
    if (xf86NumScreens == 0 || xf86Screens == NULL)
	return;

    if (scrnIndex > xf86NumScreens - 1)
	return;

    if (!(pScrn = xf86Screens[scrnIndex]))
	return;

    /* If a FreeScreen function is defined, call it here */
    if (pScrn->FreeScreen != NULL)
	pScrn->FreeScreen(scrnIndex, 0);

    while (pScrn->modes)
	xf86DeleteMode(&pScrn->modes, pScrn->modes);

    while (pScrn->modePool)
	xf86DeleteMode(&pScrn->modePool, pScrn->modePool);

    xf86OptionListFree(pScrn->options);

    if (pScrn->module)
	UnloadModule(pScrn->module);

    if (pScrn->drv)
	pScrn->drv->refCount--;

    free(pScrn->privates);

    xf86ClearEntityListForScreen(scrnIndex);

    free(pScrn);

    /* Move the other entries down, updating their scrnIndex fields */

    xf86NumScreens--;

    for (i = scrnIndex; i < xf86NumScreens; i++) {
	xf86Screens[i] = xf86Screens[i + 1];
	xf86Screens[i]->scrnIndex = i;
	/* Also need to take care of the screen layout settings */
    }
}

/*
 * Allocate a private in ScrnInfoRec.
 */

int
xf86AllocateScrnInfoPrivateIndex(void)
{
    int idx, i;
    ScrnInfoPtr pScr;
    DevUnion *nprivs;

    idx = xf86ScrnInfoPrivateCount++;
    for (i = 0; i < xf86NumScreens; i++) {
	pScr = xf86Screens[i];
	nprivs = xnfrealloc(pScr->privates,
			    xf86ScrnInfoPrivateCount * sizeof(DevUnion));
	/* Zero the new private */
	memset(&nprivs[idx], 0, sizeof(DevUnion));
	pScr->privates = nprivs;
    }
    return idx;
}

<<<<<<< HEAD
=======
/* Allocate a new InputInfoRec and append it to the tail of xf86InputDevs. */
InputInfoPtr
xf86AllocateInput(InputDriverPtr drv, int flags)
{
    InputInfoPtr new, *prev = NULL;

    if (!(new = calloc(sizeof(InputInfoRec), 1)))
	return NULL;

    new->drv = drv;
    new->module = DuplicateModule(drv->module, NULL);

    for (prev = &xf86InputDevs; *prev; prev = &(*prev)->next)
        ;

    *prev = new;
    new->next = NULL;

    return new;
}


/*
 * Remove an entry from xf86InputDevs.  Ideally it should free all allocated
 * data.  To do this properly may require a driver hook.
 */

void
xf86DeleteInput(InputInfoPtr pInp, int flags)
{
    InputInfoPtr p;

    /* First check if the inputdev is valid. */
    if (pInp == NULL)
	return;

#if 0
    /* If a free function is defined, call it here. */
    if (pInp->free)
	pInp->free(pInp, 0);
#endif

    if (pInp->module)
	UnloadModule(pInp->module);

    /* This should *really* be handled in drv->UnInit(dev) call instead, but
     * if the driver forgets about it make sure we free it or at least crash
     * with flying colors */
    free(pInp->private);

    FreeInputAttributes(pInp->attrs);

    /* Remove the entry from the list. */
    if (pInp == xf86InputDevs)
	xf86InputDevs = pInp->next;
    else {
	p = xf86InputDevs;
	while (p && p->next != pInp)
	    p = p->next;
	if (p)
	    p->next = pInp->next;
	/* Else the entry wasn't in the xf86InputDevs list (ignore this). */
    }
    free(pInp);
}

>>>>>>> 23229c7c
Bool
xf86AddPixFormat(ScrnInfoPtr pScrn, int depth, int bpp, int pad)
{
    int i;

    if (pScrn->numFormats >= MAXFORMATS)
	return FALSE;

    if (bpp <= 0) {
	if (depth == 1)
	    bpp = 1;
	else if (depth <= 8)
	    bpp = 8;
	else if (depth <= 16)
	    bpp = 16;
	else if (depth <= 32)
	    bpp = 32;
	else
	    return FALSE;
    }
    if (pad <= 0)
	pad = BITMAP_SCANLINE_PAD;

    i = pScrn->numFormats++;
    pScrn->formats[i].depth = depth;
    pScrn->formats[i].bitsPerPixel = bpp;
    pScrn->formats[i].scanlinePad = pad;
    return TRUE;
}

/*
 * Set the depth we are using based on (in the following order of preference):
 *  - values given on the command line
 *  - values given in the config file
 *  - values provided by the driver
 *  - an overall default when nothing else is given
 *
 * Also find a Display subsection matching the depth/bpp found.
 *
 * Sets the following ScrnInfoRec fields:
 *     bitsPerPixel, pixmap24, depth, display, imageByteOrder,
 *     bitmapScanlinePad, bitmapScanlineUnit, bitmapBitOrder, numFormats,
 *     formats, fbFormat.
 */

/* Can the screen handle 24 bpp pixmaps */
#define DO_PIX24(f) ((f & Support24bppFb) || \
		     ((f & Support32bppFb) && (f & SupportConvert24to32)))

/* Can the screen handle 32 bpp pixmaps */
#define DO_PIX32(f) ((f & Support32bppFb) || \
		     ((f & Support24bppFb) && (f & SupportConvert32to24)))

/* Does the screen prefer 32bpp fb for 24bpp pixmaps */
#define CHOOSE32FOR24(f) ((f & Support32bppFb) && (f & SupportConvert24to32) \
			  && (f & PreferConvert24to32))

/* Does the screen prefer 24bpp fb for 32bpp pixmaps */
#define CHOOSE24FOR32(f) ((f & Support24bppFb) && (f & SupportConvert32to24) \
			  && (f & PreferConvert32to24))

/* Can the screen handle 32bpp pixmaps for 24bpp fb */
#define DO_PIX32FOR24(f) ((f & Support24bppFb) && (f & SupportConvert32to24))

/* Can the screen handle 24bpp pixmaps for 32bpp fb */
#define DO_PIX24FOR32(f) ((f & Support32bppFb) && (f & SupportConvert24to32))

#ifndef GLOBAL_DEFAULT_DEPTH
#define GLOBAL_DEFAULT_DEPTH 24
#endif

Bool
xf86SetDepthBpp(ScrnInfoPtr scrp, int depth, int dummy, int fbbpp,
		int depth24flags)
{
    int i;
    DispPtr disp;
    Pix24Flags pix24 = xf86Info.pixmap24;
    Bool nomatch = FALSE;

    scrp->bitsPerPixel = -1;
    scrp->depth = -1;
    scrp->pixmap24 = Pix24DontCare;
    scrp->bitsPerPixelFrom = X_DEFAULT;
    scrp->depthFrom = X_DEFAULT;

    if (xf86FbBpp > 0) {
	scrp->bitsPerPixel = xf86FbBpp;
	scrp->bitsPerPixelFrom = X_CMDLINE;
    }

    if (xf86Depth > 0) {
	scrp->depth = xf86Depth;
	scrp->depthFrom = X_CMDLINE;
    }

    if (xf86FbBpp < 0 && xf86Depth < 0) {
	if (scrp->confScreen->defaultfbbpp > 0) {
	    scrp->bitsPerPixel = scrp->confScreen->defaultfbbpp;
	    scrp->bitsPerPixelFrom = X_CONFIG;
	}
	if (scrp->confScreen->defaultdepth > 0) {
	    scrp->depth = scrp->confScreen->defaultdepth;
	    scrp->depthFrom = X_CONFIG;
	}

	if (scrp->confScreen->defaultfbbpp <= 0 &&
	    scrp->confScreen->defaultdepth <= 0) {
	    /*
	     * Check for DefaultDepth and DefaultFbBpp options in the
	     * Device sections.
	     */
	    int i;
	    GDevPtr device;
	    Bool found = FALSE;

	    for (i = 0; i < scrp->numEntities; i++) {
		device = xf86GetDevFromEntity(scrp->entityList[i],
					      scrp->entityInstanceList[i]);
		if (device && device->options) {
		    if (xf86FindOption(device->options, "DefaultDepth")) {
			scrp->depth = xf86SetIntOption(device->options,
						       "DefaultDepth", -1);
			scrp->depthFrom = X_CONFIG;
			found = TRUE;
		    }
		    if (xf86FindOption(device->options, "DefaultFbBpp")) {
			scrp->bitsPerPixel = xf86SetIntOption(device->options,
							      "DefaultFbBpp",
							      -1);
			scrp->bitsPerPixelFrom = X_CONFIG;
			found = TRUE;
		    }
		}
		if (found)
		    break;
	    }
	}
    }

    /* If none of these is set, pick a default */
    if (scrp->bitsPerPixel < 0 && scrp->depth < 0) {
        if (fbbpp > 0 || depth > 0) {
	    if (fbbpp > 0)
		scrp->bitsPerPixel = fbbpp;
	    if (depth > 0)
		scrp->depth = depth;
	} else {
	    scrp->depth = GLOBAL_DEFAULT_DEPTH;
	}
    }

    /* If any are not given, determine a default for the others */

    if (scrp->bitsPerPixel < 0) {
	/* The depth must be set */
	if (scrp->depth > -1) {
	    if (scrp->depth == 1)
		scrp->bitsPerPixel = 1;
	    else if (scrp->depth <= 4)
		scrp->bitsPerPixel = 4;
	    else if (scrp->depth <= 8)
		scrp->bitsPerPixel = 8;
	    else if (scrp->depth <= 16)
		scrp->bitsPerPixel = 16;
	    else if (scrp->depth <= 24) {
		/*
		 * Figure out if a choice is possible based on the depth24
		 * and pix24 flags.
		 */
		/* Check pix24 first */
		if (pix24 != Pix24DontCare) {
		    if (pix24 == Pix24Use32) {
			if (DO_PIX32(depth24flags)) {
			    if (CHOOSE24FOR32(depth24flags))
				scrp->bitsPerPixel = 24;
			    else
				scrp->bitsPerPixel = 32;
			} else {
			    nomatch = TRUE;
			}
		    } else if (pix24 == Pix24Use24) {
			if (DO_PIX24(depth24flags)) {
			    if (CHOOSE32FOR24(depth24flags))
				scrp->bitsPerPixel = 32;
			    else
				scrp->bitsPerPixel = 24;
			} else {
			    nomatch = TRUE;
			}
		    }
		} else {
		    if (DO_PIX32(depth24flags)) {
			if (CHOOSE24FOR32(depth24flags))
			    scrp->bitsPerPixel = 24;
			else
			    scrp->bitsPerPixel = 32;
		    } else if (DO_PIX24(depth24flags)) {
			if (CHOOSE32FOR24(depth24flags))
			    scrp->bitsPerPixel = 32;
			else
			    scrp->bitsPerPixel = 24;
		    }
		}
	    } else if (scrp->depth <= 32)
		scrp->bitsPerPixel = 32;
	    else {
		xf86DrvMsg(scrp->scrnIndex, X_ERROR,
			   "Specified depth (%d) is greater than 32\n",
			   scrp->depth);
		return FALSE;
	    }
	} else {
	    xf86DrvMsg(scrp->scrnIndex, X_ERROR,
			"xf86SetDepthBpp: internal error: depth and fbbpp"
			" are both not set\n");
	    return FALSE;
	}
	if (scrp->bitsPerPixel < 0) {
	    if (nomatch)
		xf86DrvMsg(scrp->scrnIndex, X_ERROR,
			"Driver can't support depth 24 pixmap format (%d)\n",
			PIX24TOBPP(pix24));
	    else if ((depth24flags & (Support24bppFb | Support32bppFb)) ==
		     NoDepth24Support)
		xf86DrvMsg(scrp->scrnIndex, X_ERROR,
			"Driver can't support depth 24\n");
	    else
		xf86DrvMsg(scrp->scrnIndex, X_ERROR,
			"Can't find fbbpp for depth 24\n");
	    return FALSE;
	}
	scrp->bitsPerPixelFrom = X_PROBED;
    }

    if (scrp->depth <= 0) {
	/* bitsPerPixel is already set */
	switch (scrp->bitsPerPixel) {
	case 32:
	    scrp->depth = 24;
	    break;
	default:
	    /* 1, 4, 8, 16 and 24 */
	    scrp->depth = scrp->bitsPerPixel;
	    break;
	}
	scrp->depthFrom = X_PROBED;
    }

    /* Sanity checks */
    if (scrp->depth < 1 || scrp->depth > 32) {
	xf86DrvMsg(scrp->scrnIndex, X_ERROR,
		   "Specified depth (%d) is not in the range 1-32\n",
		    scrp->depth);
	return FALSE;
    }
    switch (scrp->bitsPerPixel) {
    case 1:
    case 4:
    case 8:
    case 16:
    case 24:
    case 32:
	break;
    default:
	xf86DrvMsg(scrp->scrnIndex, X_ERROR,
		   "Specified fbbpp (%d) is not a permitted value\n",
		   scrp->bitsPerPixel);
	return FALSE;
    }
    if (scrp->depth > scrp->bitsPerPixel) {
	xf86DrvMsg(scrp->scrnIndex, X_ERROR,
		   "Specified depth (%d) is greater than the fbbpp (%d)\n",
		   scrp->depth, scrp->bitsPerPixel);
	return FALSE;
    }

    /* set scrp->pixmap24 if the driver isn't flexible */
    if (scrp->bitsPerPixel == 24 && !DO_PIX32FOR24(depth24flags)) {
	scrp->pixmap24 = Pix24Use24;
    }
    if (scrp->bitsPerPixel == 32 && !DO_PIX24FOR32(depth24flags)) {
	scrp->pixmap24 = Pix24Use32;
    }

    /*
     * Find the Display subsection matching the depth/fbbpp and initialise
     * scrp->display with it.
     */
    for (i = 0, disp = scrp->confScreen->displays;
	 i < scrp->confScreen->numdisplays; i++, disp++) {
	if ((disp->depth == scrp->depth && disp->fbbpp == scrp->bitsPerPixel)
	    || (disp->depth == scrp->depth && disp->fbbpp <= 0)
	    || (disp->fbbpp == scrp->bitsPerPixel && disp->depth <= 0)) {
	    scrp->display = disp;
	    break;
	}
    }

    /*
     * If an exact match can't be found, see if there is one with no
     * depth or fbbpp specified.
     */
    if (i == scrp->confScreen->numdisplays) {
	for (i = 0, disp = scrp->confScreen->displays;
	     i < scrp->confScreen->numdisplays; i++, disp++) {
	    if (disp->depth <= 0 && disp->fbbpp <= 0) {
		scrp->display = disp;
		break;
	    }
	}
    }

    /*
     * If all else fails, create a default one.
     */
    if (i == scrp->confScreen->numdisplays) {
	scrp->confScreen->numdisplays++;
	scrp->confScreen->displays =
		xnfrealloc(scrp->confScreen->displays,
			   scrp->confScreen->numdisplays * sizeof(DispRec));
	xf86DrvMsg(scrp->scrnIndex, X_INFO,
		   "Creating default Display subsection in Screen section\n"
		   "\t\"%s\" for depth/fbbpp %d/%d\n",
		   scrp->confScreen->id, scrp->depth, scrp->bitsPerPixel);
	memset(&scrp->confScreen->displays[i], 0, sizeof(DispRec));
	scrp->confScreen->displays[i].blackColour.red = -1;
	scrp->confScreen->displays[i].blackColour.green = -1;
	scrp->confScreen->displays[i].blackColour.blue = -1;
	scrp->confScreen->displays[i].whiteColour.red = -1;
	scrp->confScreen->displays[i].whiteColour.green = -1;
	scrp->confScreen->displays[i].whiteColour.blue = -1;
	scrp->confScreen->displays[i].defaultVisual = -1;
	scrp->confScreen->displays[i].modes = xnfalloc(sizeof(char *));
	scrp->confScreen->displays[i].modes[0] = NULL;
	scrp->confScreen->displays[i].depth = depth;
	scrp->confScreen->displays[i].fbbpp = fbbpp;
	scrp->display = &scrp->confScreen->displays[i];
    }

    /*
     * Setup defaults for the display-wide attributes the framebuffer will
     * need.  These defaults should eventually be set globally, and not
     * dependent on the screens.
     */
    scrp->imageByteOrder = IMAGE_BYTE_ORDER;
    scrp->bitmapScanlinePad = BITMAP_SCANLINE_PAD;
    if (scrp->depth < 8) {
	/* Planar modes need these settings */
	scrp->bitmapScanlineUnit = 8;
	scrp->bitmapBitOrder = MSBFirst;
    } else {
	scrp->bitmapScanlineUnit = BITMAP_SCANLINE_UNIT;
	scrp->bitmapBitOrder = BITMAP_BIT_ORDER;
    }

    /*
     * If an unusual depth is required, add it to scrp->formats.  The formats
     * for the common depths are handled globally in InitOutput
     */
    switch (scrp->depth) {
    case 1:
    case 4:
    case 8:
    case 15:
    case 16:
    case 24:
	/* Common depths.  Nothing to do for them */
	break;
    default:
	if (!xf86AddPixFormat(scrp, scrp->depth, 0, 0)) {
	    xf86DrvMsg(scrp->scrnIndex, X_ERROR,
		       "Can't add pixmap format for depth %d\n", scrp->depth);
	    return FALSE;
	}
    }

    /* Initialise the framebuffer format for this screen */
    scrp->fbFormat.depth = scrp->depth;
    scrp->fbFormat.bitsPerPixel = scrp->bitsPerPixel;
    scrp->fbFormat.scanlinePad = BITMAP_SCANLINE_PAD;

    return TRUE;
}

/*
 * Print out the selected depth and bpp.
 */
void
xf86PrintDepthBpp(ScrnInfoPtr scrp)
{
    xf86DrvMsg(scrp->scrnIndex, scrp->depthFrom, "Depth %d, ", scrp->depth);
    xf86Msg(scrp->bitsPerPixelFrom, "framebuffer bpp %d\n", scrp->bitsPerPixel);
}

/*
 * xf86SetWeight sets scrp->weight, scrp->mask, scrp->offset, and for depths
 * greater than MAX_PSEUDO_DEPTH also scrp->rgbBits.
 */
Bool
xf86SetWeight(ScrnInfoPtr scrp, rgb weight, rgb mask)
{
    MessageType weightFrom = X_DEFAULT;

    scrp->weight.red = 0;
    scrp->weight.green = 0;
    scrp->weight.blue = 0;

    if (xf86Weight.red > 0 && xf86Weight.green > 0 && xf86Weight.blue > 0) {
	scrp->weight = xf86Weight;
	weightFrom = X_CMDLINE;
    } else if (scrp->display->weight.red > 0 && scrp->display->weight.green > 0
	       && scrp->display->weight.blue > 0) {
	scrp->weight = scrp->display->weight;
	weightFrom = X_CONFIG;
    } else if (weight.red > 0 && weight.green > 0 && weight.blue > 0) {
	scrp->weight = weight;
    } else {
	switch (scrp->depth) {
	case 1:
	case 4:
	case 8:
	    scrp->weight.red = scrp->weight.green =
		scrp->weight.blue = scrp->rgbBits;
	    break;
	case 15:
	    scrp->weight.red = scrp->weight.green = scrp->weight.blue = 5;
	    break;
	case 16:
	    scrp->weight.red = scrp->weight.blue = 5;
	    scrp->weight.green = 6;
	    break;
	case 18:
	    scrp->weight.red = scrp->weight.green = scrp->weight.blue = 6;
	    break;
	case 24:
	    scrp->weight.red = scrp->weight.green = scrp->weight.blue = 8;
	    break;
	case 30:
	    scrp->weight.red = scrp->weight.green = scrp->weight.blue = 10;
	    break;
	}
    }

    if (scrp->weight.red)
	xf86DrvMsg(scrp->scrnIndex, weightFrom, "RGB weight %d%d%d\n",
		   (int)scrp->weight.red, (int)scrp->weight.green,
		   (int)scrp->weight.blue);

    if (scrp->depth > MAX_PSEUDO_DEPTH &&
	(scrp->depth != scrp->weight.red + scrp->weight.green +
			scrp->weight.blue)) {
	xf86DrvMsg(scrp->scrnIndex, X_ERROR,
		   "Weight given (%d%d%d) is inconsistent with the "
		   "depth (%d)\n",
		   (int)scrp->weight.red, (int)scrp->weight.green,
		   (int)scrp->weight.blue, scrp->depth);
	return FALSE;
    }
    if (scrp->depth > MAX_PSEUDO_DEPTH && scrp->weight.red) {
	/*
	 * XXX Does this even mean anything for TrueColor visuals?
	 * If not, we shouldn't even be setting it here.  However, this
	 * matches the behaviour of 3.x versions of XFree86.
	 */
	scrp->rgbBits = scrp->weight.red;
	if (scrp->weight.green > scrp->rgbBits)
	    scrp->rgbBits = scrp->weight.green;
	if (scrp->weight.blue > scrp->rgbBits)
	    scrp->rgbBits = scrp->weight.blue;
    }

    /* Set the mask and offsets */
    if (mask.red == 0 || mask.green == 0 || mask.blue == 0) {
	/* Default to a setting common to PC hardware */
	scrp->offset.red = scrp->weight.green + scrp->weight.blue;
	scrp->offset.green = scrp->weight.blue;
	scrp->offset.blue = 0;
	scrp->mask.red = ((1 << scrp->weight.red) - 1) << scrp->offset.red;
	scrp->mask.green = ((1 << scrp->weight.green) - 1)
				<< scrp->offset.green;
	scrp->mask.blue = (1 << scrp->weight.blue) - 1;
    } else {
	/* Initialise to the values passed */
	scrp->mask.red = mask.red;
	scrp->mask.green = mask.green;
	scrp->mask.blue = mask.blue;
	scrp->offset.red = ffs(mask.red);
	scrp->offset.green = ffs(mask.green);
	scrp->offset.blue = ffs(mask.blue);
    }
    return TRUE;
}

Bool
xf86SetDefaultVisual(ScrnInfoPtr scrp, int visual)
{
    MessageType visualFrom = X_DEFAULT;

    if (defaultColorVisualClass >= 0) {
	scrp->defaultVisual = defaultColorVisualClass;
	visualFrom = X_CMDLINE;
    } else if (scrp->display->defaultVisual >= 0) {
	scrp->defaultVisual = scrp->display->defaultVisual;
	visualFrom = X_CONFIG;
    } else if (visual >= 0) {
	scrp->defaultVisual = visual;
    } else {
	if (scrp->depth == 1)
	    scrp->defaultVisual = StaticGray;
	else if (scrp->depth == 4)
	    scrp->defaultVisual = StaticColor;
	else if (scrp->depth <= MAX_PSEUDO_DEPTH)
	    scrp->defaultVisual = PseudoColor;
	else
	    scrp->defaultVisual = TrueColor;
    }
    switch (scrp->defaultVisual) {
    case StaticGray:
    case GrayScale:
    case StaticColor:
    case PseudoColor:
    case TrueColor:
    case DirectColor:
	xf86DrvMsg(scrp->scrnIndex, visualFrom, "Default visual is %s\n",
		   xf86VisualNames[scrp->defaultVisual]);
	    return TRUE;
    default:

	xf86DrvMsg(scrp->scrnIndex, X_ERROR,
		   "Invalid default visual class (%d)\n", scrp->defaultVisual);
	return FALSE;
    }
}

#define TEST_GAMMA(g) \
	(g).red > GAMMA_ZERO || (g).green > GAMMA_ZERO || (g).blue > GAMMA_ZERO

#define SET_GAMMA(g) \
	(g) > GAMMA_ZERO ? (g) : 1.0

Bool
xf86SetGamma(ScrnInfoPtr scrp, Gamma gamma)
{
    MessageType from = X_DEFAULT;
#if 0
    xf86MonPtr DDC = (xf86MonPtr)(scrp->monitor->DDC);
#endif
    if (TEST_GAMMA(xf86Gamma)) {
	from = X_CMDLINE;
	scrp->gamma.red = SET_GAMMA(xf86Gamma.red);
	scrp->gamma.green = SET_GAMMA(xf86Gamma.green);
	scrp->gamma.blue = SET_GAMMA(xf86Gamma.blue);
    } else if (TEST_GAMMA(scrp->monitor->gamma)) {
	from = X_CONFIG;
	scrp->gamma.red = SET_GAMMA(scrp->monitor->gamma.red);
	scrp->gamma.green = SET_GAMMA(scrp->monitor->gamma.green);
	scrp->gamma.blue = SET_GAMMA(scrp->monitor->gamma.blue);
#if 0
    } else if ( DDC && DDC->features.gamma > GAMMA_ZERO ) {
        from = X_PROBED;
	scrp->gamma.red = SET_GAMMA(DDC->features.gamma);
	scrp->gamma.green = SET_GAMMA(DDC->features.gamma);
	scrp->gamma.blue = SET_GAMMA(DDC->features.gamma);
	/* EDID structure version 2 gives optional seperate red, green & blue gamma values
	 * in bytes 0x57-0x59 */
#endif
    } else if (TEST_GAMMA(gamma)) {
	scrp->gamma.red = SET_GAMMA(gamma.red);
	scrp->gamma.green = SET_GAMMA(gamma.green);
	scrp->gamma.blue = SET_GAMMA(gamma.blue);
    } else {
	scrp->gamma.red = 1.0;
	scrp->gamma.green = 1.0;
	scrp->gamma.blue = 1.0;
    }
    /* Pretend we succeeded if we support better a gamma system.
     * This avoids a confusing message.
     */
    if (xf86_crtc_supports_gamma(scrp))
	return TRUE;
    xf86DrvMsg(scrp->scrnIndex, from,
	       "Using gamma correction (%.1f, %.1f, %.1f)\n",
	       scrp->gamma.red, scrp->gamma.green, scrp->gamma.blue);

    return TRUE;
}

#undef TEST_GAMMA
#undef SET_GAMMA


/*
 * Set the DPI from the command line option.  XXX should allow it to be
 * calculated from the widthmm/heightmm values.
 */

#undef MMPERINCH
#define MMPERINCH 25.4

void
xf86SetDpi(ScrnInfoPtr pScrn, int x, int y)
{
    MessageType from = X_DEFAULT;
    xf86MonPtr DDC = (xf86MonPtr)(pScrn->monitor->DDC);
    int ddcWidthmm, ddcHeightmm;
    int widthErr, heightErr;

    /* XXX Maybe there is no need for widthmm/heightmm in ScrnInfoRec */
    pScrn->widthmm = pScrn->monitor->widthmm;
    pScrn->heightmm = pScrn->monitor->heightmm;

    if (DDC && (DDC->features.hsize > 0 && DDC->features.vsize > 0) ) {
      /* DDC gives display size in mm for individual modes,
       * but cm for monitor
       */
      ddcWidthmm = DDC->features.hsize * 10; /* 10mm in 1cm */
      ddcHeightmm = DDC->features.vsize * 10; /* 10mm in 1cm */
    } else {
      ddcWidthmm = ddcHeightmm = 0;
    }

    if (monitorResolution > 0) {
	pScrn->xDpi = monitorResolution;
	pScrn->yDpi = monitorResolution;
	from = X_CMDLINE;
    } else if (pScrn->widthmm > 0 || pScrn->heightmm > 0) {
	from = X_CONFIG;
	if (pScrn->widthmm > 0) {
	   pScrn->xDpi =
		(int)((double)pScrn->virtualX * MMPERINCH / pScrn->widthmm);
	}
	if (pScrn->heightmm > 0) {
	   pScrn->yDpi =
		(int)((double)pScrn->virtualY * MMPERINCH / pScrn->heightmm);
	}
	if (pScrn->xDpi > 0 && pScrn->yDpi <= 0)
	    pScrn->yDpi = pScrn->xDpi;
	if (pScrn->yDpi > 0 && pScrn->xDpi <= 0)
	    pScrn->xDpi = pScrn->yDpi;
	xf86DrvMsg(pScrn->scrnIndex, from, "Display dimensions: (%d, %d) mm\n",
		   pScrn->widthmm, pScrn->heightmm);

	/* Warn if config and probe disagree about display size */
	if ( ddcWidthmm && ddcHeightmm ) {
	  if (pScrn->widthmm > 0) {
	    widthErr  = abs(ddcWidthmm  - pScrn->widthmm);
	  } else {
	    widthErr  = 0;
	  }
	  if (pScrn->heightmm > 0) {
	    heightErr = abs(ddcHeightmm - pScrn->heightmm);
	  } else {
	    heightErr = 0;
	  }
	  if (widthErr>10 || heightErr>10) {
	    /* Should include config file name for monitor here */
	    xf86DrvMsg(pScrn->scrnIndex, X_WARNING,
		       "Probed monitor is %dx%d mm, using Displaysize %dx%d mm\n",
		       ddcWidthmm,ddcHeightmm, pScrn->widthmm,pScrn->heightmm);
	  }
	}
    } else if ( ddcWidthmm && ddcHeightmm ) {
	from = X_PROBED;
	xf86DrvMsg(pScrn->scrnIndex, from, "Display dimensions: (%d, %d) mm\n",
		   ddcWidthmm, ddcHeightmm );
	pScrn->widthmm = ddcWidthmm;
	pScrn->heightmm = ddcHeightmm;
	if (pScrn->widthmm > 0) {
	   pScrn->xDpi =
		(int)((double)pScrn->virtualX * MMPERINCH / pScrn->widthmm);
	}
	if (pScrn->heightmm > 0) {
	   pScrn->yDpi =
		(int)((double)pScrn->virtualY * MMPERINCH / pScrn->heightmm);
	}
	if (pScrn->xDpi > 0 && pScrn->yDpi <= 0)
	    pScrn->yDpi = pScrn->xDpi;
	if (pScrn->yDpi > 0 && pScrn->xDpi <= 0)
	    pScrn->xDpi = pScrn->yDpi;
    } else {
	if (x > 0)
	    pScrn->xDpi = x;
	else
	    pScrn->xDpi = DEFAULT_DPI;
	if (y > 0)
	    pScrn->yDpi = y;
	else
	    pScrn->yDpi = DEFAULT_DPI;
    }
    xf86DrvMsg(pScrn->scrnIndex, from, "DPI set to (%d, %d)\n",
	       pScrn->xDpi, pScrn->yDpi);
}

#undef MMPERINCH


void
xf86SetBlackWhitePixels(ScreenPtr pScreen)
{
    if (xf86FlipPixels) {
	pScreen->whitePixel = 0;
	pScreen->blackPixel = 1;
    } else {
	pScreen->whitePixel = 1;
	pScreen->blackPixel = 0;
    }
}

/*
 * xf86SetRootClip --
 *	Enable or disable rendering to the screen by
 *	setting the root clip list and revalidating
 *	all of the windows
 */

static void
xf86SetRootClip (ScreenPtr pScreen, Bool enable)
{
    WindowPtr	pWin = pScreen->root;
    WindowPtr	pChild;
    Bool	WasViewable = (Bool)(pWin->viewable);
    Bool	anyMarked = FALSE;
    WindowPtr   pLayerWin;
    BoxRec	box;

    if (WasViewable)
    {
	for (pChild = pWin->firstChild; pChild; pChild = pChild->nextSib)
	{
	    (void) (*pScreen->MarkOverlappedWindows)(pChild,
						     pChild,
						     &pLayerWin);
	}
	(*pScreen->MarkWindow) (pWin);
	anyMarked = TRUE;
	if (pWin->valdata)
	{
	    if (HasBorder (pWin))
	    {
		RegionPtr	borderVisible;

		borderVisible = RegionCreate(NullBox, 1);
		RegionSubtract(borderVisible,
				&pWin->borderClip, &pWin->winSize);
		pWin->valdata->before.borderVisible = borderVisible;
	    }
	    pWin->valdata->before.resized = TRUE;
	}
    }

    /*
     * Use REGION_BREAK to avoid optimizations in ValidateTree
     * that assume the root borderClip can't change well, normally
     * it doesn't...)
     */
    if (enable)
    {
	box.x1 = 0;
	box.y1 = 0;
	box.x2 = pScreen->width;
	box.y2 = pScreen->height;
	RegionInit(&pWin->winSize, &box, 1);
	RegionInit(&pWin->borderSize, &box, 1);
	if (WasViewable)
	    RegionReset(&pWin->borderClip, &box);
	pWin->drawable.width = pScreen->width;
	pWin->drawable.height = pScreen->height;
        RegionBreak(&pWin->clipList);
    }
    else
    {
	RegionEmpty(&pWin->borderClip);
	RegionBreak(&pWin->clipList);
    }

    ResizeChildrenWinSize (pWin, 0, 0, 0, 0);

    if (WasViewable)
    {
	if (pWin->firstChild)
	{
	    anyMarked |= (*pScreen->MarkOverlappedWindows)(pWin->firstChild,
							   pWin->firstChild,
							   (WindowPtr *)NULL);
	}
	else
	{
	    (*pScreen->MarkWindow) (pWin);
	    anyMarked = TRUE;
	}


	if (anyMarked)
	    (*pScreen->ValidateTree)(pWin, NullWindow, VTOther);
    }

    if (WasViewable)
    {
	if (anyMarked)
	    (*pScreen->HandleExposures)(pWin);
	if (anyMarked && pScreen->PostValidateTree)
	    (*pScreen->PostValidateTree)(pWin, NullWindow, VTOther);
    }
    if (pWin->realized)
	WindowsRestructured ();
    FlushAllOutput ();
}

/*
 * Function to enable/disable access to the frame buffer
 *
 * This is used when VT switching and when entering/leaving DGA direct mode.
 *
 * This has been rewritten again to eliminate the saved pixmap.  The
 * devPrivate field in the screen pixmap is set to NULL to catch code
 * accidentally referencing the frame buffer while the X server is not
 * supposed to touch it.
 *
 * Here, we exchange the pixmap private data, rather than the pixmaps
 * themselves to avoid having to find and change any references to the screen
 * pixmap such as GC's, window privates etc.  This also means that this code
 * does not need to know exactly how the pixmap pixels are accessed.  Further,
 * this exchange is >not< done through the screen's ModifyPixmapHeader()
 * vector.  This means the called frame buffer code layers can determine
 * whether they are switched in or out by keeping track of the root pixmap's
 * private data, and therefore don't need to access pScrnInfo->vtSema.
 */
void
xf86EnableDisableFBAccess(int scrnIndex, Bool enable)
{
    ScrnInfoPtr pScrnInfo = xf86Screens[scrnIndex];
    ScreenPtr pScreen = pScrnInfo->pScreen;
    PixmapPtr pspix;

    pspix = (*pScreen->GetScreenPixmap) (pScreen);
    if (enable)
    {
	/*
	 * Restore all of the clip lists on the screen
	 */
	if (!xf86Resetting)
	    xf86SetRootClip (pScreen, TRUE);

    }
    else
    {
	/*
	 * Empty all of the clip lists on the screen
	 */
	xf86SetRootClip (pScreen, FALSE);
    }
}

/* Print driver messages in the standard format */

#undef PREFIX_SIZE
#define PREFIX_SIZE 14

void
xf86VDrvMsgVerb(int scrnIndex, MessageType type, int verb, const char *format,
		va_list args)
{
    char *tmpFormat;

    /* Prefix the scrnIndex name to the format string. */
    if (scrnIndex >= 0 && scrnIndex < xf86NumScreens &&
	xf86Screens[scrnIndex]->name) {
	tmpFormat = malloc(strlen(format) +
			   strlen(xf86Screens[scrnIndex]->name) +
			   PREFIX_SIZE + 1);
	if (!tmpFormat)
	    return;

	snprintf(tmpFormat, PREFIX_SIZE + 1, "%s(%d): ",
		 xf86Screens[scrnIndex]->name, scrnIndex);

	strcat(tmpFormat, format);
	LogVMessageVerb(type, verb, tmpFormat, args);
	free(tmpFormat);
    } else
	LogVMessageVerb(type, verb, format, args);
}
#undef PREFIX_SIZE

/* Print driver messages, with verbose level specified directly */
void
xf86DrvMsgVerb(int scrnIndex, MessageType type, int verb, const char *format,
	       ...)
{
    va_list ap;

    va_start(ap, format);
    xf86VDrvMsgVerb(scrnIndex, type, verb, format, ap);
    va_end(ap);
}

/* Print driver messages, with verbose level of 1 (default) */
void
xf86DrvMsg(int scrnIndex, MessageType type, const char *format, ...)
{
    va_list ap;

    va_start(ap, format);
    xf86VDrvMsgVerb(scrnIndex, type, 1, format, ap);
    va_end(ap);
}

/* Print input driver messages in the standard format of
   <driver>: <device name>: <message> */
void
xf86VIDrvMsgVerb(InputInfoPtr dev, MessageType type, int verb, const char *format,
		 va_list args)
{
    char *msg;

    msg = Xprintf("%s: %s: %s", dev->drv->driverName, dev->name, format);
    LogVMessageVerb(type, verb, "%s", msg);
    free(msg);
}

/* Print input driver message, with verbose level specified directly */
void
xf86IDrvMsgVerb(InputInfoPtr dev, MessageType type, int verb, const char *format,
	       ...)
{
    va_list ap;

    va_start(ap, format);
    xf86VIDrvMsgVerb(dev, type, verb, format, ap);
    va_end(ap);
}

/* Print input driver messages, with verbose level of 1 (default) */
void
xf86IDrvMsg(InputInfoPtr dev, MessageType type, const char *format, ...)
{
    va_list ap;

    va_start(ap, format);
    xf86VIDrvMsgVerb(dev, type, 1, format, ap);
    va_end(ap);
}


/* Print non-driver messages with verbose level specified directly */
void
xf86MsgVerb(MessageType type, int verb, const char *format, ...)
{
    va_list ap;

    va_start(ap, format);
    LogVMessageVerb(type, verb, format, ap);
    va_end(ap);
}

/* Print non-driver messages with verbose level of 1 (default) */
void
xf86Msg(MessageType type, const char *format, ...)
{
    va_list ap;

    va_start(ap, format);
    LogVMessageVerb(type, 1, format, ap);
    va_end(ap);
}

/* Just like ErrorF, but with the verbose level checked */
void
xf86ErrorFVerb(int verb, const char *format, ...)
{
    va_list ap;

    va_start(ap, format);
    if (xf86Verbose >= verb || xf86LogVerbose >= verb)
	LogVWrite(verb, format, ap);
    va_end(ap);
}

/* Like xf86ErrorFVerb, but with an implied verbose level of 1 */
void
xf86ErrorF(const char *format, ...)
{
    va_list ap;

    va_start(ap, format);
    if (xf86Verbose >= 1 || xf86LogVerbose >= 1)
	LogVWrite(1, format, ap);
    va_end(ap);
}


void
xf86LogInit(void)
{
    char *lf = NULL;

#define LOGSUFFIX ".log"
#define LOGOLDSUFFIX ".old"

    /* Get the log file name */
    if (xf86LogFileFrom == X_DEFAULT) {
	/* Append the display number and ".log" */
	lf = malloc(strlen(xf86LogFile) + strlen("%s") +
		    strlen(LOGSUFFIX) + 1);
	if (!lf)
	    FatalError("Cannot allocate space for the log file name\n");
	sprintf(lf, "%s%%s" LOGSUFFIX, xf86LogFile);
	xf86LogFile = lf;
    }

    xf86LogFile = LogInit(xf86LogFile, LOGOLDSUFFIX);
    xf86LogFileWasOpened = TRUE;

    xf86SetVerbosity(xf86Verbose);
    xf86SetLogVerbosity(xf86LogVerbose);

#undef LOGSUFFIX
#undef LOGOLDSUFFIX

    free(lf);
}

void
xf86CloseLog(void)
{
    LogClose();
}


/*
 * Drivers can use these for using their own SymTabRecs.
 */

const char *
xf86TokenToString(SymTabPtr table, int token)
{
    int i;

    for (i = 0; table[i].token >= 0 && table[i].token != token; i++)
	;

    if (table[i].token < 0)
	return NULL;
    else
	return table[i].name;
}

int
xf86StringToToken(SymTabPtr table, const char *string)
{
    int i;

    if (string == NULL)
	return -1;

    for (i = 0; table[i].token >= 0 && xf86NameCmp(string, table[i].name); i++)
	;

    return table[i].token;
}

/*
 * helper to display the clocks found on a card
 */
void
xf86ShowClocks(ScrnInfoPtr scrp, MessageType from)
{
    int j;

    xf86DrvMsg(scrp->scrnIndex, from, "Pixel clocks available:");
    for (j=0; j < scrp->numClocks; j++) {
	if ((j % 4) == 0) {
	    xf86ErrorF("\n");
	    xf86DrvMsg(scrp->scrnIndex, from, "pixel clocks:");
	}
	xf86ErrorF(" %7.3f", (double)scrp->clock[j] / 1000.0);
    }
    xf86ErrorF("\n");
}


/*
 * This prints out the driver identify message, including the names of
 * the supported chipsets.
 *
 * XXX This makes assumptions about the line width, etc.  Maybe we could
 * use a more general "pretty print" function for messages.
 */
void
xf86PrintChipsets(const char *drvname, const char *drvmsg, SymTabPtr chips)
{
    int len, i;

    len = 6 + strlen(drvname) + 2 + strlen(drvmsg) + 2;
    xf86Msg(X_INFO, "%s: %s:", drvname, drvmsg);
    for (i = 0; chips[i].name != NULL; i++) {
	if (i != 0) {
	    xf86ErrorF(",");
	    len++;
	}
	if (len + 2 + strlen(chips[i].name) < 78) {
	    xf86ErrorF(" ");
	    len++;
	} else {
	    xf86ErrorF("\n\t");
	    len = 8;
	}
	xf86ErrorF("%s", chips[i].name);
	len += strlen(chips[i].name);
    }
    xf86ErrorF("\n");
}


int
xf86MatchDevice(const char *drivername, GDevPtr **sectlist)
{
    GDevPtr       gdp, *pgdp = NULL;
    confScreenPtr screensecptr;
    int i,j;

    if (sectlist)
	*sectlist = NULL;

    /*
     * This can happen when running Xorg -showopts and a module like ati
     * or vmware tries to load its submodules when xf86ConfigLayout is empty
     */
    if (!xf86ConfigLayout.screens)
	return 0;

    /*
     * This is a very important function that matches the device sections
     * as they show up in the config file with the drivers that the server
     * loads at run time.
     *
     * ChipProbe can call
     * int xf86MatchDevice(char * drivername, GDevPtr ** sectlist)
     * with its driver name. The function allocates an array of GDevPtr and
     * returns this via sectlist and returns the number of elements in
     * this list as return value. 0 means none found, -1 means fatal error.
     *
     * It can figure out which of the Device sections to use for which card
     * (using things like the Card statement, etc). For single headed servers
     * there will of course be just one such Device section.
     */
    i = 0;

    /*
     * first we need to loop over all the Screens sections to get to all
     * 'active' device sections
     */
    for (j=0; xf86ConfigLayout.screens[j].screen != NULL; j++) {
        screensecptr = xf86ConfigLayout.screens[j].screen;
        if ((screensecptr->device->driver != NULL)
            && (xf86NameCmp( screensecptr->device->driver,drivername) == 0)
            && (! screensecptr->device->claimed)) {
            /*
             * we have a matching driver that wasn't claimed, yet
             */
            pgdp = xnfrealloc(pgdp, (i + 2) * sizeof(GDevPtr));
            pgdp[i++] = screensecptr->device;
        }
    }

    /* Then handle the inactive devices */
    j = 0;
    while (xf86ConfigLayout.inactives[j].identifier) {
	gdp = &xf86ConfigLayout.inactives[j];
	if (gdp->driver && !gdp->claimed &&
	    !xf86NameCmp(gdp->driver,drivername)) {
	    /* we have a matching driver that wasn't claimed yet */
	    pgdp = xnfrealloc(pgdp, (i + 2) * sizeof(GDevPtr));
	    pgdp[i++] = gdp;
	}
	j++;
    }

    /*
     * make the array NULL terminated and return its address
     */
    if (i)
        pgdp[i] = NULL;

    if (sectlist)
	*sectlist = pgdp;
    else
	free(pgdp);
    return i;
}

/*
 * xf86GetClocks -- get the dot-clocks via a BIG BAD hack ...
 */
void
xf86GetClocks(ScrnInfoPtr pScrn, int num, Bool (*ClockFunc)(ScrnInfoPtr, int),
	      void (*ProtectRegs)(ScrnInfoPtr, Bool),
	      void (*BlankScreen)(ScrnInfoPtr, Bool), IOADDRESS vertsyncreg,
	      int maskval, int knownclkindex, int knownclkvalue)
{
    register int status = vertsyncreg;
    unsigned long i, cnt, rcnt, sync;

    /* First save registers that get written on */
    (*ClockFunc)(pScrn, CLK_REG_SAVE);

    if (num > MAXCLOCKS)
	num = MAXCLOCKS;

    for (i = 0; i < num; i++)
    {
	if (ProtectRegs)
	    (*ProtectRegs)(pScrn, TRUE);
	if (!(*ClockFunc)(pScrn, i))
	{
	    pScrn->clock[i] = -1;
	    continue;
	}
	if (ProtectRegs)
	    (*ProtectRegs)(pScrn, FALSE);
	if (BlankScreen)
	    (*BlankScreen)(pScrn, FALSE);

    	usleep(50000);     /* let VCO stabilise */

    	cnt  = 0;
    	sync = 200000;

	while ((inb(status) & maskval) == 0x00)
	    if (sync-- == 0) goto finish;
	/* Something appears to be happening, so reset sync count */
	sync = 200000;
	while ((inb(status) & maskval) == maskval)
	    if (sync-- == 0) goto finish;
	/* Something appears to be happening, so reset sync count */
	sync = 200000;
	while ((inb(status) & maskval) == 0x00)
	    if (sync-- == 0) goto finish;

	for (rcnt = 0; rcnt < 5; rcnt++)
	{
	    while (!(inb(status) & maskval))
		cnt++;
	    while ((inb(status) & maskval))
		cnt++;
	}

finish:
	pScrn->clock[i] = cnt ? cnt : -1;
	if (BlankScreen)
            (*BlankScreen)(pScrn, TRUE);
    }

    for (i = 0; i < num; i++)
    {
	if (i != knownclkindex)
	{
	    if (pScrn->clock[i] == -1)
	    {
		pScrn->clock[i] = 0;
	    }
	    else
	    {
		pScrn->clock[i] = (int)(0.5 +
                    (((float)knownclkvalue) * pScrn->clock[knownclkindex]) /
	            (pScrn->clock[i]));
		/* Round to nearest 10KHz */
		pScrn->clock[i] += 5;
		pScrn->clock[i] /= 10;
		pScrn->clock[i] *= 10;
	    }
	}
    }

    pScrn->clock[knownclkindex] = knownclkvalue;
    pScrn->numClocks = num;

    /* Restore registers that were written on */
    (*ClockFunc)(pScrn, CLK_REG_RESTORE);
}

const char *
xf86GetVisualName(int visual)
{
    if (visual < 0 || visual > DirectColor)
	return NULL;

    return xf86VisualNames[visual];
}


int
xf86GetVerbosity(void)
{
    return max(xf86Verbose, xf86LogVerbose);
}

Pix24Flags
xf86GetPix24(void)
{
    return xf86Info.pixmap24;
}


int
xf86GetDepth(void)
{
    return xf86Depth;
}


rgb
xf86GetWeight(void)
{
    return xf86Weight;
}


Gamma
xf86GetGamma(void)
{
    return xf86Gamma;
}


Bool
xf86GetFlipPixels(void)
{
    return xf86FlipPixels;
}


const char *
xf86GetServerName(void)
{
    return xf86ServerName;
}


Bool
xf86ServerIsExiting(void)
{
    return (dispatchException & DE_TERMINATE) == DE_TERMINATE;
}


Bool
xf86ServerIsResetting(void)
{
    return xf86Resetting;
}


Bool
xf86ServerIsInitialising(void)
{
    return xf86Initialising;
}


Bool
xf86ServerIsOnlyDetecting(void)
{
    return xf86DoConfigure;
}


Bool
xf86CaughtSignal(void)
{
    return xf86Info.caughtSignal;
}


Bool
xf86GetVidModeAllowNonLocal(void)
{
    return xf86Info.vidModeAllowNonLocal;
}


Bool
xf86GetVidModeEnabled(void)
{
    return xf86Info.vidModeEnabled;
}

Bool
xf86GetModInDevAllowNonLocal(void)
{
    return xf86Info.miscModInDevAllowNonLocal;
}


Bool
xf86GetModInDevEnabled(void)
{
    return xf86Info.miscModInDevEnabled;
}


Bool
xf86GetAllowMouseOpenFail(void)
{
    return xf86Info.allowMouseOpenFail;
}


Bool
xf86IsPc98(void)
{
#if SUPPORT_PC98
    return xf86Info.pc98;
#else
    return FALSE;
#endif
}

void
xf86DisableRandR(void)
{
    xf86Info.disableRandR = TRUE;
    xf86Info.randRFrom = X_PROBED;
}

CARD32
xf86GetModuleVersion(pointer module)
{
    return (CARD32)LoaderGetModuleVersion(module);
}

pointer
xf86LoadDrvSubModule(DriverPtr drv, const char *name)
{
    pointer ret;
    int errmaj = 0, errmin = 0;

    ret = LoadSubModule(drv->module, name, NULL, NULL, NULL, NULL,
			&errmaj, &errmin);
    if (!ret)
	LoaderErrorMsg(NULL, name, errmaj, errmin);
    return ret;
}

pointer
xf86LoadSubModule(ScrnInfoPtr pScrn, const char *name)
{
    pointer ret;
    int errmaj = 0, errmin = 0;

    ret = LoadSubModule(pScrn->module, name, NULL, NULL, NULL, NULL,
			&errmaj, &errmin);
    if (!ret)
	LoaderErrorMsg(pScrn->name, name, errmaj, errmin);
    return ret;
}

/*
 * xf86LoadOneModule loads a single module.
 */
pointer
xf86LoadOneModule(char *name, pointer opt)
{
    int errmaj, errmin;
    char *Name;
    pointer mod;

    if (!name)
	return NULL;

    /* Normalise the module name */
    Name = xf86NormalizeName(name);

    /* Skip empty names */
    if (Name == NULL)
	return NULL;
    if (*Name == '\0') {
	free(Name);
	return NULL;
    }

    mod = LoadModule(Name, NULL, NULL, NULL, opt, NULL, &errmaj, &errmin);
    if (!mod)
	LoaderErrorMsg(NULL, Name, errmaj, errmin);
    free(Name);
    return mod;
}

void
xf86UnloadSubModule(pointer mod)
{
    /*
     * This is disabled for now.  The loader isn't smart enough yet to undo
     * relocations.
     */
#if 0
    UnloadSubModule(mod);
#endif
}

Bool
xf86LoaderCheckSymbol(const char *name)
{
    return LoaderSymbol(name) != NULL;
}

typedef enum {
   OPTION_BACKING_STORE
} BSOpts;

static const OptionInfoRec BSOptions[] = {
   { OPTION_BACKING_STORE, "BackingStore", OPTV_BOOLEAN, {0}, FALSE },
   { -1,                   NULL,           OPTV_NONE,    {0}, FALSE }
};

void
xf86SetBackingStore(ScreenPtr pScreen)
{
    Bool useBS = FALSE;
    MessageType from = X_DEFAULT;
    ScrnInfoPtr pScrn = xf86Screens[pScreen->myNum];
    OptionInfoPtr options;

    options = xnfalloc(sizeof(BSOptions));
    (void)memcpy(options, BSOptions, sizeof(BSOptions));
    xf86ProcessOptions(pScrn->scrnIndex, pScrn->options, options);

    /* check for commandline option here */
    if (xf86bsEnableFlag) {
	from = X_CMDLINE;
	useBS = TRUE;
    } else if (xf86bsDisableFlag) {
	from = X_CMDLINE;
	useBS = FALSE;
    } else {
	if (xf86GetOptValBool(options, OPTION_BACKING_STORE, &useBS))
	    from = X_CONFIG;
    }
    free(options);
    pScreen->backingStoreSupport = useBS ? Always : NotUseful;
    if (serverGeneration == 1)
	xf86DrvMsg(pScreen->myNum, from, "Backing store %s\n",
		   useBS ? "enabled" : "disabled");
}


typedef enum {
   OPTION_SILKEN_MOUSE
} SMOpts;

static const OptionInfoRec SMOptions[] = {
   { OPTION_SILKEN_MOUSE, "SilkenMouse",   OPTV_BOOLEAN, {0}, FALSE },
   { -1,                   NULL,           OPTV_NONE,    {0}, FALSE }
};

void
xf86SetSilkenMouse (ScreenPtr pScreen)
{
    Bool useSM = TRUE;
    MessageType from = X_DEFAULT;
    ScrnInfoPtr pScrn = xf86Screens[pScreen->myNum];
    OptionInfoPtr options;

    options = xnfalloc(sizeof(SMOptions));
    (void)memcpy(options, SMOptions, sizeof(SMOptions));
    xf86ProcessOptions(pScrn->scrnIndex, pScrn->options, options);

    /* check for commandline option here */
    /* disable if screen shares resources */
	/* TODO VGA arb disable silken mouse */
    if (xf86silkenMouseDisableFlag) {
        from = X_CMDLINE;
	useSM = FALSE;
    } else {
	if (xf86GetOptValBool(options, OPTION_SILKEN_MOUSE, &useSM))
	    from = X_CONFIG;
    }
    free(options);
    /*
     * XXX quick hack to report correctly for OSs that can't do SilkenMouse
     * yet.  Should handle this differently so that alternate async methods
     * work correctly with this too.
     */
    pScrn->silkenMouse = useSM && xf86Info.useSIGIO && xf86SIGIOSupported();
    if (serverGeneration == 1)
	xf86DrvMsg(pScreen->myNum, from, "Silken mouse %s\n",
		   pScrn->silkenMouse ? "enabled" : "disabled");
}

/* Wrote this function for the PM2 Xv driver, preliminary. */

pointer
xf86FindXvOptions(int scrnIndex, int adaptor_index, char *port_name,
		  char **adaptor_name, pointer *adaptor_options)
{
    ScrnInfoPtr pScrn = xf86Screens[scrnIndex];
    confXvAdaptorPtr adaptor;
    int i;

    if (adaptor_index >= pScrn->confScreen->numxvadaptors) {
	if (adaptor_name) *adaptor_name = NULL;
	if (adaptor_options) *adaptor_options = NULL;
	return NULL;
    }

    adaptor = &pScrn->confScreen->xvadaptors[adaptor_index];
    if (adaptor_name) *adaptor_name = adaptor->identifier;
    if (adaptor_options) *adaptor_options = adaptor->options;

    for (i = 0; i < adaptor->numports; i++)
	if (!xf86NameCmp(adaptor->ports[i].identifier, port_name))
	    return adaptor->ports[i].options;

    return NULL;
}

/* Rather than duplicate loader's get OS function, just include it directly */
#define LoaderGetOS xf86GetOS
#include "loader/os.c"

static void
xf86ConfigFbEntityInactive(EntityInfoPtr pEnt, EntityProc init,
			   EntityProc enter, EntityProc leave, pointer private)
{
    ScrnInfoPtr pScrn;

    if ((pScrn = xf86FindScreenForEntity(pEnt->index)))
	xf86RemoveEntityFromScreen(pScrn,pEnt->index);
    xf86SetEntityFuncs(pEnt->index,init,enter,leave,private);
}

ScrnInfoPtr
xf86ConfigFbEntity(ScrnInfoPtr pScrn, int scrnFlag, int entityIndex,
		   EntityProc init, EntityProc enter, EntityProc leave,
		   pointer private)
{
    EntityInfoPtr pEnt = xf86GetEntityInfo(entityIndex);
    if (!pEnt) return pScrn;

    if (!(pEnt->location.type == BUS_NONE)) {
	free(pEnt);
	return pScrn;
    }

    if (!pEnt->active) {
	xf86ConfigFbEntityInactive(pEnt, init,  enter, leave,  private);
	free(pEnt);
	return pScrn;
    }

    if (!pScrn)
	pScrn = xf86AllocateScreen(pEnt->driver,scrnFlag);
    xf86AddEntityToScreen(pScrn,entityIndex);

    xf86SetEntityFuncs(entityIndex,init,enter,leave,private);

    return pScrn;
}

Bool
xf86IsScreenPrimary(int scrnIndex)
{
    ScrnInfoPtr pScrn = xf86Screens[scrnIndex];
    int i;

    for (i=0 ; i < pScrn->numEntities; i++) {
	if (xf86IsEntityPrimary(i))
	    return TRUE;
    }
    return FALSE;
}

int
xf86RegisterRootWindowProperty(int ScrnIndex, Atom property, Atom type,
			       int format, unsigned long len, pointer value )
{
    RootWinPropPtr pNewProp = NULL, pRegProp;
    int i;
    Bool existing = FALSE;

    DebugF("xf86RegisterRootWindowProperty(%d, %ld, %ld, %d, %ld, %p)\n",
	   ScrnIndex, property, type, format, len, value);

    if (ScrnIndex<0 || ScrnIndex>=xf86NumScreens) {
      return BadMatch;
    }

    if (xf86RegisteredPropertiesTable &&
	xf86RegisteredPropertiesTable[ScrnIndex]) {
      for (pNewProp = xf86RegisteredPropertiesTable[ScrnIndex];
	   pNewProp; pNewProp = pNewProp->next) {
	if (strcmp(pNewProp->name, NameForAtom(property)) == 0)
	  break;
      }
    }

    if (!pNewProp) {
      if ((pNewProp = (RootWinPropPtr)malloc(sizeof(RootWinProp))) == NULL) {
	return BadAlloc;
      }
      /*
       * We will put this property at the end of the list so that
       * the changes are made in the order they were requested.
       */
      pNewProp->next = NULL;
    } else {
      free(pNewProp->name);
      existing = TRUE;
    }

    pNewProp->name = xnfstrdup(NameForAtom(property));
    pNewProp->type = type;
    pNewProp->format = format;
    pNewProp->size = len;
    pNewProp->data = value;

    DebugF("new property filled\n");

    if (NULL==xf86RegisteredPropertiesTable) {
      DebugF("creating xf86RegisteredPropertiesTable[] size %d\n",
	     xf86NumScreens);
      if ( NULL==(xf86RegisteredPropertiesTable=(RootWinPropPtr*)xnfcalloc(sizeof(RootWinProp),xf86NumScreens) )) {
	return BadAlloc;
      }
      for (i=0; i<xf86NumScreens; i++) {
	xf86RegisteredPropertiesTable[i] = NULL;
      }
    }

    DebugF("xf86RegisteredPropertiesTable %p\n",
	   (void *)xf86RegisteredPropertiesTable);
    DebugF("xf86RegisteredPropertiesTable[%d] %p\n",
	   ScrnIndex, (void *)xf86RegisteredPropertiesTable[ScrnIndex]);

    if (!existing) {
      if ( xf86RegisteredPropertiesTable[ScrnIndex] == NULL) {
	xf86RegisteredPropertiesTable[ScrnIndex] = pNewProp;
      } else {
	pRegProp = xf86RegisteredPropertiesTable[ScrnIndex];
	while (pRegProp->next != NULL) {
	  DebugF("- next %p\n", (void *)pRegProp);
	  pRegProp = pRegProp->next;
        }
	pRegProp->next = pNewProp;
      }
    }
    DebugF("xf86RegisterRootWindowProperty succeeded\n");
    return Success;
}

Bool
xf86IsUnblank(int mode)
{
    switch(mode) {
    case SCREEN_SAVER_OFF:
    case SCREEN_SAVER_FORCER:
	return TRUE;
    case SCREEN_SAVER_ON:
    case SCREEN_SAVER_CYCLE:
	return FALSE;
    default:
	xf86MsgVerb(X_WARNING, 0, "Unexpected save screen mode: %d\n", mode);
	return TRUE;
    }
}

void
xf86MotionHistoryAllocate(InputInfoPtr pInfo)
{
    AllocateMotionHistory(pInfo->dev);
}<|MERGE_RESOLUTION|>--- conflicted
+++ resolved
@@ -273,75 +273,6 @@
     return idx;
 }
 
-<<<<<<< HEAD
-=======
-/* Allocate a new InputInfoRec and append it to the tail of xf86InputDevs. */
-InputInfoPtr
-xf86AllocateInput(InputDriverPtr drv, int flags)
-{
-    InputInfoPtr new, *prev = NULL;
-
-    if (!(new = calloc(sizeof(InputInfoRec), 1)))
-	return NULL;
-
-    new->drv = drv;
-    new->module = DuplicateModule(drv->module, NULL);
-
-    for (prev = &xf86InputDevs; *prev; prev = &(*prev)->next)
-        ;
-
-    *prev = new;
-    new->next = NULL;
-
-    return new;
-}
-
-
-/*
- * Remove an entry from xf86InputDevs.  Ideally it should free all allocated
- * data.  To do this properly may require a driver hook.
- */
-
-void
-xf86DeleteInput(InputInfoPtr pInp, int flags)
-{
-    InputInfoPtr p;
-
-    /* First check if the inputdev is valid. */
-    if (pInp == NULL)
-	return;
-
-#if 0
-    /* If a free function is defined, call it here. */
-    if (pInp->free)
-	pInp->free(pInp, 0);
-#endif
-
-    if (pInp->module)
-	UnloadModule(pInp->module);
-
-    /* This should *really* be handled in drv->UnInit(dev) call instead, but
-     * if the driver forgets about it make sure we free it or at least crash
-     * with flying colors */
-    free(pInp->private);
-
-    FreeInputAttributes(pInp->attrs);
-
-    /* Remove the entry from the list. */
-    if (pInp == xf86InputDevs)
-	xf86InputDevs = pInp->next;
-    else {
-	p = xf86InputDevs;
-	while (p && p->next != pInp)
-	    p = p->next;
-	if (p)
-	    p->next = pInp->next;
-	/* Else the entry wasn't in the xf86InputDevs list (ignore this). */
-    }
-    free(pInp);
-}
-
->>>>>>> 23229c7c
 Bool
 xf86AddPixFormat(ScrnInfoPtr pScrn, int depth, int bpp, int pad)
 {
