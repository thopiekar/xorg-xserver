--- conflicted
+++ resolved
@@ -18,11 +18,7 @@
 endif
 
 if INT10_VM86
-<<<<<<< HEAD
-AM_CFLAGS = -D_PC -D_VM86_LINUX $(DIX_CFLAGS) $(XORG_CFLAGS) $(EXTRA_CFLAGS)
-=======
-AM_CFLAGS = $(I386_VIDEO_CFLAGS) -D_VM86_LINUX $(XORG_CFLAGS) $(EXTRA_CFLAGS)
->>>>>>> 8deaaa31
+AM_CFLAGS = $(I386_VIDEO_CFLAGS) -D_VM86_LINUX $(DIX_CFLAGS) $(XORG_CFLAGS) $(EXTRA_CFLAGS)
 INCLUDES = $(XORG_INCS)
 libint10_la_SOURCES = \
 	$(COMMON_SOURCES) \
@@ -31,12 +27,8 @@
 endif
 
 if INT10_X86EMU
-<<<<<<< HEAD
-AM_CFLAGS = -D_X86EMU -DNO_SYS_HEADERS -D_PC $(DIX_CFLAGS) $(XORG_CFLAGS) $(EXTRA_CFLAGS)
-=======
 AM_CFLAGS = $(I386_VIDEO_CFLAGS) -D_X86EMU -DNO_SYS_HEADERS \
-           $(XORG_CFLAGS) $(EXTRA_CFLAGS)
->>>>>>> 8deaaa31
+           $(XORG_CFLAGS) $(EXTRA_CFLAGS) $(DIX_CFLAGS)
 INCLUDES = $(XORG_INCS) -I$(srcdir)/../x86emu
 libint10_la_SOURCES = \
 	$(COMMON_SOURCES) \
@@ -46,11 +38,7 @@
 endif
 
 if INT10_STUB
-<<<<<<< HEAD
-AM_CFLAGS = -D_PC -D_VM86_LINUX $(DIX_CFLAGS) $(XORG_CFLAGS) $(EXTRA_CFLAGS)
-=======
-AM_CFLAGS = $(I386_VIDEO_CFLAGS) -D_VM86_LINUX $(XORG_CFLAGS) $(EXTRA_CFLAGS)
->>>>>>> 8deaaa31
+AM_CFLAGS = $(I386_VIDEO_CFLAGS) -D_VM86_LINUX $(DIX_CFLAGS) $(XORG_CFLAGS) $(EXTRA_CFLAGS)
 libint10_la_SOURCES = stub.c xf86int10module.c
 endif
 
