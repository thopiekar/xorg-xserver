/*
 * Copyright 1998 by Concurrent Computer Corporation
 *
 * Permission to use, copy, modify, distribute, and sell this software
 * and its documentation for any purpose is hereby granted without fee,
 * provided that the above copyright notice appear in all copies and that
 * both that copyright notice and this permission notice appear in
 * supporting documentation, and that the name of Concurrent Computer
 * Corporation not be used in advertising or publicity pertaining to
 * distribution of the software without specific, written prior
 * permission.  Concurrent Computer Corporation makes no representations
 * about the suitability of this software for any purpose.  It is
 * provided "as is" without express or implied warranty.
 *
 * CONCURRENT COMPUTER CORPORATION DISCLAIMS ALL WARRANTIES WITH REGARD
 * TO THIS SOFTWARE, INCLUDING ALL IMPLIED WARRANTIES OF MERCHANTABILITY
 * AND FITNESS, IN NO EVENT SHALL CONCURRENT COMPUTER CORPORATION BE
 * LIABLE FOR ANY SPECIAL, INDIRECT OR CONSEQUENTIAL DAMAGES OR ANY
 * DAMAGES WHATSOEVER RESULTING FROM LOSS OF USE, DATA OR PROFITS,
 * WHETHER IN AN ACTION OF CONTRACT, NEGLIGENCE OR OTHER TORTIOUS ACTION,
 * ARISING OUT OF OR IN CONNECTION WITH THE USE OR PERFORMANCE OF THIS
 * SOFTWARE.
 *
 * Copyright 1998 by Metro Link Incorporated
 *
 * Permission to use, copy, modify, distribute, and sell this software
 * and its documentation for any purpose is hereby granted without fee,
 * provided that the above copyright notice appear in all copies and that
 * both that copyright notice and this permission notice appear in
 * supporting documentation, and that the name of Metro Link
 * Incorporated not be used in advertising or publicity pertaining to
 * distribution of the software without specific, written prior
 * permission.  Metro Link Incorporated makes no representations
 * about the suitability of this software for any purpose.  It is
 * provided "as is" without express or implied warranty.
 *
 * METRO LINK INCORPORATED DISCLAIMS ALL WARRANTIES WITH REGARD
 * TO THIS SOFTWARE, INCLUDING ALL IMPLIED WARRANTIES OF MERCHANTABILITY
 * AND FITNESS, IN NO EVENT SHALL METRO LINK INCORPORATED BE
 * LIABLE FOR ANY SPECIAL, INDIRECT OR CONSEQUENTIAL DAMAGES OR ANY
 * DAMAGES WHATSOEVER RESULTING FROM LOSS OF USE, DATA OR PROFITS,
 * WHETHER IN AN ACTION OF CONTRACT, NEGLIGENCE OR OTHER TORTIOUS ACTION,
 * ARISING OUT OF OR IN CONNECTION WITH THE USE OR PERFORMANCE OF THIS
 * SOFTWARE.
 *
 * This file is derived in part from the original xf86_PCI.h that included
 * following copyright message:
 *
 * Copyright 1995 by Robin Cutshaw <robin@XFree86.Org>
 *
 * Permission to use, copy, modify, distribute, and sell this software and its
 * documentation for any purpose is hereby granted without fee, provided that
 * the above copyright notice appear in all copies and that both that
 * copyright notice and this permission notice appear in supporting
 * documentation, and that the names of the above listed copyright holder(s)
 * not be used in advertising or publicity pertaining to distribution of
 * the software without specific, written prior permission.  The above listed
 * copyright holder(s) make(s) no representations about the suitability of this
 * software for any purpose.  It is provided "as is" without express or
 * implied warranty.
 *
 * THE ABOVE LISTED COPYRIGHT HOLDER(S) DISCLAIM(S) ALL WARRANTIES WITH REGARD
 * TO THIS SOFTWARE, INCLUDING ALL IMPLIED WARRANTIES OF MERCHANTABILITY
 * AND FITNESS, IN NO EVENT SHALL THE ABOVE LISTED COPYRIGHT HOLDER(S) BE
 * LIABLE FOR ANY SPECIAL, INDIRECT OR CONSEQUENTIAL DAMAGES OR ANY
 * DAMAGES WHATSOEVER RESULTING FROM LOSS OF USE, DATA OR PROFITS, WHETHER
 * IN AN ACTION OF CONTRACT, NEGLIGENCE OR OTHER TORTIOUS ACTION, ARISING
 * OUT OF OR IN CONNECTION WITH THE USE OR PERFORMANCE OF THIS SOFTWARE.
 *
 */
/*
 * Copyright (c) 1999-2003 by The XFree86 Project, Inc.
 *
 * Permission is hereby granted, free of charge, to any person obtaining a
 * copy of this software and associated documentation files (the "Software"),
 * to deal in the Software without restriction, including without limitation
 * the rights to use, copy, modify, merge, publish, distribute, sublicense,
 * and/or sell copies of the Software, and to permit persons to whom the
 * Software is furnished to do so, subject to the following conditions:
 *
 * The above copyright notice and this permission notice shall be included in
 * all copies or substantial portions of the Software.
 *
 * THE SOFTWARE IS PROVIDED "AS IS", WITHOUT WARRANTY OF ANY KIND, EXPRESS OR
 * IMPLIED, INCLUDING BUT NOT LIMITED TO THE WARRANTIES OF MERCHANTABILITY,
 * FITNESS FOR A PARTICULAR PURPOSE AND NONINFRINGEMENT.  IN NO EVENT SHALL
 * THE COPYRIGHT HOLDER(S) OR AUTHOR(S) BE LIABLE FOR ANY CLAIM, DAMAGES OR
 * OTHER LIABILITY, WHETHER IN AN ACTION OF CONTRACT, TORT OR OTHERWISE,
 * ARISING FROM, OUT OF OR IN CONNECTION WITH THE SOFTWARE OR THE USE OR
 * OTHER DEALINGS IN THE SOFTWARE.
 *
 * Except as contained in this notice, the name of the copyright holder(s)
 * and author(s) shall not be used in advertising or otherwise to promote
 * the sale, use or other dealings in this Software without prior written
 * authorization from the copyright holder(s) and author(s).
 */


/*
 * This file has the private Pci definitions.  The public ones are imported
 * from xf86Pci.h.  Drivers should not use this file.
 */
#ifdef HAVE_XORG_CONFIG_H
#include <xorg-config.h>
#endif

#ifndef _PCI_H
#define _PCI_H 1

#include <X11/Xarch.h>
#include <X11/Xfuncproto.h>
#include "xf86Pci.h"
#include "xf86PciInfo.h"

/*
 * Global Definitions
 */
#define MAX_PCI_DEVICES 128	/* Max number of devices accomodated */
				/* by xf86scanpci		     */
#if defined(sun) && defined(SVR4) && defined(sparc)
# define MAX_PCI_BUSES   4096	/* Max number of PCI buses           */
#elif (defined(__alpha__) || defined(__ia64__)) && defined (linux)
# define MAX_PCI_DOMAINS	512
# define PCI_DOM_MASK	0x01fful
# define MAX_PCI_BUSES	(MAX_PCI_DOMAINS*256) /* 256 per domain      */
#else
# define MAX_PCI_BUSES   256	/* Max number of PCI buses           */
#endif

#define DEVID(vendor, device) \
    ((CARD32)((PCI_##device << 16) | PCI_##vendor))

#ifndef PCI_DOM_MASK
# define PCI_DOM_MASK 0x0ffu
#endif
#define PCI_DOMBUS_MASK (((PCI_DOM_MASK) << 8) | 0x0ffu)

/*
 * "b" contains an optional domain number.
 */
#define PCI_MAKE_TAG(b,d,f)  ((((b) & (PCI_DOMBUS_MASK)) << 16) | \
			      (((d) & 0x00001fu) << 11) | \
			      (((f) & 0x000007u) << 8))

#define PCI_MAKE_BUS(d,b)    ((((d) & (PCI_DOM_MASK)) << 8) | ((b) & 0xffu))

#define PCI_DOM_FROM_TAG(tag)  (((tag) >> 24) & (PCI_DOM_MASK))
#define PCI_BUS_FROM_TAG(tag)  (((tag) >> 16) & (PCI_DOMBUS_MASK))
#define PCI_DEV_FROM_TAG(tag)  (((tag) & 0x0000f800u) >> 11)
#define PCI_FUNC_FROM_TAG(tag) (((tag) & 0x00000700u) >> 8)

#define PCI_DFN_FROM_TAG(tag)  (((tag) & 0x0000ff00u) >> 8)
#define PCI_BDEV_FROM_TAG(tag) ((tag) & 0x00fff800u)

#define PCI_DOM_FROM_BUS(bus)  (((bus) >> 8) & (PCI_DOM_MASK))
#define PCI_BUS_NO_DOMAIN(bus) ((bus) & 0xffu)
#define PCI_TAG_NO_DOMAIN(tag) ((tag) & 0x00ffff00u)

/*
 * Debug Macros/Definitions
 */
/* #define DEBUGPCI  2 */    /* Disable/enable trace in PCI code */

#if defined(DEBUGPCI)

# define PCITRACE(lvl,printfargs) \
	if (lvl > xf86Verbose) { \
		ErrorF printfargs; \
	}

#else /* !defined(DEBUGPCI) */

# define PCITRACE(lvl,printfargs)

#endif /* !defined(DEBUGPCI) */

/*
 * PCI Config mechanism definitions
 */
#define PCI_EN 0x80000000

#define	PCI_CFGMECH1_ADDRESS_REG	0xCF8
#define	PCI_CFGMECH1_DATA_REG		0xCFC

#define PCI_CFGMECH1_MAXDEV	32

/*
 * Select architecture specific PCI init function
 */
#if defined(__alpha__)
# if defined(linux)
#  define ARCH_PCI_INIT axpPciInit
<<<<<<< HEAD
# elif defined(__FreeBSD__) || defined(__OpenBSD__)
=======
#  define INCLUDE_XF86_MAP_PCI_MEM
# elif defined(__FreeBSD__) || defined(__OpenBSD__) || defined(__DragonFly__)
>>>>>>> 3305d171
#  define ARCH_PCI_INIT freebsdPciInit
#  define INCLUDE_XF86_NO_DOMAIN
# elif defined(__NetBSD__)
#  define ARCH_PCI_INIT netbsdPciInit
#  define INCLUDE_XF86_NO_DOMAIN
# endif
#elif defined(__arm__)
# if defined(linux)
#  define ARCH_PCI_INIT linuxPciInit
#  define INCLUDE_XF86_NO_DOMAIN
# endif
#elif defined(__hppa__)
# if defined(linux)
#  define ARCH_PCI_INIT linuxPciInit
#  define INCLUDE_XF86_NO_DOMAIN
# endif
#elif defined(__ia64__)
# if defined(linux)
#  define ARCH_PCI_INIT ia64linuxPciInit
# elif defined(FreeBSD)
#  define ARCH_PCI_INIT freebsdPciInit
#  define INCLUDE_XF86_NO_DOMAIN
# endif
# define XF86SCANPCI_WRAPPER ia64ScanPCIWrapper
#elif defined(__i386__) || defined(i386)
# if defined(linux)
#  define ARCH_PCI_INIT linuxPciInit
# else
#  define ARCH_PCI_INIT ix86PciInit
# endif
# define INCLUDE_XF86_NO_DOMAIN
#elif defined(__mc68000__)
# if defined(linux)
#  define ARCH_PCI_INIT linuxPciInit
#  define INCLUDE_XF86_NO_DOMAIN
# endif
#elif defined(__mips__)
# if defined(linux)
#  define ARCH_PCI_INIT linuxPciInit
#  define INCLUDE_XF86_NO_DOMAIN
# endif
#elif defined(__powerpc__) || defined(__powerpc64__)
# if defined(linux)
#  define ARCH_PCI_INIT linuxPciInit
#  define INCLUDE_XF86_NO_DOMAIN	/* Needs kernel work to remove */
# elif defined(__FreeBSD__) || defined(__OpenBSD__)
#  define  ARCH_PCI_INIT freebsdPciInit
#  define INCLUDE_XF86_NO_DOMAIN
# elif defined(__NetBSD__)
#  define ARCH_PCI_INIT netbsdPciInit
#  define INCLUDE_XF86_NO_DOMAIN
# else
#  define ARCH_PCI_INIT ppcPciInit
#  define INCLUDE_XF86_NO_DOMAIN
# endif
#elif defined(__s390__)
# if defined(linux)
#  define ARCH_PCI_INIT linuxPciInit
#  define INCLUDE_XF86_NO_DOMAIN
# endif
#elif defined(__sh__)
# if defined(linux)
#  define ARCH_PCI_INIT linuxPciInit
#  define INCLUDE_XF86_NO_DOMAIN
# endif
#elif defined(__sparc__) || defined(sparc)
# if defined(linux)
#  define ARCH_PCI_INIT linuxPciInit
# elif defined(sun)
#  define ARCH_PCI_INIT sparcPciInit
# elif (defined(__OpenBSD__) || defined(__FreeBSD__)) && defined(__sparc64__)
#  define  ARCH_PCI_INIT freebsdPciInit
#  define INCLUDE_XF86_NO_DOMAIN
# endif
# if !defined(__FreeBSD__) && !defined(linux)
#  define ARCH_PCI_PCI_BRIDGE sparcPciPciBridge
# endif
#elif defined(__amd64__) || defined(__amd64)
# if defined(__FreeBSD__) || defined(__FreeBSD_kernel__)
#  define ARCH_PCI_INIT freebsdPciInit
# elif defined(linux)
#  define ARCH_PCI_INIT linuxPciInit
# else
#  define ARCH_PCI_INIT ix86PciInit
# endif
# define INCLUDE_XF86_NO_DOMAIN
#endif

#ifndef ARCH_PCI_INIT
#error No PCI support available for this architecture/OS combination
#endif

#undef INCLUDE_XF86_NO_DOMAIN

extern void ARCH_PCI_INIT(void);

#if defined(XF86SCANPCI_WRAPPER)
typedef enum {
    SCANPCI_INIT,
    SCANPCI_TERM
} scanpciWrapperOpt;
extern void XF86SCANPCI_WRAPPER(scanpciWrapperOpt flags);
#endif

/*
 * Table of functions used to access a specific PCI bus domain
 * (e.g. a primary PCI bus and all of its secondaries)
 */
typedef struct pci_bus_funcs {
	ADDRESS (*pciAddrBusToHost)(PCITAG, PciAddrType, ADDRESS);
} pciBusFuncs_t, *pciBusFuncs_p;

/*
 * pciBusInfo_t - One structure per defined PCI bus
 */
typedef struct pci_bus_info {
	unsigned char  configMech;   /* PCI config type to use      */
	unsigned char  numDevices;   /* Range of valid devnums      */
	unsigned char  secondary;    /* Boolean: bus is a secondary */
	int            primary_bus;  /* Parent bus                  */
	pciBusFuncs_p  funcs;        /* PCI access functions        */
	void          *pciBusPriv;   /* Implementation private data */
	struct pci_device *bridge;       /* bridge that opens this bus  */
} pciBusInfo_t;

#define HOST_NO_BUS ((pciBusInfo_t *)(-1))

/* configMech values */
#define PCI_CFG_MECH_UNKNOWN 0 /* Not yet known  */
#define PCI_CFG_MECH_1       1 /* Most machines  */
#define PCI_CFG_MECH_2       2 /* Older PC's     */
#define PCI_CFG_MECH_OTHER   3 /* Something else */

/* Generic PCI service functions and helpers */
CARD32        pciCfgMech1Read(PCITAG tag, int offset);
void          pciCfgMech1Write(PCITAG tag, int offset, CARD32 val);
void          pciCfgMech1SetBits(PCITAG tag, int offset, CARD32 mask,
				 CARD32 val);
ADDRESS       pciAddrNOOP(PCITAG tag, PciAddrType type, ADDRESS);

extern int    pciMaxBusNum;

extern pciBusInfo_t  *pciBusInfo[];

#endif /* _PCI_H */<|MERGE_RESOLUTION|>--- conflicted
+++ resolved
@@ -190,12 +190,7 @@
 #if defined(__alpha__)
 # if defined(linux)
 #  define ARCH_PCI_INIT axpPciInit
-<<<<<<< HEAD
-# elif defined(__FreeBSD__) || defined(__OpenBSD__)
-=======
-#  define INCLUDE_XF86_MAP_PCI_MEM
 # elif defined(__FreeBSD__) || defined(__OpenBSD__) || defined(__DragonFly__)
->>>>>>> 3305d171
 #  define ARCH_PCI_INIT freebsdPciInit
 #  define INCLUDE_XF86_NO_DOMAIN
 # elif defined(__NetBSD__)
