bin_PROGRAMS = Xnest
noinst_LIBRARIES = libfbcmap.a

AM_CFLAGS = -DHAVE_XNEST_CONFIG_H \
            -DNO_HW_ONLY_EXTS \
            $(DIX_CFLAGS) \
            $(XNESTMODULES_CFLAGS)

SRCS =	Args.c \
	Args.h \
	Color.c \
	Color.h \
	Cursor.c \
	Display.c \
	Display.h \
	Drawable.h \
	Events.c \
	Events.h \
	Font.c \
	GC.c \
	GCOps.c \
	GCOps.h \
	Handlers.c \
	Handlers.h \
	Init.c \
	Init.h \
	Keyboard.c \
	Keyboard.h \
	Pixmap.c \
	Pointer.c \
	Pointer.h \
	Screen.c \
	Screen.h \
	Visual.c \
	Visual.h \
	Window.c \
	XNCursor.h \
	Xnest.h \
	XNFont.h \
	XNGC.h \
	XNPixmap.h \
	XNWindow.h \
	xnest-config.h \
	$(top_srcdir)/Xext/dpmsstubs.c \
	$(top_srcdir)/Xi/stubs.c \
	$(top_srcdir)/mi/miinitext.c

libfbcmap_a_SOURCES = $(top_srcdir)/fb/fbcmap_mi.c
libfbcmap_a_CFLAGS = $(AM_CFLAGS)

Xnest_SOURCES = $(SRCS)

Xnest_LDADD = $(XORG_CORE_LIBS) \
              $(XNEST_LIBS) \
<<<<<<< HEAD
              $(XNESTMODULES_LIBS)

Xnest_LDFLAGS =

AM_CFLAGS = -DHAVE_XNEST_CONFIG_H \
            -DNO_HW_ONLY_EXTS \
            -DXFree86Server \
            $(DIX_CFLAGS) \
            $(XNESTMODULES_CFLAGS)
=======
              $(XNESTMODULES_LIBS) \
	      libfbcmap.a
>>>>>>> cc648e60

EXTRA_DIST = os2Stub.c \
             icon \
             screensaver \
	     Xnest.man.pre

# -UDPMSExtension for miinitext? can't put into 
# OS_DEFINES???
# EXT_DEFINES???
# ICONFIGFILES -- SpecialCObjectRule

# Man page
include $(top_srcdir)/cpprules.in

appmandir = $(APP_MAN_DIR)

appman_PRE = Xnest.man
appman_DATA = $(appman_PRE:man=@APP_MAN_SUFFIX@)

EXTRAMANDEFS = \
	-D__XCONFIGFILE__=$(__XCONFIGFILE__) \
	-D__XSERVERNAME__=$(XSERVERNAME)

BUILT_SOURCES = $(appman_PRE)
CLEANFILES = $(appman_PRE) $(appman_DATA)

SUFFIXES += .$(APP_MAN_SUFFIX) .man

.man.$(APP_MAN_SUFFIX):
	-rm -f $@
	$(LN_S) $< $@

relink:
	rm -f Xnest && $(MAKE) Xnest<|MERGE_RESOLUTION|>--- conflicted
+++ resolved
@@ -52,20 +52,8 @@
 
 Xnest_LDADD = $(XORG_CORE_LIBS) \
               $(XNEST_LIBS) \
-<<<<<<< HEAD
-              $(XNESTMODULES_LIBS)
-
-Xnest_LDFLAGS =
-
-AM_CFLAGS = -DHAVE_XNEST_CONFIG_H \
-            -DNO_HW_ONLY_EXTS \
-            -DXFree86Server \
-            $(DIX_CFLAGS) \
-            $(XNESTMODULES_CFLAGS)
-=======
               $(XNESTMODULES_LIBS) \
 	      libfbcmap.a
->>>>>>> cc648e60
 
 EXTRA_DIST = os2Stub.c \
              icon \
