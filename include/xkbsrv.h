--- conflicted
+++ resolved
@@ -124,11 +124,6 @@
 #define	_BEEP_LED_CHANGE	14
 #define	_BEEP_BOUNCE_REJECT	15
 
-<<<<<<< HEAD
-struct _XkbSrvInfo; /* definition see below */
-
-=======
->>>>>>> 37590855
 typedef struct _XkbFilter {
 	CARD16			  keycode;
 	CARD8			  what;
@@ -270,15 +265,8 @@
 	device->public.realInputProc = oldprocs->realInputProc; \
 	device->unwrapProc = oldprocs->unwrapProc;
 
-<<<<<<< HEAD
-extern int xkbDevicePrivateIndex;
-#define XKBDEVICEINFO(dev) ((xkbDeviceInfoPtr) (dev)->devPrivates[xkbDevicePrivateIndex].ptr)
-=======
 extern DevPrivateKey xkbDevicePrivateKey;
 #define XKBDEVICEINFO(dev) ((xkbDeviceInfoPtr)dixLookupPrivate(&(dev)->devPrivates, xkbDevicePrivateKey))
-
-extern void xkbUnwrapProc(DeviceIntPtr, DeviceHandleProc, pointer);
->>>>>>> 37590855
 
 extern void xkbUnwrapProc(DeviceIntPtr, DeviceHandleProc, pointer);
 
