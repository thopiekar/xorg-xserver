/* Combined Purdue/PurduePlus patches, level 2.0, 1/17/89 */
/***********************************************************

Copyright 1987, 1998  The Open Group

Permission to use, copy, modify, distribute, and sell this software and its
documentation for any purpose is hereby granted without fee, provided that
the above copyright notice appear in all copies and that both that
copyright notice and this permission notice appear in supporting
documentation.

The above copyright notice and this permission notice shall be included in
all copies or substantial portions of the Software.

THE SOFTWARE IS PROVIDED "AS IS", WITHOUT WARRANTY OF ANY KIND, EXPRESS OR
IMPLIED, INCLUDING BUT NOT LIMITED TO THE WARRANTIES OF MERCHANTABILITY,
FITNESS FOR A PARTICULAR PURPOSE AND NONINFRINGEMENT.  IN NO EVENT SHALL THE
OPEN GROUP BE LIABLE FOR ANY CLAIM, DAMAGES OR OTHER LIABILITY, WHETHER IN
AN ACTION OF CONTRACT, TORT OR OTHERWISE, ARISING FROM, OUT OF OR IN
CONNECTION WITH THE SOFTWARE OR THE USE OR OTHER DEALINGS IN THE SOFTWARE.

Except as contained in this notice, the name of The Open Group shall not be
used in advertising or otherwise to promote the sale, use or other dealings
in this Software without prior written authorization from The Open Group.


Copyright 1987 by Digital Equipment Corporation, Maynard, Massachusetts.

                        All Rights Reserved

Permission to use, copy, modify, and distribute this software and its 
documentation for any purpose and without fee is hereby granted, 
provided that the above copyright notice appear in all copies and that
both that copyright notice and this permission notice appear in 
supporting documentation, and that the name of Digital not be
used in advertising or publicity pertaining to distribution of the
software without specific, written prior permission.  

DIGITAL DISCLAIMS ALL WARRANTIES WITH REGARD TO THIS SOFTWARE, INCLUDING
ALL IMPLIED WARRANTIES OF MERCHANTABILITY AND FITNESS, IN NO EVENT SHALL
DIGITAL BE LIABLE FOR ANY SPECIAL, INDIRECT OR CONSEQUENTIAL DAMAGES OR
ANY DAMAGES WHATSOEVER RESULTING FROM LOSS OF USE, DATA OR PROFITS,
WHETHER IN AN ACTION OF CONTRACT, NEGLIGENCE OR OTHER TORTIOUS ACTION,
ARISING OUT OF OR IN CONNECTION WITH THE USE OR PERFORMANCE OF THIS
SOFTWARE.

******************************************************************/

#if !defined(_MFB_H_) || defined(MFB_PROTOTYPES_ONLY)
#ifndef MFB_PROTOTYPES_ONLY
#define _MFB_H_
#endif

/* Monochrome Frame Buffer definitions 
   written by drewry, september 1986
*/
#include "pixmap.h"
#include "region.h"
#include "gc.h"
#include "colormap.h"
#include "privates.h"
#include "miscstruct.h"
#include "mibstore.h"

extern int InverseAlu[];
extern int mfbGetInverseAlu(int i);

/* warning: PixelType definition duplicated in maskbits.h */
#ifndef PixelType
#define PixelType CARD32
#endif /* PixelType */
#ifndef MfbBits
#define MfbBits CARD32
#endif

/* mfbbitblt.c */

extern void mfbDoBitblt(
    DrawablePtr /*pSrc*/,
    DrawablePtr /*pDst*/,
    int /*alu*/,
    RegionPtr /*prgnDst*/,
    DDXPointPtr /*pptSrc*/
);

extern RegionPtr mfbCopyArea(
    DrawablePtr /*pSrcDrawable*/,
    DrawablePtr /*pDstDrawable*/,
    GCPtr/*pGC*/,
    int /*srcx*/,
    int /*srcy*/,
    int /*width*/,
    int /*height*/,
    int /*dstx*/,
    int /*dsty*/
);

extern Bool mfbRegisterCopyPlaneProc(
    ScreenPtr /*pScreen*/,
    RegionPtr (* /*proc*/)(
	DrawablePtr         /* pSrcDrawable */,
	DrawablePtr         /* pDstDrawable */,
	GCPtr               /* pGC */,
	int                 /* srcx */,
	int                 /* srcy */,
	int                 /* width */,
	int                 /* height */,
	int                 /* dstx */,
	int                 /* dsty */,
	unsigned long	    /* bitPlane */
	)
);

extern RegionPtr mfbCopyPlane(
    DrawablePtr /*pSrcDrawable*/,
    DrawablePtr /*pDstDrawable*/,
    GCPtr/*pGC*/,
    int /*srcx*/,
    int /*srcy*/,
    int /*width*/,
    int /*height*/,
    int /*dstx*/,
    int /*dsty*/,
    unsigned long /*plane*/
);
/* mfbbltC.c */

extern void mfbDoBitbltCopy(
    DrawablePtr /*pSrc*/,
    DrawablePtr /*pDst*/,
    int /*alu*/,
    RegionPtr /*prgnDst*/,
    DDXPointPtr /*pptSrc*/
);
/* mfbbltCI.c */

extern void mfbDoBitbltCopyInverted(
    DrawablePtr /*pSrc*/,
    DrawablePtr /*pDst*/,
    int /*alu*/,
    RegionPtr /*prgnDst*/,
    DDXPointPtr /*pptSrc*/
);
/* mfbbltG.c */

extern void mfbDoBitbltGeneral(
    DrawablePtr /*pSrc*/,
    DrawablePtr /*pDst*/,
    int /*alu*/,
    RegionPtr /*prgnDst*/,
    DDXPointPtr /*pptSrc*/
);
/* mfbbltO.c */

extern void mfbDoBitbltOr(
    DrawablePtr /*pSrc*/,
    DrawablePtr /*pDst*/,
    int /*alu*/,
    RegionPtr /*prgnDst*/,
    DDXPointPtr /*pptSrc*/
);
/* mfbbltX.c */

extern void mfbDoBitbltXor(
    DrawablePtr /*pSrc*/,
    DrawablePtr /*pDst*/,
    int /*alu*/,
    RegionPtr /*prgnDst*/,
    DDXPointPtr /*pptSrc*/
);
/* mfbbres.c */

extern void mfbBresS(
    int /*rop*/,
    PixelType * /*addrl*/,
    int /*nlwidth*/,
    int /*signdx*/,
    int /*signdy*/,
    int /*axis*/,
    int /*x1*/,
    int /*y1*/,
    int /*e*/,
    int /*e1*/,
    int /*e2*/,
    int /*len*/
);
/* mfbbresd.c */

extern void mfbBresD(
    int /*fgrop*/,
    int /*bgrop*/,
    int * /*pdashIndex*/,
    unsigned char * /*pDash*/,
    int /*numInDashList*/,
    int * /*pdashOffset*/,
    int /*isDoubleDash*/,
    PixelType * /*addrl*/,
    int /*nlwidth*/,
    int /*signdx*/,
    int /*signdy*/,
    int /*axis*/,
    int /*x1*/,
    int /*y1*/,
    int /*e*/,
    int /*e1*/,
    int /*e2*/,
    int /*len*/
);

/* mfbclip.c */

extern RegionPtr mfbPixmapToRegion(
    PixmapPtr /*pPix*/
);

#ifndef MFB_PROTOTYPES_ONLY
typedef RegionPtr (*mfbPixmapToRegionProc)(PixmapPtr);

extern mfbPixmapToRegionProc *mfbPixmapToRegionWeak(void);
#endif

/* mfbcmap.c */

extern int mfbListInstalledColormaps(
    ScreenPtr /*pScreen*/,
    Colormap * /*pmaps*/
);

extern void mfbInstallColormap(
    ColormapPtr /*pmap*/
);

extern void mfbUninstallColormap(
    ColormapPtr /*pmap*/
);

extern void mfbResolveColor(
    unsigned short * /*pred*/,
    unsigned short * /*pgreen*/,
    unsigned short * /*pblue*/,
    VisualPtr /*pVisual*/
);

extern Bool mfbCreateColormap(
    ColormapPtr /*pMap*/
);

extern void mfbDestroyColormap(
    ColormapPtr /*pMap*/
);

extern Bool mfbCreateDefColormap(
    ScreenPtr /*pScreen*/
);
/* mfbfillarc.c */

extern void mfbPolyFillArcSolid(
    DrawablePtr /*pDraw*/,
    GCPtr /*pGC*/,
    int /*narcs*/,
    xArc * /*parcs*/
);
/* mfbfillrct.c */

extern void mfbPolyFillRect(
    DrawablePtr /*pDrawable*/,
    GCPtr /*pGC*/,
    int /*nrectFill*/,
    xRectangle * /*prectInit*/
);
/* mfbfillsp.c */

extern void mfbBlackSolidFS(
    DrawablePtr /*pDrawable*/,
    GCPtr /*pGC*/,
    int /*nInit*/,
    DDXPointPtr /*pptInit*/,
    int * /*pwidthInit*/,
    int /*fSorted*/
);

extern void mfbWhiteSolidFS(
    DrawablePtr /*pDrawable*/,
    GCPtr /*pGC*/,
    int /*nInit*/,
    DDXPointPtr /*pptInit*/,
    int * /*pwidthInit*/,
    int /*fSorted*/
);

extern void mfbInvertSolidFS(
    DrawablePtr /*pDrawable*/,
    GCPtr /*pGC*/,
    int /*nInit*/,
    DDXPointPtr /*pptInit*/,
    int * /*pwidthInit*/,
    int /*fSorted*/
);

extern void mfbWhiteStippleFS(
    DrawablePtr /*pDrawable*/,
    GCPtr/*pGC*/,
    int /*nInit*/,
    DDXPointPtr /*pptInit*/,
    int * /*pwidthInit*/,
    int /*fSorted*/
);

extern void mfbBlackStippleFS(
    DrawablePtr /*pDrawable*/,
    GCPtr/*pGC*/,
    int /*nInit*/,
    DDXPointPtr /*pptInit*/,
    int * /*pwidthInit*/,
    int /*fSorted*/
);

extern void mfbInvertStippleFS(
    DrawablePtr /*pDrawable*/,
    GCPtr/*pGC*/,
    int /*nInit*/,
    DDXPointPtr /*pptInit*/,
    int * /*pwidthInit*/,
    int /*fSorted*/
);

extern void mfbTileFS(
    DrawablePtr /*pDrawable*/,
    GCPtr/*pGC*/,
    int /*nInit*/,
    DDXPointPtr /*pptInit*/,
    int * /*pwidthInit*/,
    int /*fSorted*/
);

extern void mfbUnnaturalTileFS(
    DrawablePtr /*pDrawable*/,
    GCPtr/*pGC*/,
    int /*nInit*/,
    DDXPointPtr /*pptInit*/,
    int * /*pwidthInit*/,
    int /*fSorted*/
);

extern void mfbUnnaturalStippleFS(
    DrawablePtr /*pDrawable*/,
    GCPtr/*pGC*/,
    int /*nInit*/,
    DDXPointPtr /*pptInit*/,
    int * /*pwidthInit*/,
    int /*fSorted*/
);
/* mfbfont.c */

extern Bool mfbRealizeFont(
    ScreenPtr /*pscr*/,
    FontPtr /*pFont*/
);

extern Bool mfbUnrealizeFont(
    ScreenPtr /*pscr*/,
    FontPtr /*pFont*/
);

#ifndef MFB_PROTOTYPES_ONLY
typedef void (*mfbRealizeFontProc)(ScreenPtr, FontPtr);
typedef void (*mfbUnrealizeFontProc)(ScreenPtr, FontPtr);

extern mfbRealizeFontProc *mfbRealizeFontWeak(void);
extern mfbUnrealizeFontProc *mfbUnrealizeFontWeak(void);
#endif

/* mfbgc.c */

extern Bool mfbCreateGC(
    GCPtr /*pGC*/
);

extern void mfbValidateGC(
    GCPtr /*pGC*/,
    unsigned long /*changes*/,
    DrawablePtr /*pDrawable*/
);

extern int mfbReduceRop(
    int /*alu*/,
    Pixel /*src*/
);

/* mfbgetsp.c */

extern void mfbGetSpans(
    DrawablePtr /*pDrawable*/,
    int /*wMax*/,
    DDXPointPtr /*ppt*/,
    int * /*pwidth*/,
    int /*nspans*/,
    char * /*pdstStart*/
);
/* mfbhrzvert.c */

extern void mfbHorzS(
    int /*rop*/,
    PixelType * /*addrl*/,
    int /*nlwidth*/,
    int /*x1*/,
    int /*y1*/,
    int /*len*/
);

extern void mfbVertS(
    int /*rop*/,
    PixelType * /*addrl*/,
    int /*nlwidth*/,
    int /*x1*/,
    int /*y1*/,
    int /*len*/
);
/* mfbigbblak.c */

extern void mfbImageGlyphBltBlack(
    DrawablePtr /*pDrawable*/,
    GCPtr/*pGC*/,
    int /*x*/,
    int /*y*/,
    unsigned int /*nglyph*/,
    CharInfoPtr * /*ppci*/,
    pointer /*pglyphBase*/
);
/* mfbigbwht.c */

extern void mfbImageGlyphBltWhite(
    DrawablePtr /*pDrawable*/,
    GCPtr/*pGC*/,
    int /*x*/,
    int /*y*/,
    unsigned int /*nglyph*/,
    CharInfoPtr * /*ppci*/,
    pointer /*pglyphBase*/
);
/* mfbimage.c */

extern void mfbPutImage(
    DrawablePtr /*dst*/,
    GCPtr /*pGC*/,
    int /*depth*/,
    int /*x*/,
    int /*y*/,
    int /*w*/,
    int /*h*/,
    int /*leftPad*/,
    int /*format*/,
    char * /*pImage*/
);

extern void mfbGetImage(
    DrawablePtr /*pDrawable*/,
    int /*sx*/,
    int /*sy*/,
    int /*w*/,
    int /*h*/,
    unsigned int /*format*/,
    unsigned long /*planeMask*/,
    char * /*pdstLine*/
);
/* mfbline.c */

extern void mfbLineSS(
    DrawablePtr /*pDrawable*/,
    GCPtr /*pGC*/,
    int /*mode*/,
    int /*npt*/,
    DDXPointPtr /*pptInit*/
);

extern void mfbLineSD(
    DrawablePtr /*pDrawable*/,
    GCPtr /*pGC*/,
    int /*mode*/,
    int /*npt*/,
    DDXPointPtr /*pptInit*/
);

/* mfbmisc.c */

extern void mfbQueryBestSize(
    int /*class*/,
    unsigned short * /*pwidth*/,
    unsigned short * /*pheight*/,
    ScreenPtr /*pScreen*/
);

#ifndef MFB_PROTOTYPES_ONLY
typedef void (*mfbQueryBestSizeProc)(int, unsigned short *, unsigned short *,
                                     ScreenPtr);

extern mfbQueryBestSizeProc *mfbQueryBestSizeWeak(void);
#endif

/* mfbpablack.c */

extern void mfbSolidBlackArea(
    DrawablePtr /*pDraw*/,
    int /*nbox*/,
    BoxPtr /*pbox*/,
    int /*alu*/,
    PixmapPtr /*nop*/
);

extern void mfbStippleBlackArea(
    DrawablePtr /*pDraw*/,
    int /*nbox*/,
    BoxPtr /*pbox*/,
    int /*alu*/,
    PixmapPtr /*pstipple*/
);
/* mfbpainv.c */

extern void mfbSolidInvertArea(
    DrawablePtr /*pDraw*/,
    int /*nbox*/,
    BoxPtr /*pbox*/,
    int /*alu*/,
    PixmapPtr /*nop*/
);

extern void mfbStippleInvertArea(
    DrawablePtr /*pDraw*/,
    int /*nbox*/,
    BoxPtr /*pbox*/,
    int /*alu*/,
    PixmapPtr /*pstipple*/
);
/* mfbpawhite.c */

extern void mfbSolidWhiteArea(
    DrawablePtr /*pDraw*/,
    int /*nbox*/,
    BoxPtr /*pbox*/,
    int /*alu*/,
    PixmapPtr /*nop*/
);

extern void mfbStippleWhiteArea(
    DrawablePtr /*pDraw*/,
    int /*nbox*/,
    BoxPtr /*pbox*/,
    int /*alu*/,
    PixmapPtr /*pstipple*/
);

/* mfbpgbinv.c */

extern void mfbPolyGlyphBltBlack(
    DrawablePtr /*pDrawable*/,
    GCPtr /*pGC*/,
    int /*x*/,
    int /*y*/,
    unsigned int /*nglyph*/,
    CharInfoPtr * /*ppci*/,
    pointer /*pglyphBase*/
);
/* mfbpgbinv.c */

extern void mfbPolyGlyphBltInvert(
    DrawablePtr /*pDrawable*/,
    GCPtr /*pGC*/,
    int /*x*/,
    int /*y*/,
    unsigned int /*nglyph*/,
    CharInfoPtr * /*ppci*/,
    pointer /*pglyphBase*/
);
/* mfbpgbwht.c */

extern void mfbPolyGlyphBltWhite(
    DrawablePtr /*pDrawable*/,
    GCPtr /*pGC*/,
    int /*x*/,
    int /*y*/,
    unsigned int /*nglyph*/,
    CharInfoPtr * /*ppci*/,
    pointer /*pglyphBase*/
);
/* mfbpixmap.c */

extern PixmapPtr mfbCreatePixmap(
    ScreenPtr /*pScreen*/,
    int /*width*/,
    int /*height*/,
    int /*depth*/
);

extern Bool mfbDestroyPixmap(
    PixmapPtr /*pPixmap*/
);

extern PixmapPtr mfbCopyPixmap(
    PixmapPtr /*pSrc*/
);

extern void mfbPadPixmap(
    PixmapPtr /*pPixmap*/
);

extern void mfbXRotatePixmap(
    PixmapPtr /*pPix*/,
    int /*rw*/
);

extern void mfbYRotatePixmap(
    PixmapPtr /*pPix*/,
    int /*rh*/
);

extern void mfbCopyRotatePixmap(
    PixmapPtr /*psrcPix*/,
    PixmapPtr * /*ppdstPix*/,
    int /*xrot*/,
    int /*yrot*/
);
/* mfbplyblack.c */

extern void mfbFillPolyBlack(
    DrawablePtr /*pDrawable*/,
    GCPtr /*pGC*/,
    int /*shape*/,
    int /*mode*/,
    int /*count*/,
    DDXPointPtr /*ptsIn*/
);
/* mfbplyinv.c */

extern void mfbFillPolyInvert(
    DrawablePtr /*pDrawable*/,
    GCPtr /*pGC*/,
    int /*shape*/,
    int /*mode*/,
    int /*count*/,
    DDXPointPtr /*ptsIn*/
);

/* mfbpntwin.c */

extern void mfbFillPolyWhite(
    DrawablePtr /*pDrawable*/,
    GCPtr /*pGC*/,
    int /*shape*/,
    int /*mode*/,
    int /*count*/,
    DDXPointPtr /*ptsIn*/
);
/* mfbpolypnt.c */

extern void mfbPolyPoint(
    DrawablePtr /*pDrawable*/,
    GCPtr /*pGC*/,
    int /*mode*/,
    int /*npt*/,
    xPoint * /*pptInit*/
);
/* mfbpushpxl.c */

extern void mfbSolidPP(
    GCPtr /*pGC*/,
    PixmapPtr /*pBitMap*/,
    DrawablePtr /*pDrawable*/,
    int /*dx*/,
    int /*dy*/,
    int /*xOrg*/,
    int /*yOrg*/
);

extern void mfbPushPixels(
    GCPtr /*pGC*/,
    PixmapPtr /*pBitMap*/,
    DrawablePtr /*pDrawable*/,
    int /*dx*/,
    int /*dy*/,
    int /*xOrg*/,
    int /*yOrg*/
);

#ifndef MFB_PROTOTYPES_ONLY
typedef void (*mfbPushPixelsProc)(GCPtr, PixmapPtr, DrawablePtr, int, int,
                                  int, int);

extern mfbPushPixelsProc *mfbPushPixelsWeak(void);
#endif

/* mfbscrclse.c */

extern Bool mfbCloseScreen(
    int /*index*/,
    ScreenPtr /*pScreen*/
);
/* mfbscrinit.c */

extern Bool mfbAllocatePrivates(
    ScreenPtr /*pScreen*/,
<<<<<<< HEAD
    DevPrivateKey *pWinKey,
    DevPrivateKey *pGCIndex
=======
    int * /*pGCIndex*/
>>>>>>> 547ad212
);

extern Bool mfbScreenInit(
    ScreenPtr /*pScreen*/,
    pointer /*pbits*/,
    int /*xsize*/,
    int /*ysize*/,
    int /*dpix*/,
    int /*dpiy*/,
    int /*width*/
);

extern PixmapPtr mfbGetWindowPixmap(
    WindowPtr /*pWin*/
);

extern void mfbSetWindowPixmap(
    WindowPtr /*pWin*/,
    PixmapPtr /*pPix*/
);

extern void mfbFillInScreen(ScreenPtr pScreen);

/* mfbseg.c */

extern void mfbSegmentSS(
    DrawablePtr /*pDrawable*/,
    GCPtr /*pGC*/,
    int /*nseg*/,
    xSegment * /*pSeg*/
);

extern void mfbSegmentSD(
    DrawablePtr /*pDrawable*/,
    GCPtr /*pGC*/,
    int /*nseg*/,
    xSegment * /*pSeg*/
);
/* mfbsetsp.c */

extern void mfbSetScanline(
    int /*y*/,
    int /*xOrigin*/,
    int /*xStart*/,
    int /*xEnd*/,
    PixelType * /*psrc*/,
    int /*alu*/,
    PixelType * /*pdstBase*/,
    int /*widthDst*/
);

extern void mfbSetSpans(
    DrawablePtr /*pDrawable*/,
    GCPtr /*pGC*/,
    char * /*psrc*/,
    DDXPointPtr /*ppt*/,
    int * /*pwidth*/,
    int /*nspans*/,
    int /*fSorted*/
);
/* mfbteblack.c */

extern void mfbTEGlyphBltBlack(
    DrawablePtr /*pDrawable*/,
    GCPtr/*pGC*/,
    int /*x*/,
    int /*y*/,
    unsigned int /*nglyph*/,
    CharInfoPtr * /*ppci*/,
    pointer /*pglyphBase*/
);
/* mfbtewhite.c */

extern void mfbTEGlyphBltWhite(
    DrawablePtr /*pDrawable*/,
    GCPtr/*pGC*/,
    int /*x*/,
    int /*y*/,
    unsigned int /*nglyph*/,
    CharInfoPtr * /*ppci*/,
    pointer /*pglyphBase*/
);
/* mfbtileC.c */

extern void mfbTileAreaPPWCopy(
    DrawablePtr /*pDraw*/,
    int /*nbox*/,
    BoxPtr /*pbox*/,
    int /*alu*/,
    PixmapPtr /*ptile*/
);
/* mfbtileG.c */

extern void mfbTileAreaPPWGeneral(
    DrawablePtr /*pDraw*/,
    int /*nbox*/,
    BoxPtr /*pbox*/,
    int /*alu*/,
    PixmapPtr /*ptile*/
);

extern void mfbTileAreaPPW(
    DrawablePtr /*pDraw*/,
    int /*nbox*/,
    BoxPtr /*pbox*/,
    int /*alu*/,
    PixmapPtr /*ptile*/
);
/* mfbwindow.c */

extern Bool mfbCreateWindow(
    WindowPtr /*pWin*/
);

extern Bool mfbDestroyWindow(
    WindowPtr /*pWin*/
);

extern Bool mfbMapWindow(
    WindowPtr /*pWindow*/
);

extern Bool mfbPositionWindow(
    WindowPtr /*pWin*/,
    int /*x*/,
    int /*y*/
);

extern Bool mfbUnmapWindow(
    WindowPtr /*pWindow*/
);

extern void mfbCopyWindow(
    WindowPtr /*pWin*/,
    DDXPointRec /*ptOldOrg*/,
    RegionPtr /*prgnSrc*/
);

extern Bool mfbChangeWindowAttributes(
    WindowPtr /*pWin*/,
    unsigned long /*mask*/
);
/* mfbzerarc.c */

extern void mfbZeroPolyArcSS(
    DrawablePtr /*pDraw*/,
    GCPtr /*pGC*/,
    int /*narcs*/,
    xArc * /*parcs*/
);

#ifndef MFB_PROTOTYPES_ONLY
/*
   private filed of pixmap
   pixmap.devPrivate = (PixelType *)pointer_to_bits
   pixmap.devKind = width_of_pixmap_in_bytes

   private field of screen
   a pixmap, for which we allocate storage.  devPrivate is a pointer to
the bits in the hardware framebuffer.  note that devKind can be poked to
make the code work for framebuffers that are wider than their
displayable screen (e.g. the early vsII, which displayed 960 pixels
across, but was 1024 in the hardware.)

   private field of GC 
*/
typedef void (*mfbFillAreaProcPtr)(
	      DrawablePtr /*pDraw*/,
	      int /*nbox*/,
	      BoxPtr /*pbox*/,
	      int /*alu*/,
	      PixmapPtr /*nop*/
	      );

typedef struct {
    unsigned char	rop;		/* reduction of rasterop to 1 of 3 */
    unsigned char	ropOpStip;	/* rop for opaque stipple */
    unsigned char	ropFillArea;	/*  == alu, rop, or ropOpStip */
    unsigned char	unused1[sizeof(long) - 3];	/* Alignment */
    mfbFillAreaProcPtr 	FillArea;	/* fills regions; look at the code */
    } mfbPrivGC;
typedef mfbPrivGC	*mfbPrivGCPtr;
#endif

<<<<<<< HEAD
extern DevPrivateKey mfbGetGCPrivateKey(void);
extern DevPrivateKey mfbGetWindowPrivateKey(void);
=======
/* XXX these should be static, but it breaks the ABI */
extern int  mfbGCPrivateIndex;		/* index into GC private array */
extern int  mfbGetGCPrivateIndex(void);
>>>>>>> 547ad212
#ifdef PIXMAP_PER_WINDOW
extern DevPrivateKey frameGetWindowPrivateKey(void);
#endif

#ifndef MFB_PROTOTYPES_ONLY
/* Common macros for extracting drawing information */

#define mfbGetTypedWidth(pDrawable,wtype) (\
    (((pDrawable)->type == DRAWABLE_WINDOW) ? \
     (int) (((PixmapPtr)((pDrawable)->pScreen->devPrivate))->devKind) : \
     (int)(((PixmapPtr)pDrawable)->devKind)) / sizeof (wtype))

#define mfbGetByteWidth(pDrawable) mfbGetTypedWidth(pDrawable, unsigned char)

#define mfbGetPixelWidth(pDrawable) mfbGetTypedWidth(pDrawable, PixelType)
    
#define mfbGetTypedWidthAndPointer(pDrawable, width, pointer, wtype, ptype) {\
    PixmapPtr   _pPix; \
    if ((pDrawable)->type == DRAWABLE_WINDOW) \
	_pPix = (PixmapPtr) (pDrawable)->pScreen->devPrivate; \
    else \
	_pPix = (PixmapPtr) (pDrawable); \
    (pointer) = (ptype *) _pPix->devPrivate.ptr; \
    (width) = ((int) _pPix->devKind) / sizeof (wtype); \
}

#define mfbGetByteWidthAndPointer(pDrawable, width, pointer) \
    mfbGetTypedWidthAndPointer(pDrawable, width, pointer, unsigned char, unsigned char)

#define mfbGetPixelWidthAndPointer(pDrawable, width, pointer) \
    mfbGetTypedWidthAndPointer(pDrawable, width, pointer, PixelType, PixelType)

#define mfbGetWindowTypedWidthAndPointer(pWin, width, pointer, wtype, ptype) {\
    PixmapPtr	_pPix = (PixmapPtr) (pWin)->drawable.pScreen->devPrivate; \
    (pointer) = (ptype *) _pPix->devPrivate.ptr; \
    (width) = ((int) _pPix->devKind) / sizeof (wtype); \
}

#define mfbGetWindowPixelWidthAndPointer(pWin, width, pointer) \
    mfbGetWindowTypedWidthAndPointer(pWin, width, pointer, PixelType, PixelType)

#define mfbGetWindowByteWidthAndPointer(pWin, width, pointer) \
    mfbGetWindowTypedWidthAndPointer(pWin, width, pointer, char, char)

/*  mfb uses the following macros to calculate addresses in drawables.
 *  To support banked framebuffers, the macros come in four flavors.
 *  All four collapse into the same definition on unbanked devices.
 *  
 *  mfbScanlineFoo - calculate address and do bank switching
 *  mfbScanlineFooNoBankSwitch - calculate address, don't bank switch
 *  mfbScanlineFooSrc - calculate address, switch source bank
 *  mfbScanlineFooDst - calculate address, switch destination bank
 */

/* The NoBankSwitch versions are the same for banked and unbanked cases */

#define mfbScanlineIncNoBankSwitch(_ptr, _off) _ptr += (_off)
#define mfbScanlineOffsetNoBankSwitch(_ptr, _off) ((_ptr) + (_off))
#define mfbScanlineDeltaNoBankSwitch(_ptr, _y, _w) \
    mfbScanlineOffsetNoBankSwitch(_ptr, (_y) * (_w))
#define mfbScanlineNoBankSwitch(_ptr, _x, _y, _w) \
    mfbScanlineOffsetNoBankSwitch(_ptr, (_y) * (_w) + ((_x) >> MFB_PWSH))

#ifdef MFB_LINE_BANK

#include "mfblinebank.h" /* get macro definitions from this file */

#else /* !MFB_LINE_BANK - unbanked case */

#define mfbScanlineInc(_ptr, _off)       mfbScanlineIncNoBankSwitch(_ptr, _off)
#define mfbScanlineIncSrc(_ptr, _off)     mfbScanlineInc(_ptr, _off)
#define mfbScanlineIncDst(_ptr, _off)     mfbScanlineInc(_ptr, _off)

#define mfbScanlineOffset(_ptr, _off) mfbScanlineOffsetNoBankSwitch(_ptr, _off)
#define mfbScanlineOffsetSrc(_ptr, _off)  mfbScanlineOffset(_ptr, _off)
#define mfbScanlineOffsetDst(_ptr, _off)  mfbScanlineOffset(_ptr, _off)

#define mfbScanlineSrc(_ptr, _x, _y, _w)  mfbScanline(_ptr, _x, _y, _w)
#define mfbScanlineDst(_ptr, _x, _y, _w)  mfbScanline(_ptr, _x, _y, _w)

#define mfbScanlineDeltaSrc(_ptr, _y, _w) mfbScanlineDelta(_ptr, _y, _w)
#define mfbScanlineDeltaDst(_ptr, _y, _w) mfbScanlineDelta(_ptr, _y, _w)

#endif /* MFB_LINE_BANK */

#define mfbScanlineDelta(_ptr, _y, _w) \
    mfbScanlineOffset(_ptr, (_y) * (_w))

#define mfbScanline(_ptr, _x, _y, _w) \
    mfbScanlineOffset(_ptr, (_y) * (_w) + ((_x) >> MFB_PWSH))


/* precomputed information about each glyph for GlyphBlt code.
   this saves recalculating the per glyph information for each box.
*/
typedef struct _pos{
    int xpos;		/* xposition of glyph's origin */
    int xchar;		/* x position mod 32 */
    int leftEdge;
    int rightEdge;
    int topEdge;
    int bottomEdge;
    PixelType *pdstBase;	/* longword with character origin */
    int widthGlyph;	/* width in bytes of this glyph */
} TEXTPOS;

/* reduced raster ops for mfb */
#define RROP_BLACK	GXclear
#define RROP_WHITE	GXset
#define RROP_NOP	GXnoop
#define RROP_INVERT	GXinvert

/* macros for mfbbitblt.c, mfbfillsp.c
   these let the code do one switch on the rop per call, rather
than a switch on the rop per item (span or rectangle.)
*/

#define fnCLEAR(src, dst)	(0)
#define fnAND(src, dst) 	(src & dst)
#define fnANDREVERSE(src, dst)	(src & ~dst)
#define fnCOPY(src, dst)	(src)
#define fnANDINVERTED(src, dst)	(~src & dst)
#define fnNOOP(src, dst)	(dst)
#define fnXOR(src, dst)		(src ^ dst)
#define fnOR(src, dst)		(src | dst)
#define fnNOR(src, dst)		(~(src | dst))
#define fnEQUIV(src, dst)	(~src ^ dst)
#define fnINVERT(src, dst)	(~dst)
#define fnORREVERSE(src, dst)	(src | ~dst)
#define fnCOPYINVERTED(src, dst)(~src)
#define fnORINVERTED(src, dst)	(~src | dst)
#define fnNAND(src, dst)	(~(src & dst))
#undef fnSET
#define fnSET(src, dst)		(MfbBits)(~0)

/*  Using a "switch" statement is much faster in most cases
 *  since the compiler can do a look-up table or multi-way branch
 *  instruction, depending on the architecture.  The result on
 *  A Sun 3/50 is at least 2.5 times faster, assuming a uniform
 *  distribution of RasterOp operation types.
 *
 *  However, doing some profiling on a running system reveals
 *  GXcopy is the operation over 99.5% of the time and
 *  GXxor is the next most frequent (about .4%), so we make special
 *  checks for those first.
 *
 *  Note that this requires a change to the "calling sequence"
 *  since we can't engineer a "switch" statement to have an lvalue.
 */
#undef DoRop
#define DoRop(result, alu, src, dst) \
{ \
    if (alu == GXcopy) \
	result = fnCOPY (src, dst); \
    else if (alu == GXxor) \
        result = fnXOR (src, dst); \
    else \
	switch (alu) \
	{ \
	  case GXclear: \
	    result = fnCLEAR (src, dst); \
	    break; \
	  case GXand: \
	    result = fnAND (src, dst); \
	    break; \
	  case GXandReverse: \
	    result = fnANDREVERSE (src, dst); \
	    break; \
	  case GXandInverted: \
	    result = fnANDINVERTED (src, dst); \
	    break; \
	  default: \
	  case GXnoop: \
	    result = fnNOOP (src, dst); \
	    break; \
	  case GXor: \
	    result = fnOR (src, dst); \
	    break; \
	  case GXnor: \
	    result = fnNOR (src, dst); \
	    break; \
	  case GXequiv: \
	    result = fnEQUIV (src, dst); \
	    break; \
	  case GXinvert: \
	    result = fnINVERT (src, dst); \
	    break; \
	  case GXorReverse: \
	    result = fnORREVERSE (src, dst); \
	    break; \
	  case GXcopyInverted: \
	    result = fnCOPYINVERTED (src, dst); \
	    break; \
	  case GXorInverted: \
	    result = fnORINVERTED (src, dst); \
	    break; \
	  case GXnand: \
	    result = fnNAND (src, dst); \
	    break; \
	  case GXset: \
	    result = fnSET (src, dst); \
	    break; \
	} \
}


/*  C expression fragments for various operations.  These get passed in
 *  as -D's on the compile command line.  See mfb/Imakefile.  This
 *  fixes XBUG 6319.
 *
 *  This seems like a good place to point out that mfb's use of the
 *  words black and white is an unfortunate misnomer.  In mfb code, black
 *  means zero, and white means one.
 */
#define MFB_OPEQ_WHITE  |=
#define MFB_OPEQ_BLACK  &=~
#define MFB_OPEQ_INVERT ^=
#define MFB_EQWHOLEWORD_WHITE   =~0
#define MFB_EQWHOLEWORD_BLACK   =0
#define MFB_EQWHOLEWORD_INVERT  ^=~0
#define MFB_OP_WHITE    /* nothing */
#define MFB_OP_BLACK    ~

#endif /* MFB_PROTOTYPES_ONLY */
#endif /* _MFB_H_ */<|MERGE_RESOLUTION|>--- conflicted
+++ resolved
@@ -698,12 +698,7 @@
 
 extern Bool mfbAllocatePrivates(
     ScreenPtr /*pScreen*/,
-<<<<<<< HEAD
-    DevPrivateKey *pWinKey,
-    DevPrivateKey *pGCIndex
-=======
-    int * /*pGCIndex*/
->>>>>>> 547ad212
+    DevPrivateKey * /*pGCKey*/
 );
 
 extern Bool mfbScreenInit(
@@ -888,14 +883,7 @@
 typedef mfbPrivGC	*mfbPrivGCPtr;
 #endif
 
-<<<<<<< HEAD
 extern DevPrivateKey mfbGetGCPrivateKey(void);
-extern DevPrivateKey mfbGetWindowPrivateKey(void);
-=======
-/* XXX these should be static, but it breaks the ABI */
-extern int  mfbGCPrivateIndex;		/* index into GC private array */
-extern int  mfbGetGCPrivateIndex(void);
->>>>>>> 547ad212
 #ifdef PIXMAP_PER_WINDOW
 extern DevPrivateKey frameGetWindowPrivateKey(void);
 #endif
