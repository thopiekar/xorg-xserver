/***********************************************************

Copyright 1987, 1998  The Open Group

Permission to use, copy, modify, distribute, and sell this software and its
documentation for any purpose is hereby granted without fee, provided that
the above copyright notice appear in all copies and that both that
copyright notice and this permission notice appear in supporting
documentation.

The above copyright notice and this permission notice shall be included in
all copies or substantial portions of the Software.

THE SOFTWARE IS PROVIDED "AS IS", WITHOUT WARRANTY OF ANY KIND, EXPRESS OR
IMPLIED, INCLUDING BUT NOT LIMITED TO THE WARRANTIES OF MERCHANTABILITY,
FITNESS FOR A PARTICULAR PURPOSE AND NONINFRINGEMENT.  IN NO EVENT SHALL THE
OPEN GROUP BE LIABLE FOR ANY CLAIM, DAMAGES OR OTHER LIABILITY, WHETHER IN
AN ACTION OF CONTRACT, TORT OR OTHERWISE, ARISING FROM, OUT OF OR IN
CONNECTION WITH THE SOFTWARE OR THE USE OR OTHER DEALINGS IN THE SOFTWARE.

Except as contained in this notice, the name of The Open Group shall not be
used in advertising or otherwise to promote the sale, use or other dealings
in this Software without prior written authorization from The Open Group.


Copyright 1987 by Digital Equipment Corporation, Maynard, Massachusetts.

                        All Rights Reserved

Permission to use, copy, modify, and distribute this software and its 
documentation for any purpose and without fee is hereby granted, 
provided that the above copyright notice appear in all copies and that
both that copyright notice and this permission notice appear in 
supporting documentation, and that the name of Digital not be
used in advertising or publicity pertaining to distribution of the
software without specific, written prior permission.  

DIGITAL DISCLAIMS ALL WARRANTIES WITH REGARD TO THIS SOFTWARE, INCLUDING
ALL IMPLIED WARRANTIES OF MERCHANTABILITY AND FITNESS, IN NO EVENT SHALL
DIGITAL BE LIABLE FOR ANY SPECIAL, INDIRECT OR CONSEQUENTIAL DAMAGES OR
ANY DAMAGES WHATSOEVER RESULTING FROM LOSS OF USE, DATA OR PROFITS,
WHETHER IN AN ACTION OF CONTRACT, NEGLIGENCE OR OTHER TORTIOUS ACTION,
ARISING OUT OF OR IN CONNECTION WITH THE USE OR PERFORMANCE OF THIS
SOFTWARE.

******************************************************************/

#ifdef HAVE_DIX_CONFIG_H
#include <dix-config.h>
#endif

#include <string.h>

#include <X11/X.h>
#include <X11/Xproto.h>	/* for xColorItem */
#include <X11/Xmd.h>
#include "scrnintstr.h"
#include "pixmapstr.h"
#include "windowstr.h"
#include "resource.h"
#include "colormap.h"
#include "mfb.h"
#include "mistruct.h"
#include "dix.h"
#include "mi.h"
#include "mibstore.h"
#include "migc.h"
#include "servermd.h"

#ifdef PIXMAP_PER_WINDOW
static DevPrivateKey frameWindowPrivateKey = &frameWindowPrivateKey;
DevPrivateKey frameGetWindowPrivateKey(void) { return frameWindowPrivateKey; }
#endif
<<<<<<< HEAD
static DevPrivateKey mfbWindowPrivateKey = &mfbWindowPrivateKey;
DevPrivateKey mfbGetWindowPrivateKey(void) { return mfbWindowPrivateKey; }
static DevPrivateKey mfbGCPrivateKey = &mfbGCPrivateKey;
DevPrivateKey mfbGetGCPrivateKey(void) { return mfbGCPrivateKey; }
=======
int mfbGCPrivateIndex;
int mfbGetGCPrivateIndex(void) { return mfbGCPrivateIndex; }
>>>>>>> 547ad212
static unsigned long mfbGeneration = 0;

static VisualRec visual = {
/* vid  class       bpRGB cmpE nplan rMask gMask bMask oRed oGreen oBlue */
   0,   StaticGray, 1,    2,   1,    0,    0,    0,    0,   0,     0
};

static VisualID VID;

static DepthRec depth = {
/* depth	numVid		vids */
    1,		1,		&VID
};

Bool
<<<<<<< HEAD
mfbAllocatePrivates(ScreenPtr pScreen,
		    DevPrivateKey *pWinIndex, DevPrivateKey *pGCIndex)
{
    if (mfbGeneration != serverGeneration)
    {
=======
mfbAllocatePrivates(ScreenPtr pScreen, int *pGCIndex)
{
    if (mfbGeneration != serverGeneration)
    {
#ifdef PIXMAP_PER_WINDOW
	frameWindowPrivateIndex = AllocateWindowPrivateIndex();
#endif
	mfbGCPrivateIndex = miAllocateGCPrivateIndex();
>>>>>>> 547ad212
	visual.vid = FakeClientID(0);
	VID = visual.vid;
	mfbGeneration = serverGeneration;
    }
<<<<<<< HEAD
    if (pWinIndex)
	*pWinIndex = mfbWindowPrivateKey;
=======
>>>>>>> 547ad212
    if (pGCIndex)
	*pGCIndex = mfbGCPrivateKey;
    pScreen->GetWindowPixmap = mfbGetWindowPixmap;
    pScreen->SetWindowPixmap = mfbSetWindowPixmap;
<<<<<<< HEAD
    return (dixRequestPrivate(mfbWindowPrivateKey, sizeof(mfbPrivWin)) &&
	    dixRequestPrivate(mfbGCPrivateKey, sizeof(mfbPrivGC)));
=======
    return AllocateGCPrivate(pScreen, mfbGCPrivateIndex, sizeof(mfbPrivGC));
>>>>>>> 547ad212
}


/* dts * (inch/dot) * (25.4 mm / inch) = mm */
Bool
mfbScreenInit(pScreen, pbits, xsize, ysize, dpix, dpiy, width)
    register ScreenPtr pScreen;
    pointer pbits;		/* pointer to screen bitmap */
    int xsize, ysize;		/* in pixels */
    int dpix, dpiy;		/* dots per inch */
    int width;			/* pixel width of frame buffer */
{
<<<<<<< HEAD
    if 	(!mfbAllocatePrivates(pScreen, NULL, NULL))
=======
    if (!mfbAllocatePrivates(pScreen, NULL))
>>>>>>> 547ad212
	return FALSE;
    pScreen->defColormap = (Colormap) FakeClientID(0);
    /* whitePixel, blackPixel */
    pScreen->QueryBestSize = mfbQueryBestSize;
    /* SaveScreen */
    pScreen->GetImage = mfbGetImage;
    pScreen->GetSpans = mfbGetSpans;
    pScreen->CreateWindow = mfbCreateWindow;
    pScreen->PositionWindow = mfbPositionWindow;
    pScreen->RealizeWindow = mfbMapWindow;
    pScreen->UnrealizeWindow = mfbUnmapWindow;
    pScreen->CopyWindow = mfbCopyWindow;
    pScreen->CreatePixmap = mfbCreatePixmap;
    pScreen->DestroyPixmap = mfbDestroyPixmap;
    pScreen->RealizeFont = mfbRealizeFont;
    pScreen->UnrealizeFont = mfbUnrealizeFont;
    pScreen->CreateGC = mfbCreateGC;
    pScreen->CreateColormap = mfbCreateColormap;
    pScreen->DestroyColormap = mfbDestroyColormap;
    pScreen->InstallColormap = mfbInstallColormap;
    pScreen->UninstallColormap = mfbUninstallColormap;
    pScreen->ListInstalledColormaps = mfbListInstalledColormaps;
    pScreen->StoreColors = (StoreColorsProcPtr)NoopDDA;
    pScreen->ResolveColor = mfbResolveColor;
    pScreen->BitmapToRegion = mfbPixmapToRegion;
    if (!miScreenInit(pScreen, pbits, xsize, ysize, dpix, dpiy, width,
			1, 1, &depth, VID, 1, &visual))
	return FALSE;
    return TRUE;
}

PixmapPtr
mfbGetWindowPixmap(pWin)
    WindowPtr pWin;
{
#ifdef PIXMAP_PER_WINDOW
    return (PixmapPtr)dixLookupPrivate(&pWin->devPrivates,
				       frameWindowPrivateKey);
#else
    ScreenPtr pScreen = pWin->drawable.pScreen;

    return (* pScreen->GetScreenPixmap)(pScreen);
#endif
}

void
mfbSetWindowPixmap(pWin, pPix)
    WindowPtr pWin;
    PixmapPtr pPix;
{
#ifdef PIXMAP_PER_WINDOW
    dixSetPrivate(&pWin->devPrivates, frameWindowPrivateKey, pPix);
#else
    (* pWin->drawable.pScreen->SetScreenPixmap)(pPix);
#endif
}

void mfbFillInScreen(ScreenPtr pScreen)
{
    pScreen->ChangeWindowAttributes = mfbChangeWindowAttributes;
    pScreen->RealizeWindow = mfbMapWindow;
    pScreen->UnrealizeWindow = mfbUnmapWindow;
    pScreen->DestroyPixmap = mfbDestroyPixmap;
    pScreen->RealizeFont = mfbRealizeFont;
    pScreen->UnrealizeFont = mfbUnrealizeFont;
    pScreen->BitmapToRegion = mfbPixmapToRegion;
}<|MERGE_RESOLUTION|>--- conflicted
+++ resolved
@@ -71,15 +71,8 @@
 static DevPrivateKey frameWindowPrivateKey = &frameWindowPrivateKey;
 DevPrivateKey frameGetWindowPrivateKey(void) { return frameWindowPrivateKey; }
 #endif
-<<<<<<< HEAD
-static DevPrivateKey mfbWindowPrivateKey = &mfbWindowPrivateKey;
-DevPrivateKey mfbGetWindowPrivateKey(void) { return mfbWindowPrivateKey; }
 static DevPrivateKey mfbGCPrivateKey = &mfbGCPrivateKey;
 DevPrivateKey mfbGetGCPrivateKey(void) { return mfbGCPrivateKey; }
-=======
-int mfbGCPrivateIndex;
-int mfbGetGCPrivateIndex(void) { return mfbGCPrivateIndex; }
->>>>>>> 547ad212
 static unsigned long mfbGeneration = 0;
 
 static VisualRec visual = {
@@ -95,41 +88,19 @@
 };
 
 Bool
-<<<<<<< HEAD
-mfbAllocatePrivates(ScreenPtr pScreen,
-		    DevPrivateKey *pWinIndex, DevPrivateKey *pGCIndex)
+mfbAllocatePrivates(ScreenPtr pScreen, DevPrivateKey *pGCKey)
 {
     if (mfbGeneration != serverGeneration)
     {
-=======
-mfbAllocatePrivates(ScreenPtr pScreen, int *pGCIndex)
-{
-    if (mfbGeneration != serverGeneration)
-    {
-#ifdef PIXMAP_PER_WINDOW
-	frameWindowPrivateIndex = AllocateWindowPrivateIndex();
-#endif
-	mfbGCPrivateIndex = miAllocateGCPrivateIndex();
->>>>>>> 547ad212
 	visual.vid = FakeClientID(0);
 	VID = visual.vid;
 	mfbGeneration = serverGeneration;
     }
-<<<<<<< HEAD
-    if (pWinIndex)
-	*pWinIndex = mfbWindowPrivateKey;
-=======
->>>>>>> 547ad212
-    if (pGCIndex)
-	*pGCIndex = mfbGCPrivateKey;
+    if (pGCKey)
+	*pGCKey = mfbGCPrivateKey;
     pScreen->GetWindowPixmap = mfbGetWindowPixmap;
     pScreen->SetWindowPixmap = mfbSetWindowPixmap;
-<<<<<<< HEAD
-    return (dixRequestPrivate(mfbWindowPrivateKey, sizeof(mfbPrivWin)) &&
-	    dixRequestPrivate(mfbGCPrivateKey, sizeof(mfbPrivGC)));
-=======
-    return AllocateGCPrivate(pScreen, mfbGCPrivateIndex, sizeof(mfbPrivGC));
->>>>>>> 547ad212
+    return dixRequestPrivate(mfbGCPrivateKey, sizeof(mfbPrivGC));
 }
 
 
@@ -142,11 +113,7 @@
     int dpix, dpiy;		/* dots per inch */
     int width;			/* pixel width of frame buffer */
 {
-<<<<<<< HEAD
-    if 	(!mfbAllocatePrivates(pScreen, NULL, NULL))
-=======
     if (!mfbAllocatePrivates(pScreen, NULL))
->>>>>>> 547ad212
 	return FALSE;
     pScreen->defColormap = (Colormap) FakeClientID(0);
     /* whitePixel, blackPixel */
