/*
 * Rootless window management
 */
/*
 * Copyright (c) 2001 Greg Parker. All Rights Reserved.
 * Copyright (c) 2002-2004 Torrey T. Lyons. All Rights Reserved.
 * Copyright (c) 2002 Apple Computer, Inc. All rights reserved.
 *
 * Permission is hereby granted, free of charge, to any person obtaining a
 * copy of this software and associated documentation files (the "Software"),
 * to deal in the Software without restriction, including without limitation
 * the rights to use, copy, modify, merge, publish, distribute, sublicense,
 * and/or sell copies of the Software, and to permit persons to whom the
 * Software is furnished to do so, subject to the following conditions:
 *
 * The above copyright notice and this permission notice shall be included in
 * all copies or substantial portions of the Software.
 *
 * THE SOFTWARE IS PROVIDED "AS IS", WITHOUT WARRANTY OF ANY KIND, EXPRESS OR
 * IMPLIED, INCLUDING BUT NOT LIMITED TO THE WARRANTIES OF MERCHANTABILITY,
 * FITNESS FOR A PARTICULAR PURPOSE AND NONINFRINGEMENT. IN NO EVENT SHALL
 * THE ABOVE LISTED COPYRIGHT HOLDER(S) BE LIABLE FOR ANY CLAIM, DAMAGES OR
 * OTHER LIABILITY, WHETHER IN AN ACTION OF CONTRACT, TORT OR OTHERWISE,
 * ARISING FROM, OUT OF OR IN CONNECTION WITH THE SOFTWARE OR THE USE OR OTHER
 * DEALINGS IN THE SOFTWARE.
 *
 * Except as contained in this notice, the name(s) of the above copyright
 * holders shall not be used in advertising or otherwise to promote the sale,
 * use or other dealings in this Software without prior written authorization.
 */

#ifdef HAVE_DIX_CONFIG_H
#include <dix-config.h>
#endif

#include <stddef.h> /* For NULL */
#include <limits.h> /* For CHAR_BIT */
#include <assert.h>
#ifdef __APPLE__
//#include <X11/Xlib.h>
#include <X11/Xatom.h>
#include "mi.h"
#include "pixmapstr.h"
#include "windowstr.h"
#include <Xplugin.h>
//#include <X11/extensions/applewm.h>
extern int darwinMainScreenX, darwinMainScreenY;
#endif
#include "fb.h"

#define AppleWMNumWindowLevels 5

#include "rootlessCommon.h"
#include "rootlessWindow.h"

#ifdef ROOTLESS_GLOBAL_COORDS
#define SCREEN_TO_GLOBAL_X \
    (dixScreenOrigins[pScreen->myNum].x + rootlessGlobalOffsetX)
#define SCREEN_TO_GLOBAL_Y \
    (dixScreenOrigins[pScreen->myNum].y + rootlessGlobalOffsetY)
#else
#define SCREEN_TO_GLOBAL_X 0
#define SCREEN_TO_GLOBAL_Y 0
#endif

#define DEFINE_ATOM_HELPER(func,atom_name)                      \
  static Atom func (void) {                                       \
    static unsigned int generation;                             \
    static Atom atom;                                           \
    if (generation != serverGeneration) {                       \
      generation = serverGeneration;                          \
      atom = MakeAtom (atom_name, strlen (atom_name), TRUE);  \
    }                                                           \
    return atom;                                                \
  }

DEFINE_ATOM_HELPER (xa_native_screen_origin, "_NATIVE_SCREEN_ORIGIN")
DEFINE_ATOM_HELPER (xa_native_window_id, "_NATIVE_WINDOW_ID")
DEFINE_ATOM_HELPER (xa_apple_no_order_in, "_APPLE_NO_ORDER_IN")

static Bool no_configure_window;
static Bool windows_hidden;
// TODO - abstract xp functions

static const int normal_window_levels[AppleWMNumWindowLevels+1] = {
  0, 3, 4, 5, LONG_MIN + 30, LONG_MIN + 29,
};
static const int rooted_window_levels[AppleWMNumWindowLevels+1] = {
  202, 203, 204, 205, 201, 200
};

static inline int
configure_window (xp_window_id id, unsigned int mask,
                  const xp_window_changes *values)
{
  if (!no_configure_window)
    return xp_configure_window (id, mask, values);
  else
    return XP_Success;
}

/*static inline unsigned long
current_time_in_seconds (void)
{
  unsigned long t = 0;

  t += currentTime.milliseconds / 1000;
  t += currentTime.months * 4294967;

  return t;
  } */

static inline Bool
rootlessHasRoot (ScreenPtr pScreen)
{
  return WINREC (WindowTable[pScreen->myNum]) != NULL;
}

void
RootlessNativeWindowStateChanged (xp_window_id id, unsigned int state)
{
  WindowPtr pWin;
  RootlessWindowRec *winRec;

  pWin = xprGetXWindow (id);
  if (pWin == NULL) return;

  winRec = WINREC (pWin);
  if (winRec == NULL) return;

  winRec->is_offscreen = ((state & XP_WINDOW_STATE_OFFSCREEN) != 0);
  winRec->is_obscured = ((state & XP_WINDOW_STATE_OBSCURED) != 0);
  //  pWin->rootlessUnhittable = winRec->is_offscreen;
}

void
RootlessNativeWindowMoved (WindowPtr pWin)
{
  xp_box bounds;
  int sx, sy;
  XID vlist[2];
  Mask mask;
  ClientPtr client;
  RootlessWindowRec *winRec = WINREC(pWin);

  if (xp_get_window_bounds (winRec->wid, &bounds) != Success) return;

  sx = dixScreenOrigins[pWin->drawable.pScreen->myNum].x + darwinMainScreenX;
  sy = dixScreenOrigins[pWin->drawable.pScreen->myNum].y + darwinMainScreenY;

  /* Fake up a ConfigureWindow packet to resize the window to the current bounds. */

  vlist[0] = (INT16) bounds.x1 - sx;
  vlist[1] = (INT16) bounds.y1 - sy;
  mask = CWX | CWY;

  /* pretend we're the owner of the window! */
  client = LookupClient (pWin->drawable.id, NullClient);

  /* Don't want to do anything to the physical window (avoids 
     notification-response feedback loops) */

  no_configure_window = TRUE;
  ConfigureWindow (pWin, mask, vlist, client);
  no_configure_window = FALSE;
}

/* Updates the _NATIVE_SCREEN_ORIGIN property on the given root window. */
static void
set_screen_origin (WindowPtr pWin)
{
  long data[2];

  if (!IsRoot (pWin))
    return;

  /* FIXME: move this to an extension? */

  data[0] = (dixScreenOrigins[pWin->drawable.pScreen->myNum].x
	     + darwinMainScreenX);
  data[1] = (dixScreenOrigins[pWin->drawable.pScreen->myNum].y
	     + darwinMainScreenY);

  ChangeWindowProperty (pWin, xa_native_screen_origin (), XA_INTEGER,
			32, PropModeReplace, 2, data, TRUE);
}

/*
 * RootlessCreateWindow
 *  For now, don't create a physical window until either the window is
 *  realized, or we really need it (e.g. to attach VRAM surfaces to).
 *  Do reset the window size so it's not clipped by the root window.
 */
Bool
RootlessCreateWindow(WindowPtr pWin)
{
    Bool result;
    RegionRec saveRoot;

<<<<<<< HEAD
    SETWINREC(pWin, NULL);
=======
    WINREC(pWin) = NULL;
    pWin->devPrivates[rootlessWindowOldPixmapPrivateIndex].ptr = NULL;
>>>>>>> a125ce4a

    SCREEN_UNWRAP(pWin->drawable.pScreen, CreateWindow);

    if (!IsRoot(pWin)) {
        /* win/border size set by DIX, not by wrapped CreateWindow, so
           correct it here. Don't HUGE_ROOT when pWin is the root! */

        HUGE_ROOT(pWin);
        SetWinSize(pWin);
        SetBorderSize(pWin);
    }

    result = pWin->drawable.pScreen->CreateWindow(pWin);

    if (pWin->parent) {
        NORMAL_ROOT(pWin);
    }

    SCREEN_WRAP(pWin->drawable.pScreen, CreateWindow);

    return result;
}


/*
 * RootlessDestroyFrame
 *  Destroy the physical window associated with the given window.
 */
static void
RootlessDestroyFrame(WindowPtr pWin, RootlessWindowPtr winRec)
{
    ScreenPtr pScreen = pWin->drawable.pScreen;

    SCREENREC(pScreen)->imp->DestroyFrame(winRec->wid);

#ifdef ROOTLESS_TRACK_DAMAGE
    REGION_UNINIT(pScreen, &winRec->damage);
#endif

    xfree(winRec);
    SETWINREC(pWin, NULL);
}


/*
 * RootlessDestroyWindow
 *  Destroy the physical window associated with the given window.
 */
Bool
RootlessDestroyWindow(WindowPtr pWin)
{
    RootlessWindowRec *winRec = WINREC(pWin);
    Bool result;

    if (winRec != NULL) {
        RootlessDestroyFrame(pWin, winRec);
    }

    SCREEN_UNWRAP(pWin->drawable.pScreen, DestroyWindow);
    result = pWin->drawable.pScreen->DestroyWindow(pWin);
    SCREEN_WRAP(pWin->drawable.pScreen, DestroyWindow);

    return result;
}


#ifdef SHAPE

static Bool
RootlessGetShape(WindowPtr pWin, RegionPtr pShape)
{
    ScreenPtr pScreen = pWin->drawable.pScreen;

    if (wBoundingShape(pWin) == NULL)
        return FALSE;

    /* wBoundingShape is relative to *inner* origin of window.
       Translate by borderWidth to get the outside-relative position. */

    REGION_NULL(pScreen, pShape);
    REGION_COPY(pScreen, pShape, wBoundingShape(pWin));
    REGION_TRANSLATE(pScreen, pShape, pWin->borderWidth, pWin->borderWidth);

    return TRUE;
}


/*
 * RootlessReshapeFrame
 *  Set the frame shape.
 */
static void RootlessReshapeFrame(WindowPtr pWin)
{
    RootlessWindowRec *winRec = WINREC(pWin);
    ScreenPtr pScreen = pWin->drawable.pScreen;
    RegionRec newShape;
    RegionPtr pShape;

    // If the window is not yet framed, do nothing
    if (winRec == NULL)
        return;

    if (IsRoot(pWin))
        return;

    RootlessStopDrawing(pWin, FALSE);

    pShape = RootlessGetShape(pWin, &newShape) ? &newShape : NULL;

#ifdef ROOTLESSDEBUG
    RL_DEBUG_MSG("reshaping...");
    if (pShape != NULL) {
        RL_DEBUG_MSG("numrects %d, extents %d %d %d %d ",
                     REGION_NUM_RECTS(&newShape),
                     newShape.extents.x1, newShape.extents.y1,
                     newShape.extents.x2, newShape.extents.y2);
    } else {
        RL_DEBUG_MSG("no shape ");
    }
#endif

    SCREENREC(pScreen)->imp->ReshapeFrame(winRec->wid, pShape);

    if (pShape != NULL)
        REGION_UNINIT(pScreen, &newShape);
}


/*
 * RootlessSetShape
 *  Shape is usually set before a window is mapped and the window will
 *  not have a frame associated with it. In this case, the frame will be
 *  shaped when the window is framed.
 */
void
RootlessSetShape(WindowPtr pWin)
{
    ScreenPtr pScreen = pWin->drawable.pScreen;

    SCREEN_UNWRAP(pScreen, SetShape);
    pScreen->SetShape(pWin);
    SCREEN_WRAP(pScreen, SetShape);

    RootlessReshapeFrame(pWin);
}

#endif // SHAPE


/* Disallow ParentRelative background on top-level windows
   because the root window doesn't really have the right background.
 */
Bool
RootlessChangeWindowAttributes(WindowPtr pWin, unsigned long vmask)
{
    Bool result;
    ScreenPtr pScreen = pWin->drawable.pScreen;

    RL_DEBUG_MSG("change window attributes start ");

    SCREEN_UNWRAP(pScreen, ChangeWindowAttributes);
    result = pScreen->ChangeWindowAttributes(pWin, vmask);
    SCREEN_WRAP(pScreen, ChangeWindowAttributes);

    if (WINREC(pWin)) {
        // disallow ParentRelative background state
        if (pWin->backgroundState == ParentRelative) {
            XID pixel = 0;
            ChangeWindowAttributes(pWin, CWBackPixel, &pixel, serverClient);
        }
    }

    RL_DEBUG_MSG("change window attributes end\n");
    return result;
}


/*
 * RootlessPositionWindow
 *  This is a hook for when DIX moves or resizes a window.
 *  Update the frame position now although the physical window is moved
 *  in RootlessMoveWindow. (x, y) are *inside* position. After this,
 *  mi and fb are expecting the pixmap to be at the new location.
 */
Bool
RootlessPositionWindow(WindowPtr pWin, int x, int y)
{
    ScreenPtr pScreen = pWin->drawable.pScreen;
    RootlessWindowRec *winRec = WINREC(pWin);
    Bool result;

    RL_DEBUG_MSG("positionwindow start (win 0x%x @ %i, %i)\n", pWin, x, y);

    if (winRec) {
        if (winRec->is_drawing) {
            // Reset frame's pixmap and move it to the new position.
            int bw = wBorderWidth(pWin);

            winRec->pixmap->devPrivate.ptr = winRec->pixelData;
            SetPixmapBaseToScreen(winRec->pixmap, x - bw, y - bw);

#ifdef ROOTLESS_TRACK_DAMAGE
            // Move damaged region to correspond to new window position
            if (REGION_NOTEMPTY(pScreen, &winRec->damage)) {
                REGION_TRANSLATE(pScreen, &winRec->damage,
                                 x - bw - winRec->x,
                                 y - bw - winRec->y);
            }
#endif
        }
    }

    SCREEN_UNWRAP(pScreen, PositionWindow);
    result = pScreen->PositionWindow(pWin, x, y);
    SCREEN_WRAP(pScreen, PositionWindow);

    RL_DEBUG_MSG("positionwindow end\n");
    return result;
}


/*
 * RootlessInitializeFrame
 *  Initialize some basic attributes of the frame. Note that winRec
 *  may already have valid data in it, so don't overwrite anything
 *  valuable.
 */
static void
RootlessInitializeFrame(WindowPtr pWin, RootlessWindowRec *winRec)
{
    DrawablePtr d = &pWin->drawable;
    int bw = wBorderWidth(pWin);

    winRec->win = pWin;

    winRec->x = d->x - bw;
    winRec->y = d->y - bw;
    winRec->width = d->width + 2*bw;
    winRec->height = d->height + 2*bw;
    winRec->borderWidth = bw;

#ifdef ROOTLESS_TRACK_DAMAGE
    REGION_NULL(pScreen, &winRec->damage);
#endif
}


Bool
RootlessColormapCallback (void *data, int first_color, int n_colors, uint32_t *colors)
{
  return RootlessResolveColormap (data, first_color, n_colors, colors);
}

/*
 * RootlessEnsureFrame
 *  Make sure the given window is framed. If the window doesn't have a
 *  physical window associated with it, attempt to create one. If that
 *  is unsuccessful, return NULL.
 */
static RootlessWindowRec *
RootlessEnsureFrame(WindowPtr pWin)
{
    ScreenPtr pScreen = pWin->drawable.pScreen;
    RootlessWindowRec *winRec;
#ifdef SHAPE
    RegionRec shape;
#endif
    RegionPtr pShape = NULL;

    if (WINREC(pWin) != NULL)
        return WINREC(pWin);

    if (!IsTopLevel(pWin))
        return NULL;

    if (pWin->drawable.class != InputOutput)
        return NULL;

    winRec = xalloc(sizeof(RootlessWindowRec));

    if (!winRec)
        return NULL;

    RootlessInitializeFrame(pWin, winRec);

    winRec->is_drawing = FALSE;
    winRec->is_reorder_pending = FALSE;
    winRec->pixmap = NULL;
    winRec->wid = NULL;

    SETWINREC(pWin, winRec);

#ifdef SHAPE
    // Set the frame's shape if the window is shaped
    if (RootlessGetShape(pWin, &shape))
        pShape = &shape;
#endif

    RL_DEBUG_MSG("creating frame ");

    if (!SCREENREC(pScreen)->imp->CreateFrame(winRec, pScreen,
                                              winRec->x + SCREEN_TO_GLOBAL_X,
                                              winRec->y + SCREEN_TO_GLOBAL_Y,
                                              pShape))
    {
        RL_DEBUG_MSG("implementation failed to create frame!\n");
        xfree(winRec);
        SETWINREC(pWin, NULL);
        return NULL;
    }

    if (pWin->drawable.depth == 8)
      RootlessFlushWindowColormap(pWin);

#ifdef SHAPE
    if (pShape != NULL)
        REGION_UNINIT(pScreen, &shape);
#endif

    return winRec;
}


/*
 * RootlessRealizeWindow
 *  The frame is usually created here and not in CreateWindow so that
 *  windows do not eat memory until they are realized.
 */
Bool
RootlessRealizeWindow(WindowPtr pWin)
{
    Bool result;
    RegionRec saveRoot;
    ScreenPtr pScreen = pWin->drawable.pScreen;

    RL_DEBUG_MSG("realizewindow start (win 0x%x) ", pWin);

    if ((IsTopLevel(pWin) && pWin->drawable.class == InputOutput)) {
        RootlessWindowRec *winRec;

        winRec = RootlessEnsureFrame(pWin);
        if (winRec == NULL)
            return FALSE;

        winRec->is_reorder_pending = TRUE;

        RL_DEBUG_MSG("Top level window ");

        // Disallow ParentRelative background state on top-level windows.
        // This might have been set before the window was mapped.
        if (pWin->backgroundState == ParentRelative) {
            XID pixel = 0;
            ChangeWindowAttributes(pWin, CWBackPixel, &pixel, serverClient);
        }
    }

    if (!IsRoot(pWin)) HUGE_ROOT(pWin);
    SCREEN_UNWRAP(pScreen, RealizeWindow);
    result = pScreen->RealizeWindow(pWin);
    SCREEN_WRAP(pScreen, RealizeWindow);
    if (!IsRoot(pWin)) NORMAL_ROOT(pWin);

    RL_DEBUG_MSG("realizewindow end\n");
    return result;
}


/*
 * RootlessFrameForWindow
 *  Returns the frame ID for the physical window displaying the given window. 
 *  If CREATE is true and the window has no frame, attempt to create one.
 */
RootlessFrameID
RootlessFrameForWindow(WindowPtr pWin, Bool create)
{
    WindowPtr pTopWin;
    RootlessWindowRec *winRec;

    pTopWin = TopLevelParent(pWin);
    if (pTopWin == NULL)
        return NULL;

    winRec = WINREC(pTopWin);

    if (winRec == NULL && create && pWin->drawable.class == InputOutput) {
        winRec = RootlessEnsureFrame(pTopWin);
    }

    if (winRec == NULL)
        return NULL;

    return winRec->wid;
}


/*
 * RootlessUnrealizeWindow
 *  Unmap the physical window.
 */
Bool
RootlessUnrealizeWindow(WindowPtr pWin)
{
    ScreenPtr pScreen = pWin->drawable.pScreen;
    RootlessWindowRec *winRec = WINREC(pWin);
    Bool result;

    RL_DEBUG_MSG("unrealizewindow start ");

    if (winRec) {
        RootlessStopDrawing(pWin, FALSE);

        SCREENREC(pScreen)->imp->UnmapFrame(winRec->wid);

        winRec->is_reorder_pending = FALSE;
    }

    SCREEN_UNWRAP(pScreen, UnrealizeWindow);
    result = pScreen->UnrealizeWindow(pWin);
    SCREEN_WRAP(pScreen, UnrealizeWindow);

    RL_DEBUG_MSG("unrealizewindow end\n");
    return result;
}


/*
 * RootlessReorderWindow
 *  Reorder the frame associated with the given window so that it's
 *  physically above the window below it in the X stacking order.
 */
void
RootlessReorderWindow(WindowPtr pWin)
{
    RootlessWindowRec *winRec = WINREC(pWin);

    if (winRec != NULL && !winRec->is_reorder_pending) {
        WindowPtr newPrevW;
        RootlessWindowRec *newPrev;
        RootlessFrameID newPrevID;
        ScreenPtr pScreen = pWin->drawable.pScreen;

        /* Check if the implementation wants the frame to not be reordered
           even though the X11 window is restacked. This can be useful if
           frames are ordered-in with animation so that the reordering is not
           done until the animation is complete. */
        if (SCREENREC(pScreen)->imp->DoReorderWindow) {
            if (!SCREENREC(pScreen)->imp->DoReorderWindow(winRec))
                return;
        }

        RootlessStopDrawing(pWin, FALSE);

        /* Find the next window above this one that has a mapped frame. */

        newPrevW = pWin->prevSib;
        while (newPrevW && (WINREC(newPrevW) == NULL || !newPrevW->realized))
            newPrevW = newPrevW->prevSib;

        newPrev = newPrevW != NULL ? WINREC(newPrevW) : NULL;
        newPrevID = newPrev != NULL ? newPrev->wid : 0;

        /* If it exists, reorder the frame above us first. */

        if (newPrev && newPrev->is_reorder_pending) {
            newPrev->is_reorder_pending = FALSE;
            RootlessReorderWindow(newPrevW);
        }

        SCREENREC(pScreen)->imp->RestackFrame(winRec->wid, newPrevID);
    }
}


/*
 * RootlessRestackWindow
 *  This is a hook for when DIX changes the window stacking order.
 *  The window has already been inserted into its new position in the
 *  DIX window stack. We need to change the order of the physical
 *  window to match.
 */
void
RootlessRestackWindow(WindowPtr pWin, WindowPtr pOldNextSib)
{
    RegionRec saveRoot;
    RootlessWindowRec *winRec = WINREC(pWin);
    ScreenPtr pScreen = pWin->drawable.pScreen;

    RL_DEBUG_MSG("restackwindow start ");
    if (winRec)
        RL_DEBUG_MSG("restack top level \n");

    HUGE_ROOT(pWin);
    SCREEN_UNWRAP(pScreen, RestackWindow);

    if (pScreen->RestackWindow)
        pScreen->RestackWindow(pWin, pOldNextSib);

    SCREEN_WRAP(pScreen, RestackWindow);
    NORMAL_ROOT(pWin);

    if (winRec && pWin->viewable) {
        RootlessReorderWindow(pWin);
    }

    RL_DEBUG_MSG("restackwindow end\n");
}

/*
 * Specialized window copy procedures
 */

// Globals needed during window resize and move.
static pointer gResizeDeathBits = NULL;
static int gResizeDeathCount = 0;
static PixmapPtr gResizeDeathPix[2] = {NULL, NULL};
static BoxRec gResizeDeathBounds[2];
static CopyWindowProcPtr gResizeOldCopyWindowProc = NULL;

/*
 * RootlessNoCopyWindow
 *  CopyWindow() that doesn't do anything. For MoveWindow() of
 *  top-level windows.
 */
static void
RootlessNoCopyWindow(WindowPtr pWin, DDXPointRec ptOldOrg,
                     RegionPtr prgnSrc)
{
    // some code expects the region to be translated
    int dx = ptOldOrg.x - pWin->drawable.x;
    int dy = ptOldOrg.y - pWin->drawable.y;

    RL_DEBUG_MSG("ROOTLESSNOCOPYWINDOW ");

    REGION_TRANSLATE(pWin->drawable.pScreen, prgnSrc, -dx, -dy);
}


/*
 * RootlessResizeCopyWindow
 *  CopyWindow used during ResizeWindow for gravity moves. Based on
 *  fbCopyWindow. The original always draws on the root pixmap, which
 *  we don't have. Instead, draw on the parent window's pixmap.
 *  Resize version: the old location's pixels are in gResizeCopyWindowSource.
 */
static void
RootlessResizeCopyWindow(WindowPtr pWin, DDXPointRec ptOldOrg,
                         RegionPtr prgnSrc)
{
    ScreenPtr pScreen = pWin->drawable.pScreen;
    RegionRec   rgnDst;
    int         dx, dy;

    RL_DEBUG_MSG("resizecopywindowFB start (win 0x%x) ", pWin);

    /* Don't unwrap pScreen->CopyWindow.
       The bogus rewrap with RootlessCopyWindow causes a crash if
       CopyWindow is called again during the same resize. */

    if (gResizeDeathCount == 0)
        return;

    RootlessStartDrawing(pWin);

    dx = ptOldOrg.x - pWin->drawable.x;
    dy = ptOldOrg.y - pWin->drawable.y;
    REGION_TRANSLATE(pScreen, prgnSrc, -dx, -dy);
    REGION_NULL(pScreen, &rgnDst);
    REGION_INTERSECT(pScreen, &rgnDst, &pWin->borderClip, prgnSrc);

    if (gResizeDeathCount == 1) {
        /* Simple case, we only have a single source pixmap. */

        fbCopyRegion(&gResizeDeathPix[0]->drawable,
                     &pScreen->GetWindowPixmap(pWin)->drawable, 0,
                     &rgnDst, dx, dy, fbCopyWindowProc, 0, 0);
    }
    else {
        int i;
        RegionRec clip, clipped;

        /* More complex case, N source pixmaps (usually two). So we
           intersect the destination with each source and copy those bits. */

        for (i = 0; i < gResizeDeathCount; i++) {
            REGION_INIT(pScreen, &clip, gResizeDeathBounds + 0, 1);
            REGION_NULL(pScreen, &clipped);
            REGION_INTERSECT(pScreen, &rgnDst, &clip, &clipped);

            fbCopyRegion(&gResizeDeathPix[i]->drawable,
                         &pScreen->GetWindowPixmap(pWin)->drawable, 0,
                         &clipped, dx, dy, fbCopyWindowProc, 0, 0);

            REGION_UNINIT(pScreen, &clipped);
            REGION_UNINIT(pScreen, &clip);
        }
    }

    /* Don't update - resize will update everything */
    REGION_UNINIT(pScreen, &rgnDst);

    fbValidateDrawable(&pWin->drawable);

    RL_DEBUG_MSG("resizecopywindowFB end\n");
}


/*
 * RootlessCopyWindow
 *  Update *new* location of window. Old location is redrawn with
 *  miPaintWindow. Cloned from fbCopyWindow.
 *  The original always draws on the root pixmap, which we don't have.
 *  Instead, draw on the parent window's pixmap.
 */
void
RootlessCopyWindow(WindowPtr pWin, DDXPointRec ptOldOrg, RegionPtr prgnSrc)
{
    ScreenPtr pScreen = pWin->drawable.pScreen;
    RegionRec   rgnDst;
    int         dx, dy;
    BoxPtr extents;
    int area;

    RL_DEBUG_MSG("copywindowFB start (win 0x%x) ", pWin);

    SCREEN_UNWRAP(pScreen, CopyWindow);

    dx = ptOldOrg.x - pWin->drawable.x;
    dy = ptOldOrg.y - pWin->drawable.y;
    REGION_TRANSLATE(pScreen, prgnSrc, -dx, -dy);

    REGION_NULL(pScreen, &rgnDst);
    REGION_INTERSECT(pScreen, &rgnDst, &pWin->borderClip, prgnSrc);

    extents = REGION_EXTENTS(pScreen, &rgnDst);
    area = (extents->x2 - extents->x1) * (extents->y2 - extents->y1);

    /* If the area exceeds threshold, use the implementation's
       accelerated version. */
    if (area > rootless_CopyWindow_threshold &&
        SCREENREC(pScreen)->imp->CopyWindow)
    {
        RootlessWindowRec *winRec;
        WindowPtr top;

        top = TopLevelParent(pWin);
        if (top == NULL) {
            RL_DEBUG_MSG("no parent\n");
            goto out;
        }

        winRec = WINREC(top);
        if (winRec == NULL) {
            RL_DEBUG_MSG("not framed\n");
            goto out;
        }

        /* Move region to window local coords */
        REGION_TRANSLATE(pScreen, &rgnDst, -winRec->x, -winRec->y);

        RootlessStopDrawing(pWin, FALSE);

        SCREENREC(pScreen)->imp->CopyWindow(winRec->wid,
                                            REGION_NUM_RECTS(&rgnDst),
                                            REGION_RECTS(&rgnDst),
                                            dx, dy);
    }
    else {
        RootlessStartDrawing(pWin);

        fbCopyRegion((DrawablePtr) pWin, (DrawablePtr) pWin,
                     0, &rgnDst, dx, dy, fbCopyWindowProc, 0, 0);

        /* prgnSrc has been translated to dst position */
        RootlessDamageRegion(pWin, prgnSrc);
    }

out:
    REGION_UNINIT(pScreen, &rgnDst);
    fbValidateDrawable(&pWin->drawable);

    SCREEN_WRAP(pScreen, CopyWindow);

    RL_DEBUG_MSG("copywindowFB end\n");
}


/*
 * Window resize procedures
 */

enum {
    WIDTH_SMALLER = 1,
    HEIGHT_SMALLER = 2,
};


/*
 * ResizeWeighting
 *  Choose gravity to avoid local copies. Do that by looking for
 *  a corner that doesn't move _relative to the screen_.
 */
static inline unsigned int
ResizeWeighting(int oldX1, int oldY1, int oldX2, int oldY2, int oldBW,
                int newX1, int newY1, int newX2, int newY2, int newBW)
{
#ifdef ROOTLESS_RESIZE_GRAVITY
    if (newBW != oldBW)
        return RL_GRAVITY_NONE;

    if (newX1 == oldX1 && newY1 == oldY1)
        return RL_GRAVITY_NORTH_WEST;
    else if (newX1 == oldX1 && newY2 == oldY2)
        return RL_GRAVITY_SOUTH_WEST;
    else if (newX2 == oldX2 && newY2 == oldY2)
        return RL_GRAVITY_SOUTH_EAST;
    else if (newX2 == oldX2 && newY1 == oldY1)
        return RL_GRAVITY_NORTH_EAST;
    else
        return RL_GRAVITY_NONE;
#else
    return RL_GRAVITY_NONE;
#endif
}


/*
 * StartFrameResize
 *  Prepare to resize a top-level window. The old window's pixels are
 *  saved and the implementation is told to change the window size.
 *  (x,y,w,h) is outer frame of window (outside border)
 */
static Bool
StartFrameResize(WindowPtr pWin, Bool gravity,
                 int oldX, int oldY, int oldW, int oldH, int oldBW,
                 int newX, int newY, int newW, int newH, int newBW)
{
    ScreenPtr pScreen = pWin->drawable.pScreen;
    RootlessWindowRec *winRec = WINREC(pWin);
    Bool need_window_source = FALSE, resize_after = FALSE;

    BoxRec rect;
    int oldX2, newX2;
    int oldY2, newY2;
    unsigned int weight;

    oldX2 = oldX + oldW, newX2 = newX + newW;
    oldY2 = oldY + oldH, newY2 = newY + newH;

    /* Decide which resize weighting to use */
    weight = ResizeWeighting(oldX, oldY, oldW, oldH, oldBW,
                             newX, newY, newW, newH, newBW);

    /* Compute intersection between old and new rects */
    rect.x1 = max(oldX, newX);
    rect.y1 = max(oldY, newY);
    rect.x2 = min(oldX2, newX2);
    rect.y2 = min(oldY2, newY2);

    RL_DEBUG_MSG("RESIZE TOPLEVEL WINDOW with gravity %i ", gravity);
    RL_DEBUG_MSG("%d %d %d %d %d   %d %d %d %d %d\n",
                 oldX, oldY, oldW, oldH, oldBW,
                 newX, newY, newW, newH, newBW);

    RootlessRedisplay(pWin);

    /* If gravity is true, then we need to have a way of recovering all
       the original bits in the window for when X rearranges the contents
       based on the various gravity settings. The obvious way is to just
       snapshot the entire backing store before resizing it, but that
       it slow on large windows.

       So the optimization here is to use the implementation's resize
       weighting options (if available) to allow us to reason about what
       is left in the backing store after the resize. We can then only
       copy what won't be there after the resize, and do a two-stage copy
       operation.

       Most of these optimizations are only applied when the top-left
       corner of the window is fixed, since that's the common case. They
       could probably be extended with some thought. */

    gResizeDeathCount = 0;

    if (gravity && weight == RL_GRAVITY_NORTH_WEST) {
        unsigned int code = 0;

        /* Top left corner is anchored. We never need to copy the
           entire window. */

        need_window_source = TRUE;

        /* These comparisons were chosen to avoid setting bits when the sizes
        are the same. (So the fastest case automatically gets taken when
        dimensions are unchanging.) */

        if (newW < oldW)
            code |= WIDTH_SMALLER;
        if (newH < oldH)
            code |= HEIGHT_SMALLER;

        if (((code ^ (code >> 1)) & 1) == 0) {
            /* Both dimensions are either getting larger, or both
               are getting smaller. No need to copy anything. */

            if (code == (WIDTH_SMALLER | HEIGHT_SMALLER)) {
                /* Since the window is getting smaller, we can do gravity
                   repair on it with it's current size, then resize it
                   afterwards. */

                resize_after = TRUE;
            }

            gResizeDeathCount = 1;
        }
        else {
            unsigned int copy_rowbytes, Bpp;
            unsigned int copy_rect_width, copy_rect_height;
            BoxRec copy_rect;

            /* We can get away with a partial copy. 'rect' is the
               intersection between old and new bounds, so copy
               everything to the right of or below the intersection. */

            RootlessStartDrawing(pWin);

            if (code == WIDTH_SMALLER) {
                copy_rect.x1 = rect.x2;
                copy_rect.y1 = rect.y1;
                copy_rect.x2 = oldX2;
                copy_rect.y2 = oldY2;
            }
            else if (code == HEIGHT_SMALLER) {
                copy_rect.x1 = rect.x1;
                copy_rect.y1 = rect.y2;
                copy_rect.x2 = oldX2;
                copy_rect.y2 = oldY2;
            }
            else
                abort();

            Bpp = winRec->win->drawable.bitsPerPixel / 8;
            copy_rect_width = copy_rect.x2 - copy_rect.x1;
            copy_rect_height = copy_rect.y2 - copy_rect.y1;
            copy_rowbytes = ((copy_rect_width * Bpp) + 31) & ~31;
            gResizeDeathBits = xalloc(copy_rowbytes
                                      * copy_rect_height);

            if (copy_rect_width * copy_rect_height >
                        rootless_CopyBytes_threshold &&
                SCREENREC(pScreen)->imp->CopyBytes)
            {
                SCREENREC(pScreen)->imp->CopyBytes(
                    copy_rect_width * Bpp, copy_rect_height,
                    ((char *) winRec->pixelData)
                    + ((copy_rect.y1 - oldY) * winRec->bytesPerRow)
                    + (copy_rect.x1 - oldX) * Bpp, winRec->bytesPerRow,
                    gResizeDeathBits, copy_rowbytes);
            } else {
                fbBlt((FbBits *) (winRec->pixelData
                      + ((copy_rect.y1 - oldY) * winRec->bytesPerRow)
                      + (copy_rect.x1 - oldX) * Bpp),
                      winRec->bytesPerRow / sizeof(FbBits), 0,
                      (FbBits *) gResizeDeathBits,
                      copy_rowbytes / sizeof(FbBits), 0,
                      copy_rect_width * Bpp, copy_rect_height,
                      GXcopy, FB_ALLONES, Bpp, 0, 0);
            }

            gResizeDeathBounds[1] = copy_rect;
            gResizeDeathPix[1]
                = GetScratchPixmapHeader(pScreen, copy_rect_width,
                                         copy_rect_height,
                                         winRec->win->drawable.depth,
                                         winRec->win->drawable.bitsPerPixel,
                                         winRec->bytesPerRow,
                                         (void *) gResizeDeathBits);

            SetPixmapBaseToScreen(gResizeDeathPix[1],
                                  copy_rect.x1, copy_rect.y1);

            gResizeDeathCount = 2;
        }
    }
    else if (gravity) {
        /* The general case. Just copy everything. */

        RootlessStartDrawing(pWin);

        gResizeDeathBits = xalloc(winRec->bytesPerRow * winRec->height);

        memcpy(gResizeDeathBits, winRec->pixelData,
               winRec->bytesPerRow * winRec->height);

        gResizeDeathBounds[0] = (BoxRec) {oldX, oldY, oldX2, oldY2};
        gResizeDeathPix[0]
            = GetScratchPixmapHeader(pScreen, winRec->width,
                                     winRec->height,
                                     winRec->win->drawable.depth,
                                     winRec->win->drawable.bitsPerPixel,
                                     winRec->bytesPerRow,
                                     (void *) gResizeDeathBits);

        SetPixmapBaseToScreen(gResizeDeathPix[0], oldX, oldY);
        gResizeDeathCount = 1;
    }

    RootlessStopDrawing(pWin, FALSE);

    winRec->x = newX;
    winRec->y = newY;
    winRec->width = newW;
    winRec->height = newH;
    winRec->borderWidth = newBW;

    /* Unless both dimensions are getting smaller, Resize the frame
       before doing gravity repair */

    if (!resize_after) {
        SCREENREC(pScreen)->imp->ResizeFrame(winRec->wid, pScreen,
                                             newX + SCREEN_TO_GLOBAL_X,
                                             newY + SCREEN_TO_GLOBAL_Y,
                                             newW, newH, weight);
    }

    RootlessStartDrawing(pWin);

    /* If necessary, create a source pixmap pointing at the current
       window bits. */

    if (need_window_source) {
        gResizeDeathBounds[0] = (BoxRec) {oldX, oldY, oldX2, oldY2};
        gResizeDeathPix[0]
            = GetScratchPixmapHeader(pScreen, oldW, oldH,
                                     winRec->win->drawable.depth,
                                     winRec->win->drawable.bitsPerPixel,
                                     winRec->bytesPerRow, winRec->pixelData);

        SetPixmapBaseToScreen(gResizeDeathPix[0], oldX, oldY);
    }

    /* Use custom CopyWindow when moving gravity bits around
       ResizeWindow assumes the old window contents are in the same
       pixmap, but here they're in deathPix instead. */

    if (gravity) {
        gResizeOldCopyWindowProc = pScreen->CopyWindow;
        pScreen->CopyWindow = RootlessResizeCopyWindow;
    }

    /* If we can't rely on the window server preserving the bits we
       need in the position we need, copy the pixels in the
       intersection from src to dst. ResizeWindow assumes these pixels
       are already present when making gravity adjustments. pWin
       currently has new-sized pixmap but is in old position.

       FIXME: border width change! (?) */

    if (gravity && weight == RL_GRAVITY_NONE) {
        PixmapPtr src, dst;

        assert(gResizeDeathCount == 1);

        src = gResizeDeathPix[0];
        dst = pScreen->GetWindowPixmap(pWin);

        RL_DEBUG_MSG("Resize copy rect %d %d %d %d\n",
                     rect.x1, rect.y1, rect.x2, rect.y2);

        /* rect is the intersection of the old location and new location */
        if (BOX_NOT_EMPTY(rect) && src != NULL && dst != NULL) {
            /* The window drawable still has the old frame position, which
               means that DST doesn't actually point at the origin of our
               physical backing store when adjusted by the drawable.x,y
               position. So sneakily adjust it temporarily while copying.. */

            ((PixmapPtr) dst)->devPrivate.ptr = winRec->pixelData;
            SetPixmapBaseToScreen(dst, newX, newY);

            fbCopyWindowProc(&src->drawable, &dst->drawable, NULL,
                             &rect, 1, 0, 0, FALSE, FALSE, 0, 0);

            ((PixmapPtr) dst)->devPrivate.ptr = winRec->pixelData;
            SetPixmapBaseToScreen(dst, oldX, oldY);
        }
    }

    return resize_after;
}


static void
FinishFrameResize(WindowPtr pWin, Bool gravity, int oldX, int oldY,
                  unsigned int oldW, unsigned int oldH, unsigned int oldBW,
                  int newX, int newY, unsigned int newW, unsigned int newH,
                  unsigned int newBW, Bool resize_now)
{
    ScreenPtr pScreen = pWin->drawable.pScreen;
    RootlessWindowRec *winRec = WINREC(pWin);
    int i;

    RootlessStopDrawing(pWin, FALSE);

    if (resize_now) {
        unsigned int weight;

        /* We didn't resize anything earlier, so do it now, now that
           we've finished gravitating the bits. */

        weight = ResizeWeighting(oldX, oldY, oldW, oldH, oldBW,
                                 newX, newY, newW, newH, newBW);

        SCREENREC(pScreen)->imp->ResizeFrame(winRec->wid, pScreen,
                                             newX + SCREEN_TO_GLOBAL_X,
                                             newY + SCREEN_TO_GLOBAL_Y,
                                             newW, newH, weight);
    }

    /* Redraw everything. FIXME: there must be times when we don't need
       to do this. Perhaps when top-left weighting and no gravity? */

    RootlessDamageRect(pWin, -newBW, -newBW, newW, newH);

    for (i = 0; i < 2; i++) {
        if (gResizeDeathPix[i] != NULL) {
            FreeScratchPixmapHeader(gResizeDeathPix[i]);
            gResizeDeathPix[i] = NULL;
        }
    }

    if (gResizeDeathBits != NULL) {
        xfree(gResizeDeathBits);
        gResizeDeathBits = NULL;
    }

    if (gravity) {
        pScreen->CopyWindow = gResizeOldCopyWindowProc;
    }
}


/*
 * RootlessMoveWindow
 *  If kind==VTOther, window border is resizing (and borderWidth is
 *  already changed!!@#$)  This case works like window resize, not move.
 */
void
RootlessMoveWindow(WindowPtr pWin, int x, int y, WindowPtr pSib, VTKind kind)
{
    RootlessWindowRec *winRec = WINREC(pWin);
    ScreenPtr pScreen = pWin->drawable.pScreen;
    CopyWindowProcPtr oldCopyWindowProc = NULL;
    int oldX = 0, oldY = 0, newX = 0, newY = 0;
    unsigned int oldW = 0, oldH = 0, oldBW = 0;
    unsigned int newW = 0, newH = 0, newBW = 0;
    Bool resize_after = FALSE;
    RegionRec saveRoot;

    RL_DEBUG_MSG("movewindow start \n");

    if (winRec) {
        if (kind == VTMove) {
            oldX = winRec->x;
            oldY = winRec->y;
            RootlessRedisplay(pWin);
            RootlessStartDrawing(pWin);
        } else {
            RL_DEBUG_MSG("movewindow border resizing ");

            oldBW = winRec->borderWidth;
            oldX = winRec->x;
            oldY = winRec->y;
            oldW = winRec->width;
            oldH = winRec->height;

            newBW = wBorderWidth(pWin);
            newX = x;
            newY = y;
            newW = pWin->drawable.width  + 2*newBW;
            newH = pWin->drawable.height + 2*newBW;

            resize_after = StartFrameResize(pWin, FALSE,
                                            oldX, oldY, oldW, oldH, oldBW,
                                            newX, newY, newW, newH, newBW);
        }
    }

    HUGE_ROOT(pWin);
    SCREEN_UNWRAP(pScreen, MoveWindow);

    if (winRec) {
        oldCopyWindowProc = pScreen->CopyWindow;
        pScreen->CopyWindow = RootlessNoCopyWindow;
    }
    pScreen->MoveWindow(pWin, x, y, pSib, kind);
    if (winRec) {
        pScreen->CopyWindow = oldCopyWindowProc;
    }

    NORMAL_ROOT(pWin);
    SCREEN_WRAP(pScreen, MoveWindow);

    if (winRec) {
        if (kind == VTMove) {
            winRec->x = x;
            winRec->y = y;
            RootlessStopDrawing(pWin, FALSE);
            SCREENREC(pScreen)->imp->MoveFrame(winRec->wid, pScreen,
                                               x + SCREEN_TO_GLOBAL_X,
                                               y + SCREEN_TO_GLOBAL_Y);
        } else {
            FinishFrameResize(pWin, FALSE, oldX, oldY, oldW, oldH, oldBW,
                              newX, newY, newW, newH, newBW, resize_after);
        }
    }

    RL_DEBUG_MSG("movewindow end\n");
}


/*
 * RootlessResizeWindow
 *  Note: (x, y, w, h) as passed to this procedure don't match the frame
 *  definition. (x,y) is corner of very outer edge, *outside* border.
 *  w,h is width and height *inside* border, *ignoring* border width.
 *  The rect (x, y, w, h) doesn't mean anything. (x, y, w+2*bw, h+2*bw)
 *  is total rect and (x+bw, y+bw, w, h) is inner rect.
 */
void
RootlessResizeWindow(WindowPtr pWin, int x, int y,
                     unsigned int w, unsigned int h, WindowPtr pSib)
{
    RootlessWindowRec *winRec = WINREC(pWin);
    ScreenPtr pScreen = pWin->drawable.pScreen;
    int oldX = 0, oldY = 0, newX = 0, newY = 0;
    unsigned int oldW = 0, oldH = 0, oldBW = 0, newW = 0, newH = 0, newBW = 0;
    Bool resize_after = FALSE;
    RegionRec saveRoot;

    RL_DEBUG_MSG("resizewindow start (win 0x%x) ", pWin);

    if (winRec) {
        oldBW = winRec->borderWidth;
        oldX = winRec->x;
        oldY = winRec->y;
        oldW = winRec->width;
        oldH = winRec->height;

        newBW = oldBW;
        newX = x;
        newY = y;
        newW = w + 2*newBW;
        newH = h + 2*newBW;

        resize_after = StartFrameResize(pWin, TRUE,
                                        oldX, oldY, oldW, oldH, oldBW,
                                        newX, newY, newW, newH, newBW);
    }

    HUGE_ROOT(pWin);
    SCREEN_UNWRAP(pScreen, ResizeWindow);
    pScreen->ResizeWindow(pWin, x, y, w, h, pSib);
    SCREEN_WRAP(pScreen, ResizeWindow);
    NORMAL_ROOT(pWin);

    if (winRec) {
        FinishFrameResize(pWin, TRUE, oldX, oldY, oldW, oldH, oldBW,
                          newX, newY, newW, newH, newBW, resize_after);
    }

    RL_DEBUG_MSG("resizewindow end\n");
}


/*
 * RootlessRepositionWindow
 *  Called by the implementation when a window needs to be repositioned to
 *  its correct location on the screen. This routine is typically needed
 *  due to changes in the underlying window system, such as a screen layout
 *  change.
 */
void
RootlessRepositionWindow(WindowPtr pWin)
{
    RootlessWindowRec *winRec = WINREC(pWin);
    ScreenPtr pScreen = pWin->drawable.pScreen;

    if (winRec == NULL)
        return;

    RootlessStopDrawing(pWin, FALSE);
    SCREENREC(pScreen)->imp->MoveFrame(winRec->wid, pScreen,
                                       winRec->x + SCREEN_TO_GLOBAL_X,
                                       winRec->y + SCREEN_TO_GLOBAL_Y);

    RootlessReorderWindow(pWin);
}


/*
 * RootlessReparentWindow
 *  Called after a window has been reparented. Generally windows are not
 *  framed until they are mapped. However, a window may be framed early by the
 *  implementation calling RootlessFrameForWindow. (e.g. this could be needed
 *  to attach a VRAM surface to it.) If the window is subsequently reparented
 *  by the window manager before being mapped, we need to give the frame to
 *  the new top-level window.
 */
void
RootlessReparentWindow(WindowPtr pWin, WindowPtr pPriorParent)
{
    ScreenPtr pScreen = pWin->drawable.pScreen;
    RootlessWindowRec *winRec = WINREC(pWin);
    WindowPtr pTopWin;

    /* Check that window is not top-level now, but used to be. */
    if (IsRoot(pWin) || IsRoot(pWin->parent)
        || IsTopLevel(pWin) || winRec == NULL)
    {
        goto out;
    }

    /* If the formerly top-level window has a frame, we want to give the
       frame to its new top-level parent. If we can't do that, we'll just
       have to jettison it... */

    pTopWin = TopLevelParent(pWin);
    assert(pTopWin != pWin);

    if (WINREC(pTopWin) != NULL) {
        /* We're screwed. */
        RootlessDestroyFrame(pWin, winRec);
    } else {
        if (!pTopWin->realized && pWin->realized) {
            SCREENREC(pScreen)->imp->UnmapFrame(winRec->wid);
        }

        /* Switch the frame record from one to the other. */

        SETWINREC(pWin, NULL);
        SETWINREC(pTopWin, winRec);

        RootlessInitializeFrame(pTopWin, winRec);
        RootlessReshapeFrame(pTopWin);

        SCREENREC(pScreen)->imp->ResizeFrame(winRec->wid, pScreen,
                                             winRec->x + SCREEN_TO_GLOBAL_X,
                                             winRec->y + SCREEN_TO_GLOBAL_Y,
                                             winRec->width, winRec->height,
                                             RL_GRAVITY_NONE);

        if (SCREENREC(pScreen)->imp->SwitchWindow) {
            SCREENREC(pScreen)->imp->SwitchWindow(winRec, pWin);
        }

        if (pTopWin->realized && !pWin->realized)
            winRec->is_reorder_pending = TRUE;
    }

out:
    if (SCREENREC(pScreen)->ReparentWindow) {
        SCREEN_UNWRAP(pScreen, ReparentWindow);
        pScreen->ReparentWindow(pWin, pPriorParent);
        SCREEN_WRAP(pScreen, ReparentWindow);
    }
}


void
RootlessFlushWindowColormap (WindowPtr pWin)
{
  RootlessWindowRec *winRec = WINREC (pWin);
  xp_window_changes wc;

  if (winRec == NULL)
    return;

  RootlessStopDrawing (pWin, FALSE);

  /* This is how we tell xp that the colormap may have changed. */

  wc.colormap = RootlessColormapCallback;
  wc.colormap_data = pWin->drawable.pScreen;

  configure_window (winRec->wid, XP_COLORMAP, &wc);
}

/*
 * RootlessChangeBorderWidth
 *  FIXME: untested!
 *  pWin inside corner stays the same; pWin->drawable.[xy] stays the same
 *  Frame moves and resizes.
 */
void
RootlessChangeBorderWidth(WindowPtr pWin, unsigned int width)
{
    RegionRec saveRoot;
    Bool resize_after = FALSE;

    RL_DEBUG_MSG("change border width ");

    if (width != wBorderWidth(pWin)) {
        RootlessWindowRec *winRec = WINREC(pWin);
        int oldX = 0, oldY = 0, newX = 0, newY = 0;
        unsigned int oldW = 0, oldH = 0, oldBW = 0;
        unsigned int newW = 0, newH = 0, newBW = 0;

        if (winRec) {
            oldBW = winRec->borderWidth;
            oldX = winRec->x;
            oldY = winRec->y;
            oldW = winRec->width;
            oldH = winRec->height;

            newBW = width;
            newX = pWin->drawable.x - newBW;
            newY = pWin->drawable.y - newBW;
            newW = pWin->drawable.width  + 2*newBW;
            newH = pWin->drawable.height + 2*newBW;

            resize_after = StartFrameResize(pWin, FALSE,
                                            oldX, oldY, oldW, oldH, oldBW,
                                            newX, newY, newW, newH, newBW);
        }

        HUGE_ROOT(pWin);
        SCREEN_UNWRAP(pWin->drawable.pScreen, ChangeBorderWidth);
        pWin->drawable.pScreen->ChangeBorderWidth(pWin, width);
        SCREEN_WRAP(pWin->drawable.pScreen, ChangeBorderWidth);
        NORMAL_ROOT(pWin);

        if (winRec) {
            FinishFrameResize(pWin, FALSE, oldX, oldY, oldW, oldH, oldBW,
                              newX, newY, newW, newH, newBW, resize_after);
        }
    }

    RL_DEBUG_MSG("change border width end\n");
}

/*
 * RootlessOrderAllWindows
 * Brings all X11 windows to the top of the window stack
 * (i.e in front of Aqua windows) -- called when X11.app is given focus
 */
void
RootlessOrderAllWindows (void)
{
    int i;
    WindowPtr pWin;
    
    RL_DEBUG_MSG("RootlessOrderAllWindows() ");
    for (i = 0; i < screenInfo.numScreens; i++) {
      if (screenInfo.screens[i] == NULL) continue;
      pWin = WindowTable[i];
      if (pWin == NULL) continue;
      
      for (pWin = pWin->firstChild; pWin != NULL; pWin = pWin->nextSib) {
	if (!pWin->realized) continue;
	if (RootlessEnsureFrame(pWin) == NULL) continue;
	RootlessReorderWindow (pWin);
      }
    }
    RL_DEBUG_MSG("RootlessOrderAllWindows() done");
}<|MERGE_RESOLUTION|>--- conflicted
+++ resolved
@@ -197,12 +197,8 @@
     Bool result;
     RegionRec saveRoot;
 
-<<<<<<< HEAD
     SETWINREC(pWin, NULL);
-=======
-    WINREC(pWin) = NULL;
-    pWin->devPrivates[rootlessWindowOldPixmapPrivateIndex].ptr = NULL;
->>>>>>> a125ce4a
+    dixSetPrivate(&pWin->devPrivates, rootlessWindowOldPixmapPrivateKey, NULL);
 
     SCREEN_UNWRAP(pWin->drawable.pScreen, CreateWindow);
 
