/*

Copyright 1987, 1998  The Open Group

Permission to use, copy, modify, distribute, and sell this software and its
documentation for any purpose is hereby granted without fee, provided that
the above copyright notice appear in all copies and that both that
copyright notice and this permission notice appear in supporting
documentation.

The above copyright notice and this permission notice shall be included
in all copies or substantial portions of the Software.

THE SOFTWARE IS PROVIDED "AS IS", WITHOUT WARRANTY OF ANY KIND, EXPRESS
OR IMPLIED, INCLUDING BUT NOT LIMITED TO THE WARRANTIES OF
MERCHANTABILITY, FITNESS FOR A PARTICULAR PURPOSE AND NONINFRINGEMENT.
IN NO EVENT SHALL THE OPEN GROUP BE LIABLE FOR ANY CLAIM, DAMAGES OR
OTHER LIABILITY, WHETHER IN AN ACTION OF CONTRACT, TORT OR OTHERWISE,
ARISING FROM, OUT OF OR IN CONNECTION WITH THE SOFTWARE OR THE USE OR
OTHER DEALINGS IN THE SOFTWARE.

Except as contained in this notice, the name of The Open Group shall
not be used in advertising or otherwise to promote the sale, use or
other dealings in this Software without prior written authorization
from The Open Group.


Copyright 1987 by Digital Equipment Corporation, Maynard, Massachusetts,
Copyright 1994 Quarterdeck Office Systems.

                        All Rights Reserved

Permission to use, copy, modify, and distribute this software and its
documentation for any purpose and without fee is hereby granted,
provided that the above copyright notice appear in all copies and that
both that copyright notice and this permission notice appear in
supporting documentation, and that the names of Digital and
Quarterdeck not be used in advertising or publicity pertaining to
distribution of the software without specific, written prior
permission.

DIGITAL AND QUARTERDECK DISCLAIM ALL WARRANTIES WITH REGARD TO THIS
SOFTWARE, INCLUDING ALL IMPLIED WARRANTIES OF MERCHANTABILITY AND
FITNESS, IN NO EVENT SHALL DIGITAL BE LIABLE FOR ANY SPECIAL, INDIRECT
OR CONSEQUENTIAL DAMAGES OR ANY DAMAGES WHATSOEVER RESULTING FROM LOSS
OF USE, DATA OR PROFITS, WHETHER IN AN ACTION OF CONTRACT, NEGLIGENCE
OR OTHER TORTIOUS ACTION, ARISING OUT OF OR IN CONNECTION WITH THE USE
OR PERFORMANCE OF THIS SOFTWARE.

*/

#ifdef HAVE_DIX_CONFIG_H
#include <dix-config.h>
#endif

#ifdef __CYGWIN__
#include <stdlib.h>
#include <signal.h>
#endif

#if defined(WIN32) && !defined(__CYGWIN__)
#include <X11/Xwinsock.h>
#endif
#include <X11/Xos.h>
#include <stdio.h>
#include <time.h>
<<<<<<< HEAD
=======
#include <sys/time.h>
#include <sys/resource.h>
>>>>>>> cc648e60
#include "misc.h"
#include <X11/X.h>
#define XSERV_t
#define TRANS_SERVER
#define TRANS_REOPEN
#include <X11/Xtrans/Xtrans.h>
#include "input.h"
#include "dixfont.h"
#include "osdep.h"
#include "extension.h"
#ifdef X_POSIX_C_SOURCE
#define _POSIX_C_SOURCE X_POSIX_C_SOURCE
#include <signal.h>
#undef _POSIX_C_SOURCE
#else
#if defined(X_NOT_POSIX) || defined(_POSIX_SOURCE)
#include <signal.h>
#else
#define _POSIX_SOURCE
#include <signal.h>
#undef _POSIX_SOURCE
#endif
#endif
#ifndef WIN32
#include <sys/wait.h>
#endif
#if !defined(SYSV) && !defined(WIN32) && !defined(Lynx) && !defined(QNX4)
#include <sys/resource.h>
#endif
#include <sys/stat.h>
#include <ctype.h>    /* for isspace */
#include <stdarg.h>

#if defined(DGUX)
#include <sys/resource.h>
#include <netdb.h>
#endif

#include <stdlib.h>	/* for malloc() */

#if defined(TCPCONN) || defined(STREAMSCONN)
# ifndef WIN32
#  include <netdb.h>
# endif
#endif

#include "opaque.h"

#ifdef SMART_SCHEDULE
#include "dixstruct.h"
#endif

#ifdef XKB
#include <xkbsrv.h>
#endif
#ifdef XCSECURITY
#include "securitysrv.h"
#endif

#ifdef RENDER
#include "picture.h"
#endif

#ifdef XPRINT
#include "DiPrint.h"
#endif

_X_EXPORT Bool noTestExtensions;
#ifdef BIGREQS
_X_EXPORT Bool noBigReqExtension = FALSE;
#endif
#ifdef COMPOSITE
_X_EXPORT Bool noCompositeExtension = FALSE;
#endif

#ifdef DAMAGE
_X_EXPORT Bool noDamageExtension = FALSE;
#endif
#ifdef DBE
_X_EXPORT Bool noDbeExtension = FALSE;
#endif
#ifdef DPMSExtension
_X_EXPORT Bool noDPMSExtension = FALSE;
#endif
#ifdef EVI
_X_EXPORT Bool noEVIExtension = FALSE;
#endif
#ifdef FONTCACHE
_X_EXPORT Bool noFontCacheExtension = FALSE;
#endif
#ifdef GLXEXT
_X_EXPORT Bool noGlxExtension = FALSE;
#endif
#ifdef SCREENSAVER
_X_EXPORT Bool noScreenSaverExtension = FALSE;
#endif
#ifdef MITSHM
_X_EXPORT Bool noMITShmExtension = FALSE;
#endif
#ifdef MITMISC
_X_EXPORT Bool noMITMiscExtension = FALSE;
#endif
#ifdef MULTIBUFFER
_X_EXPORT Bool noMultibufferExtension = FALSE;
#endif
#ifdef RANDR
_X_EXPORT Bool noRRExtension = FALSE;
#endif
#ifdef RENDER
_X_EXPORT Bool noRenderExtension = FALSE;
#endif
#ifdef SHAPE
_X_EXPORT Bool noShapeExtension = FALSE;
#endif
#ifdef XCSECURITY
_X_EXPORT Bool noSecurityExtension = FALSE;
#endif
#ifdef XSYNC
_X_EXPORT Bool noSyncExtension = FALSE;
#endif
#ifdef TOGCUP
_X_EXPORT Bool noXcupExtension = FALSE;
#endif
#ifdef RES
_X_EXPORT Bool noResExtension = FALSE;
#endif
#ifdef XAPPGROUP
_X_EXPORT Bool noXagExtension = FALSE;
#endif
#ifdef XCMISC
_X_EXPORT Bool noXCMiscExtension = FALSE;
#endif
#ifdef XEVIE
/* Xevie is disabled by default for now until the
 * interface is stable */
_X_EXPORT Bool noXevieExtension = TRUE;
#endif
#ifdef XF86BIGFONT
_X_EXPORT Bool noXFree86BigfontExtension = FALSE;
#endif
#ifdef XFreeXDGA
_X_EXPORT Bool noXFree86DGAExtension = FALSE;
#endif
#ifdef XF86DRI
_X_EXPORT Bool noXFree86DRIExtension = FALSE;
#endif
#ifdef XF86MISC
_X_EXPORT Bool noXFree86MiscExtension = FALSE;
#endif
#ifdef XF86VIDMODE
_X_EXPORT Bool noXFree86VidModeExtension = FALSE;
#endif
#ifdef XFIXES
_X_EXPORT Bool noXFixesExtension = FALSE;
#endif
/* |noXkbExtension| is defined in xc/programs/Xserver/xkb/xkbInit.c */
#ifdef PANORAMIX
/* Xinerama is disabled by default unless enabled via +xinerama */
_X_EXPORT Bool noPanoramiXExtension = TRUE;
#endif
#ifdef XINPUT
_X_EXPORT Bool noXInputExtension = FALSE;
#endif
#ifdef XIDLE
_X_EXPORT Bool noXIdleExtension = FALSE;
#endif
#ifdef XV
_X_EXPORT Bool noXvExtension = FALSE;
#endif

#define X_INCLUDE_NETDB_H
#include <X11/Xos_r.h>

#include <errno.h>

Bool CoreDump;

#ifdef PANORAMIX
Bool PanoramiXExtensionDisabledHack = FALSE;
#endif

int auditTrailLevel = 1;

_X_EXPORT Bool Must_have_memory = FALSE;

#ifdef AIXV3
int SyncOn  = 0;
extern int SelectWaitTime;
#endif

#if defined(SVR4) || defined(__linux__) || defined(CSRG_BASED)
#define HAS_SAVED_IDS_AND_SETEUID
#endif

#ifdef MEMBUG
#define MEM_FAIL_SCALE 100000
long Memory_fail = 0;
#include <stdlib.h>  /* for random() */
#endif

static char *dev_tty_from_init = NULL;	/* since we need to parse it anyway */

OsSigHandlerPtr
OsSignal(sig, handler)
    int sig;
    OsSigHandlerPtr handler;
{
#ifdef X_NOT_POSIX
    return signal(sig, handler);
#else
    struct sigaction act, oact;

    sigemptyset(&act.sa_mask);
    if (handler != SIG_IGN)
	sigaddset(&act.sa_mask, sig);
    act.sa_flags = 0;
    act.sa_handler = handler;
    sigaction(sig, &act, &oact);
    return oact.sa_handler;
#endif
}
	
#ifdef SERVER_LOCK
/*
 * Explicit support for a server lock file like the ones used for UUCP.
 * For architectures with virtual terminals that can run more than one
 * server at a time.  This keeps the servers from stomping on each other
 * if the user forgets to give them different display numbers.
 */
#ifndef __UNIXOS2__
#define LOCK_DIR "/tmp"
#endif
#define LOCK_TMP_PREFIX "/.tX"
#define LOCK_PREFIX "/.X"
#define LOCK_SUFFIX "-lock"

#if defined(DGUX)
#include <limits.h>
#include <sys/param.h>
#endif

#ifdef __UNIXOS2__
#define link rename
#endif

#ifndef PATH_MAX
#ifndef Lynx
#include <sys/param.h>
#else
#include <param.h>
#endif
#ifndef PATH_MAX
#ifdef MAXPATHLEN
#define PATH_MAX MAXPATHLEN
#else
#define PATH_MAX 1024
#endif
#endif
#endif

static Bool StillLocking = FALSE;
static char LockFile[PATH_MAX];
static Bool nolock = FALSE;

/*
 * LockServer --
 *      Check if the server lock file exists.  If so, check if the PID
 *      contained inside is valid.  If so, then die.  Otherwise, create
 *      the lock file containing the PID.
 */
void
LockServer(void)
{
  char tmp[PATH_MAX], pid_str[12];
  int lfd, i, haslock, l_pid, t;
  char *tmppath = NULL;
  int len;
  char port[20];

  if (nolock) return;
  /*
   * Path names
   */
#ifndef __UNIXOS2__
  tmppath = LOCK_DIR;
#else
  /* OS/2 uses TMP directory, must also prepare for 8.3 names */
  tmppath = getenv("TMP");
  if (!tmppath)
    FatalError("No TMP dir found\n");
#endif

  sprintf(port, "%d", atoi(display));
  len = strlen(LOCK_PREFIX) > strlen(LOCK_TMP_PREFIX) ? strlen(LOCK_PREFIX) :
						strlen(LOCK_TMP_PREFIX);
  len += strlen(tmppath) + strlen(port) + strlen(LOCK_SUFFIX) + 1;
  if (len > sizeof(LockFile))
    FatalError("Display name `%s' is too long\n", port);
  (void)sprintf(tmp, "%s" LOCK_TMP_PREFIX "%s" LOCK_SUFFIX, tmppath, port);
  (void)sprintf(LockFile, "%s" LOCK_PREFIX "%s" LOCK_SUFFIX, tmppath, port);

  /*
   * Create a temporary file containing our PID.  Attempt three times
   * to create the file.
   */
  StillLocking = TRUE;
  i = 0;
  do {
    i++;
    lfd = open(tmp, O_CREAT | O_EXCL | O_WRONLY, 0644);
    if (lfd < 0)
       sleep(2);
    else
       break;
  } while (i < 3);
  if (lfd < 0) {
    unlink(tmp);
    i = 0;
    do {
      i++;
      lfd = open(tmp, O_CREAT | O_EXCL | O_WRONLY, 0644);
      if (lfd < 0)
         sleep(2);
      else
         break;
    } while (i < 3);
  }
  if (lfd < 0)
    FatalError("Could not create lock file in %s\n", tmp);
  (void) sprintf(pid_str, "%10ld\n", (long)getpid());
  (void) write(lfd, pid_str, 11);
#ifndef __UNIXOS2__
#ifndef USE_CHMOD
  (void) fchmod(lfd, 0444);
#else
  (void) chmod(tmp, 0444);
#endif
#endif
  (void) close(lfd);

  /*
   * OK.  Now the tmp file exists.  Try three times to move it in place
   * for the lock.
   */
  i = 0;
  haslock = 0;
  while ((!haslock) && (i++ < 3)) {
    haslock = (link(tmp,LockFile) == 0);
    if (haslock) {
      /*
       * We're done.
       */
      break;
    }
    else {
      /*
       * Read the pid from the existing file
       */
      lfd = open(LockFile, O_RDONLY);
      if (lfd < 0) {
        unlink(tmp);
        FatalError("Can't read lock file %s\n", LockFile);
      }
      pid_str[0] = '\0';
      if (read(lfd, pid_str, 11) != 11) {
        /*
         * Bogus lock file.
         */
        unlink(LockFile);
        close(lfd);
        continue;
      }
      pid_str[11] = '\0';
      sscanf(pid_str, "%d", &l_pid);
      close(lfd);

      /*
       * Now try to kill the PID to see if it exists.
       */
      errno = 0;
      t = kill(l_pid, 0);
      if ((t< 0) && (errno == ESRCH)) {
        /*
         * Stale lock file.
         */
        unlink(LockFile);
        continue;
      }
      else if (((t < 0) && (errno == EPERM)) || (t == 0)) {
        /*
         * Process is still active.
         */
        unlink(tmp);
	FatalError("Server is already active for display %s\n%s %s\n%s\n",
		   port, "\tIf this server is no longer running, remove",
		   LockFile, "\tand start again.");
      }
    }
  }
  unlink(tmp);
  if (!haslock)
    FatalError("Could not create server lock file: %s\n", LockFile);
  StillLocking = FALSE;
}

/*
 * UnlockServer --
 *      Remove the server lock file.
 */
void
UnlockServer(void)
{
  if (nolock) return;

  if (!StillLocking){

#ifdef __UNIXOS2__
  (void) chmod(LockFile,S_IREAD|S_IWRITE);
#endif /* __UNIXOS2__ */
  (void) unlink(LockFile);
  }
}
#endif /* SERVER_LOCK */

/* Force connections to close on SIGHUP from init */

/*ARGSUSED*/
SIGVAL
AutoResetServer (int sig)
{
    int olderrno = errno;

    dispatchException |= DE_RESET;
    isItTimeToYield = TRUE;
#ifdef GPROF
    chdir ("/tmp");
    exit (0);
#endif
#if defined(SYSV) && defined(X_NOT_POSIX)
    OsSignal (SIGHUP, AutoResetServer);
#endif
    errno = olderrno;
}

/* Force connections to close and then exit on SIGTERM, SIGINT */

/*ARGSUSED*/
_X_EXPORT SIGVAL
GiveUp(int sig)
{
    int olderrno = errno;

    dispatchException |= DE_TERMINATE;
    isItTimeToYield = TRUE;
#if defined(SYSV) && defined(X_NOT_POSIX)
    if (sig)
	OsSignal(sig, SIG_IGN);
#endif
    errno = olderrno;
}

_X_EXPORT CARD32
GetTimeInMillis(void)
{
    struct timeval tv;

#ifdef MONOTONIC_CLOCK
    struct timespec tp;
    if (clock_gettime(CLOCK_MONOTONIC, &tp) == 0)
        return (tp.tv_sec * 1000) + (tp.tv_nsec / 1000000L);
#endif

    X_GETTIMEOFDAY(&tv);
    return(tv.tv_sec * 1000) + (tv.tv_usec / 1000);
}

_X_EXPORT void
AdjustWaitForDelay (pointer waitTime, unsigned long newdelay)
{
    static struct timeval   delay_val;
    struct timeval	    **wt = (struct timeval **) waitTime;
    unsigned long	    olddelay;

    if (*wt == NULL)
    {
	delay_val.tv_sec = newdelay / 1000;
	delay_val.tv_usec = 1000 * (newdelay % 1000);
	*wt = &delay_val;
    }
    else
    {
	olddelay = (*wt)->tv_sec * 1000 + (*wt)->tv_usec / 1000;
	if (newdelay < olddelay)
	{
	    (*wt)->tv_sec = newdelay / 1000;
	    (*wt)->tv_usec = 1000 * (newdelay % 1000);
	}
    }
}

void UseMsg(void)
{
#if !defined(AIXrt) && !defined(AIX386)
    ErrorF("use: X [:<display>] [option]\n");
    ErrorF("-a #                   mouse acceleration (pixels)\n");
    ErrorF("-ac                    disable access control restrictions\n");
#ifdef MEMBUG
    ErrorF("-alloc int             chance alloc should fail\n");
#endif
    ErrorF("-audit int             set audit trail level\n");	
    ErrorF("-auth file             select authorization file\n");	
    ErrorF("-br                    create root window with black background\n");
    ErrorF("+bs                    enable any backing store support\n");
    ErrorF("-bs                    disable any backing store support\n");
    ErrorF("-c                     turns off key-click\n");
    ErrorF("c #                    key-click volume (0-100)\n");
    ErrorF("-cc int                default color visual class\n");
    ErrorF("-co file               color database file\n");
#ifdef COMMANDLINE_CHALLENGED_OPERATING_SYSTEMS
    ErrorF("-config file           read options from file\n");
#endif
    ErrorF("-core                  generate core dump on fatal error\n");
    ErrorF("-dpi int               screen resolution in dots per inch\n");
#ifdef DPMSExtension
    ErrorF("dpms                   enables VESA DPMS monitor control\n");
    ErrorF("-dpms                  disables VESA DPMS monitor control\n");
#endif
    ErrorF("-deferglyphs [none|all|16] defer loading of [no|all|16-bit] glyphs\n");
    ErrorF("-f #                   bell base (0-100)\n");
    ErrorF("-fc string             cursor font\n");
    ErrorF("-fn string             default font name\n");
    ErrorF("-fp string             default font path\n");
    ErrorF("-help                  prints message with these options\n");
    ErrorF("-I                     ignore all remaining arguments\n");
#ifdef RLIMIT_DATA
    ErrorF("-ld int                limit data space to N Kb\n");
#endif
#ifdef RLIMIT_NOFILE
    ErrorF("-lf int                limit number of open files to N\n");
#endif
#ifdef RLIMIT_STACK
    ErrorF("-ls int                limit stack space to N Kb\n");
#endif
#ifdef SERVER_LOCK
    ErrorF("-nolock                disable the locking mechanism\n");
#endif
#ifndef NOLOGOHACK
    ErrorF("-logo                  enable logo in screen saver\n");
    ErrorF("nologo                 disable logo in screen saver\n");
#endif
    ErrorF("-nolisten string       don't listen on protocol\n");
    ErrorF("-noreset               don't reset after last client exists\n");
    ErrorF("-reset                 reset after last client exists\n");
    ErrorF("-p #                   screen-saver pattern duration (minutes)\n");
    ErrorF("-pn                    accept failure to listen on all ports\n");
    ErrorF("-nopn                  reject failure to listen on all ports\n");
    ErrorF("-r                     turns off auto-repeat\n");
    ErrorF("r                      turns on auto-repeat \n");
#ifdef RENDER
    ErrorF("-render [default|mono|gray|color] set render color alloc policy\n");
#endif
    ErrorF("-s #                   screen-saver timeout (minutes)\n");
#ifdef XCSECURITY
    ErrorF("-sp file               security policy file\n");
#endif
#ifdef XPRINT
    PrinterUseMsg();
#endif
    ErrorF("-su                    disable any save under support\n");
    ErrorF("-t #                   mouse threshold (pixels)\n");
    ErrorF("-terminate             terminate at server reset\n");
    ErrorF("-to #                  connection time out\n");
    ErrorF("-tst                   disable testing extensions\n");
    ErrorF("ttyxx                  server started from init on /dev/ttyxx\n");
    ErrorF("v                      video blanking for screen-saver\n");
    ErrorF("-v                     screen-saver without video blanking\n");
    ErrorF("-wm                    WhenMapped default backing-store\n");
    ErrorF("-wr                    create root window with white background\n");
    ErrorF("-x string              loads named extension at init time \n");
    ErrorF("-maxbigreqsize         set maximal bigrequest size \n");
#ifdef PANORAMIX
    ErrorF("+xinerama              Enable XINERAMA extension\n");
    ErrorF("-xinerama              Disable XINERAMA extension\n");
#endif
#ifdef SMART_SCHEDULE
    ErrorF("-dumbSched             Disable smart scheduling, enable old behavior\n");
    ErrorF("-schedInterval int     Set scheduler interval in msec\n");
#endif
    ErrorF("+extension name        Enable extension\n");
    ErrorF("-extension name        Disable extension\n");
#ifdef XDMCP
    XdmcpUseMsg();
#endif
#endif /* !AIXrt && ! AIX386 */
#ifdef XKB
    XkbUseMsg();
#endif
    ddxUseMsg();
}

/*  This function performs a rudimentary sanity check
 *  on the display name passed in on the command-line,
 *  since this string is used to generate filenames.
 *  It is especially important that the display name
 *  not contain a "/" and not start with a "-".
 *                                            --kvajk
 */
static int 
VerifyDisplayName(const char *d)
{
    if ( d == (char *)0 ) return( 0 );  /*  null  */
    if ( *d == '\0' ) return( 0 );  /*  empty  */
    if ( *d == '-' ) return( 0 );  /*  could be confused for an option  */
    if ( *d == '.' ) return( 0 );  /*  must not equal "." or ".."  */
    if ( strchr(d, '/') != (char *)0 ) return( 0 );  /*  very important!!!  */
    return( 1 );
}

/*
 * This function is responsible for doing initalisation of any global
 * variables at an very early point of server startup (even before
 * |ProcessCommandLine()|. 
 */
void InitGlobals(void)
{
    ddxInitGlobals();
}


/*
 * This function parses the command line. Handles device-independent fields
 * and allows ddx to handle additional fields.  It is not allowed to modify
 * argc or any of the strings pointed to by argv.
 */
void
ProcessCommandLine(int argc, char *argv[])
{
    int i, skip;

    defaultKeyboardControl.autoRepeat = TRUE;

#ifdef NO_PART_NET
    PartialNetwork = FALSE;
#else
    PartialNetwork = TRUE;
#endif

    for ( i = 1; i < argc; i++ )
    {
	/* call ddx first, so it can peek/override if it wants */
        if((skip = ddxProcessArgument(argc, argv, i)))
	{
	    i += (skip - 1);
	}
	else if(argv[i][0] ==  ':')  
	{
	    /* initialize display */
	    display = argv[i];
	    display++;
            if( ! VerifyDisplayName( display ) ) {
                ErrorF("Bad display name: %s\n", display);
                UseMsg();
		FatalError("Bad display name, exiting: %s\n", display);
            }
	}
	else if ( strcmp( argv[i], "-a") == 0)
	{
	    if(++i < argc)
	        defaultPointerControl.num = atoi(argv[i]);
	    else
		UseMsg();
	}
	else if ( strcmp( argv[i], "-ac") == 0)
	{
	    defeatAccessControl = TRUE;
	}
#ifdef MEMBUG
	else if ( strcmp( argv[i], "-alloc") == 0)
	{
	    if(++i < argc)
	        Memory_fail = atoi(argv[i]);
	    else
		UseMsg();
	}
#endif
	else if ( strcmp( argv[i], "-audit") == 0)
	{
	    if(++i < argc)
	        auditTrailLevel = atoi(argv[i]);
	    else
		UseMsg();
	}
	else if ( strcmp( argv[i], "-auth") == 0)
	{
	    if(++i < argc)
	        InitAuthorization (argv[i]);
	    else
		UseMsg();
	}
	else if ( strcmp( argv[i], "-br") == 0)
	    blackRoot = TRUE;
	else if ( strcmp( argv[i], "+bs") == 0)
	    enableBackingStore = TRUE;
	else if ( strcmp( argv[i], "-bs") == 0)
	    disableBackingStore = TRUE;
	else if ( strcmp( argv[i], "c") == 0)
	{
	    if(++i < argc)
	        defaultKeyboardControl.click = atoi(argv[i]);
	    else
		UseMsg();
	}
	else if ( strcmp( argv[i], "-c") == 0)
	{
	    defaultKeyboardControl.click = 0;
	}
	else if ( strcmp( argv[i], "-cc") == 0)
	{
	    if(++i < argc)
	        defaultColorVisualClass = atoi(argv[i]);
	    else
		UseMsg();
	}
	else if ( strcmp( argv[i], "-co") == 0)
	{
	    if(++i < argc)
	        rgbPath = argv[i];
	    else
		UseMsg();
	}
	else if ( strcmp( argv[i], "-core") == 0)
	{
	    struct rlimit   core_limit;
	    CoreDump = TRUE;
	    getrlimit (RLIMIT_CORE, &core_limit);
	    core_limit.rlim_cur = core_limit.rlim_max;
	    setrlimit (RLIMIT_CORE, &core_limit);
	}
	else if ( strcmp( argv[i], "-dpi") == 0)
	{
	    if(++i < argc)
	        monitorResolution = atoi(argv[i]);
	    else
		UseMsg();
	}
#ifdef DPMSExtension
	else if ( strcmp( argv[i], "dpms") == 0)
	    DPMSEnabledSwitch = TRUE;
	else if ( strcmp( argv[i], "-dpms") == 0)
	    DPMSDisabledSwitch = TRUE;
#endif
	else if ( strcmp( argv[i], "-deferglyphs") == 0)
	{
	    if(++i >= argc || !ParseGlyphCachingMode(argv[i]))
		UseMsg();
	}
	else if ( strcmp( argv[i], "-f") == 0)
	{
	    if(++i < argc)
	        defaultKeyboardControl.bell = atoi(argv[i]);
	    else
		UseMsg();
	}
	else if ( strcmp( argv[i], "-fc") == 0)
	{
	    if(++i < argc)
	        defaultCursorFont = argv[i];
	    else
		UseMsg();
	}
	else if ( strcmp( argv[i], "-fn") == 0)
	{
	    if(++i < argc)
	        defaultTextFont = argv[i];
	    else
		UseMsg();
	}
	else if ( strcmp( argv[i], "-fp") == 0)
	{
	    if(++i < argc)
	    {
	        defaultFontPath = argv[i];
	    }
	    else
		UseMsg();
	}
	else if ( strcmp( argv[i], "-help") == 0)
	{
	    UseMsg();
	    exit(0);
	}
#ifdef XKB
        else if ( (skip=XkbProcessArguments(argc,argv,i))!=0 ) {
	    if (skip>0)
		 i+= skip-1;
	    else UseMsg();
	}
#endif
#ifdef RLIMIT_DATA
	else if ( strcmp( argv[i], "-ld") == 0)
	{
	    if(++i < argc)
	    {
	        limitDataSpace = atoi(argv[i]);
		if (limitDataSpace > 0)
		    limitDataSpace *= 1024;
	    }
	    else
		UseMsg();
	}
#endif
#ifdef RLIMIT_NOFILE
	else if ( strcmp( argv[i], "-lf") == 0)
	{
	    if(++i < argc)
	        limitNoFile = atoi(argv[i]);
	    else
		UseMsg();
	}
#endif
#ifdef RLIMIT_STACK
	else if ( strcmp( argv[i], "-ls") == 0)
	{
	    if(++i < argc)
	    {
	        limitStackSpace = atoi(argv[i]);
		if (limitStackSpace > 0)
		    limitStackSpace *= 1024;
	    }
	    else
		UseMsg();
	}
#endif
#ifdef SERVER_LOCK
	else if ( strcmp ( argv[i], "-nolock") == 0)
	{
#if !defined(WIN32) && !defined(__UNIXOS2__) && !defined(__CYGWIN__)
	  if (getuid() != 0)
	    ErrorF("Warning: the -nolock option can only be used by root\n");
	  else
#endif
	    nolock = TRUE;
	}
#endif
#ifndef NOLOGOHACK
	else if ( strcmp( argv[i], "-logo") == 0)
	{
	    logoScreenSaver = 1;
	}
	else if ( strcmp( argv[i], "nologo") == 0)
	{
	    logoScreenSaver = 0;
	}
#endif
	else if ( strcmp( argv[i], "-nolisten") == 0)
	{
            if(++i < argc) {
		if (_XSERVTransNoListen(argv[i])) 
		    FatalError ("Failed to disable listen for %s transport",
				argv[i]);
	   } else
		UseMsg();
	}
	else if ( strcmp( argv[i], "-noreset") == 0)
	{
	    dispatchExceptionAtReset = 0;
	}
	else if ( strcmp( argv[i], "-reset") == 0)
	{
	    dispatchExceptionAtReset = DE_RESET;
	}
	else if ( strcmp( argv[i], "-p") == 0)
	{
	    if(++i < argc)
	        defaultScreenSaverInterval = ((CARD32)atoi(argv[i])) *
					     MILLI_PER_MIN;
	    else
		UseMsg();
	}
	else if ( strcmp( argv[i], "-pn") == 0)
	    PartialNetwork = TRUE;
	else if ( strcmp( argv[i], "-nopn") == 0)
	    PartialNetwork = FALSE;
	else if ( strcmp( argv[i], "r") == 0)
	    defaultKeyboardControl.autoRepeat = TRUE;
	else if ( strcmp( argv[i], "-r") == 0)
	    defaultKeyboardControl.autoRepeat = FALSE;
	else if ( strcmp( argv[i], "-s") == 0)
	{
	    if(++i < argc)
	        defaultScreenSaverTime = ((CARD32)atoi(argv[i])) *
					 MILLI_PER_MIN;
	    else
		UseMsg();
	}
	else if ( strcmp( argv[i], "-su") == 0)
	    disableSaveUnders = TRUE;
	else if ( strcmp( argv[i], "-t") == 0)
	{
	    if(++i < argc)
	        defaultPointerControl.threshold = atoi(argv[i]);
	    else
		UseMsg();
	}
	else if ( strcmp( argv[i], "-terminate") == 0)
	{
	    dispatchExceptionAtReset = DE_TERMINATE;
	}
	else if ( strcmp( argv[i], "-to") == 0)
	{
	    if(++i < argc)
		TimeOutValue = ((CARD32)atoi(argv[i])) * MILLI_PER_SECOND;
	    else
		UseMsg();
	}
	else if ( strcmp( argv[i], "-tst") == 0)
	{
	    noTestExtensions = TRUE;
	}
	else if ( strcmp( argv[i], "v") == 0)
	    defaultScreenSaverBlanking = PreferBlanking;
	else if ( strcmp( argv[i], "-v") == 0)
	    defaultScreenSaverBlanking = DontPreferBlanking;
	else if ( strcmp( argv[i], "-wm") == 0)
	    defaultBackingStore = WhenMapped;
        else if ( strcmp( argv[i], "-wr") == 0)
            whiteRoot = TRUE;
        else if ( strcmp( argv[i], "-maxbigreqsize") == 0) {
             if(++i < argc) {
                 long reqSizeArg = atol(argv[i]);

                 /* Request size > 128MB does not make much sense... */
                 if( reqSizeArg > 0L && reqSizeArg < 128L ) {
                     maxBigRequestSize = (reqSizeArg * 1048576L) - 1L;
                 }
                 else
                 {
                     UseMsg();
                 }
             }
             else
             {
                 UseMsg();
             }
         }
#ifdef PANORAMIX
	else if ( strcmp( argv[i], "+xinerama") == 0){
	    noPanoramiXExtension = FALSE;
	}
	else if ( strcmp( argv[i], "-xinerama") == 0){
	    noPanoramiXExtension = TRUE;
	}
	else if ( strcmp( argv[i], "-disablexineramaextension") == 0){
	    PanoramiXExtensionDisabledHack = TRUE;
	}
#endif
	else if ( strcmp( argv[i], "-x") == 0)
	{
	    if(++i >= argc)
		UseMsg();
	    /* For U**x, which doesn't support dynamic loading, there's nothing
	     * to do when we see a -x.  Either the extension is linked in or
	     * it isn't */
	}
	else if ( strcmp( argv[i], "-I") == 0)
	{
	    /* ignore all remaining arguments */
	    break;
	}
	else if (strncmp (argv[i], "tty", 3) == 0)
	{
	    /* just in case any body is interested */
	    dev_tty_from_init = argv[i];
	}
#ifdef XDMCP
	else if ((skip = XdmcpOptions(argc, argv, i)) != i)
	{
	    i = skip - 1;
	}
#endif
#ifdef XPRINT
	else if ((skip = PrinterOptions(argc, argv, i)) != i)
	{
	    i = skip - 1;
	}
#endif
#ifdef XCSECURITY
	else if ((skip = XSecurityOptions(argc, argv, i)) != i)
	{
	    i = skip - 1;
	}
#endif
#ifdef AIXV3
        else if ( strcmp( argv[i], "-timeout") == 0)
        {
            if(++i < argc)
                SelectWaitTime = atoi(argv[i]);
            else
                UseMsg();
        }
        else if ( strcmp( argv[i], "-sync") == 0)
        {
            SyncOn++;
        }
#endif
#ifdef SMART_SCHEDULE
	else if ( strcmp( argv[i], "-dumbSched") == 0)
	{
	    SmartScheduleDisable = TRUE;
	}
	else if ( strcmp( argv[i], "-schedInterval") == 0)
	{
	    if (++i < argc)
	    {
		SmartScheduleInterval = atoi(argv[i]);
		SmartScheduleSlice = SmartScheduleInterval;
	    }
	    else
		UseMsg();
	}
	else if ( strcmp( argv[i], "-schedMax") == 0)
	{
	    if (++i < argc)
	    {
		SmartScheduleMaxSlice = atoi(argv[i]);
	    }
	    else
		UseMsg();
	}
#endif
#ifdef RENDER
	else if ( strcmp( argv[i], "-render" ) == 0)
	{
	    if (++i < argc)
	    {
		int policy = PictureParseCmapPolicy (argv[i]);

		if (policy != PictureCmapPolicyInvalid)
		    PictureCmapPolicy = policy;
		else
		    UseMsg ();
	    }
	    else
		UseMsg ();
	}
#endif
	else if ( strcmp( argv[i], "+extension") == 0)
	{
	    if (++i < argc)
	    {
		if (!EnableDisableExtension(argv[i], TRUE))
		    EnableDisableExtensionError(argv[i], TRUE);
	    }
	    else
		UseMsg();
	}
	else if ( strcmp( argv[i], "-extension") == 0)
	{
	    if (++i < argc)
	    {
		if (!EnableDisableExtension(argv[i], FALSE))
		    EnableDisableExtensionError(argv[i], FALSE);
	    }
	    else
		UseMsg();
	}
 	else
 	{
	    ErrorF("Unrecognized option: %s\n", argv[i]);
	    UseMsg();
	    FatalError("Unrecognized option: %s\n", argv[i]);
        }
    }
}

#ifdef COMMANDLINE_CHALLENGED_OPERATING_SYSTEMS
static void
InsertFileIntoCommandLine(
    int *resargc, char ***resargv, 
    int prefix_argc, char **prefix_argv,
    char *filename, 
    int suffix_argc, char **suffix_argv)
{
    struct stat     st;
    FILE           *f;
    char           *p;
    char           *q;
    int             insert_argc;
    char           *buf;
    int             len;
    int             i;

    f = fopen(filename, "r");
    if (!f)
	FatalError("Can't open option file %s\n", filename);

    fstat(fileno(f), &st);

    buf = (char *) xalloc((unsigned) st.st_size + 1);
    if (!buf)
	FatalError("Out of Memory\n");

    len = fread(buf, 1, (unsigned) st.st_size, f);

    fclose(f);

    if (len < 0)
	FatalError("Error reading option file %s\n", filename);

    buf[len] = '\0';

    p = buf;
    q = buf;
    insert_argc = 0;

    while (*p)
    {
	while (isspace(*p))
	    p++;
	if (!*p)
	    break;
	if (*p == '#')
	{
	    while (*p && *p != '\n')
		p++;
	} else
	{
	    while (*p && !isspace(*p))
		*q++ = *p++;
	    /* Since p and q might still be pointing at the same place, we	 */
	    /* need to step p over the whitespace now before we add the null.	 */
	    if (*p)
		p++;
	    *q++ = '\0';
	    insert_argc++;
	}
    }

    buf = (char *) xrealloc(buf, q - buf);
    if (!buf)
	FatalError("Out of memory reallocing option buf\n");

    *resargc = prefix_argc + insert_argc + suffix_argc;
    *resargv = (char **) xalloc((*resargc + 1) * sizeof(char *));
    if (!*resargv)
	FatalError("Out of Memory\n");

    memcpy(*resargv, prefix_argv, prefix_argc * sizeof(char *));

    p = buf;
    for (i = 0; i < insert_argc; i++)
    {
	(*resargv)[prefix_argc + i] = p;
	p += strlen(p) + 1;
    }

    memcpy(*resargv + prefix_argc + insert_argc,
	   suffix_argv, suffix_argc * sizeof(char *));

    (*resargv)[*resargc] = NULL;
} /* end InsertFileIntoCommandLine */


void
ExpandCommandLine(int *pargc, char ***pargv)
{
    int i;

#if !defined(WIN32) && !defined(__UNIXOS2__) && !defined(__CYGWIN__)
    if (getuid() != geteuid())
	return;
#endif

    for (i = 1; i < *pargc; i++)
    {
	if ( (0 == strcmp((*pargv)[i], "-config")) && (i < (*pargc - 1)) )
	{
	    InsertFileIntoCommandLine(pargc, pargv,
					  i, *pargv,
					  (*pargv)[i+1], /* filename */
					  *pargc - i - 2, *pargv + i + 2);
	    i--;
	}
    }
} /* end ExpandCommandLine */
#endif

/* Implement a simple-minded font authorization scheme.  The authorization
   name is "hp-hostname-1", the contents are simply the host name. */
int
set_font_authorizations(char **authorizations, int *authlen, pointer client)
{
#define AUTHORIZATION_NAME "hp-hostname-1"
#if defined(TCPCONN) || defined(STREAMSCONN)
    static char *result = NULL;
    static char *p = NULL;

    if (p == NULL)
    {
	char hname[1024], *hnameptr;
	unsigned int len;
#if defined(IPv6) && defined(AF_INET6)
	struct addrinfo hints, *ai = NULL;
#else
	struct hostent *host;
#ifdef XTHREADS_NEEDS_BYNAMEPARAMS
	_Xgethostbynameparams hparams;
#endif
#endif

	gethostname(hname, 1024);
#if defined(IPv6) && defined(AF_INET6)
	bzero(&hints, sizeof(hints));
	hints.ai_flags = AI_CANONNAME;
	if (getaddrinfo(hname, NULL, &hints, &ai) == 0) {
	    hnameptr = ai->ai_canonname;
	} else {
	    hnameptr = hname;
	}
#else
	host = _XGethostbyname(hname, hparams);
	if (host == NULL)
	    hnameptr = hname;
	else
	    hnameptr = host->h_name;
#endif

	len = strlen(hnameptr) + 1;
	result = xalloc(len + sizeof(AUTHORIZATION_NAME) + 4);

	p = result;
        *p++ = sizeof(AUTHORIZATION_NAME) >> 8;
        *p++ = sizeof(AUTHORIZATION_NAME) & 0xff;
        *p++ = (len) >> 8;
        *p++ = (len & 0xff);

	memmove(p, AUTHORIZATION_NAME, sizeof(AUTHORIZATION_NAME));
	p += sizeof(AUTHORIZATION_NAME);
	memmove(p, hnameptr, len);
	p += len;
#if defined(IPv6) && defined(AF_INET6)
	if (ai) {
	    freeaddrinfo(ai);
	}
#endif
    }
    *authlen = p - result;
    *authorizations = result;
    return 1;
#else /* TCPCONN */
    return 0;
#endif /* TCPCONN */
}

/* XALLOC -- X's internal memory allocator.  Why does it return unsigned
 * long * instead of the more common char *?  Well, if you read K&R you'll
 * see they say that alloc must return a pointer "suitable for conversion"
 * to whatever type you really want.  In a full-blown generic allocator
 * there's no way to solve the alignment problems without potentially
 * wasting lots of space.  But we have a more limited problem. We know
 * we're only ever returning pointers to structures which will have to
 * be long word aligned.  So we are making a stronger guarantee.  It might
 * have made sense to make Xalloc return char * to conform with people's
 * expectations of malloc, but this makes lint happier.
 */

#ifndef INTERNAL_MALLOC

_X_EXPORT void * 
Xalloc(unsigned long amount)
{
    register pointer  ptr;
	
    if ((long)amount <= 0) {
	return (unsigned long *)NULL;
    }
    /* aligned extra on long word boundary */
    amount = (amount + (sizeof(long) - 1)) & ~(sizeof(long) - 1);
#ifdef MEMBUG
    if (!Must_have_memory && Memory_fail &&
	((random() % MEM_FAIL_SCALE) < Memory_fail))
	return (unsigned long *)NULL;
#endif
    if ((ptr = (pointer)malloc(amount))) {
	return (unsigned long *)ptr;
    }
    if (Must_have_memory)
	FatalError("Out of memory");
    return (unsigned long *)NULL;
}

/*****************
 * XNFalloc 
 * "no failure" realloc, alternate interface to Xalloc w/o Must_have_memory
 *****************/

_X_EXPORT void *
XNFalloc(unsigned long amount)
{
    register pointer ptr;

    if ((long)amount <= 0)
    {
        return (unsigned long *)NULL;
    }
    /* aligned extra on long word boundary */
    amount = (amount + (sizeof(long) - 1)) & ~(sizeof(long) - 1);
    ptr = (pointer)malloc(amount);
    if (!ptr)
    {
        FatalError("Out of memory");
    }
    return ((unsigned long *)ptr);
}

/*****************
 * Xcalloc
 *****************/

_X_EXPORT void *
Xcalloc(unsigned long amount)
{
    unsigned long   *ret;

    ret = Xalloc (amount);
    if (ret)
	bzero ((char *) ret, (int) amount);
    return ret;
}

/*****************
 * XNFcalloc
 *****************/

_X_EXPORT void *
XNFcalloc(unsigned long amount)
{
    unsigned long   *ret;

    ret = Xalloc (amount);
    if (ret)
	bzero ((char *) ret, (int) amount);
    else if ((long)amount > 0)
        FatalError("Out of memory");
    return ret;
}

/*****************
 * Xrealloc
 *****************/

_X_EXPORT void *
Xrealloc(pointer ptr, unsigned long amount)
{
#ifdef MEMBUG
    if (!Must_have_memory && Memory_fail &&
	((random() % MEM_FAIL_SCALE) < Memory_fail))
	return (unsigned long *)NULL;
#endif
    if ((long)amount <= 0)
    {
	if (ptr && !amount)
	    free(ptr);
	return (unsigned long *)NULL;
    }
    amount = (amount + (sizeof(long) - 1)) & ~(sizeof(long) - 1);
    if (ptr)
        ptr = (pointer)realloc((char *)ptr, amount);
    else
	ptr = (pointer)malloc(amount);
    if (ptr)
        return (unsigned long *)ptr;
    if (Must_have_memory)
	FatalError("Out of memory");
    return (unsigned long *)NULL;
}
                    
/*****************
 * XNFrealloc 
 * "no failure" realloc, alternate interface to Xrealloc w/o Must_have_memory
 *****************/

_X_EXPORT void *
XNFrealloc(pointer ptr, unsigned long amount)
{
    if (( ptr = (pointer)Xrealloc( ptr, amount ) ) == NULL)
    {
	if ((long)amount > 0)
            FatalError( "Out of memory" );
    }
    return ((unsigned long *)ptr);
}

/*****************
 *  Xfree
 *    calls free 
 *****************/    

_X_EXPORT void
Xfree(pointer ptr)
{
    if (ptr)
	free((char *)ptr); 
}

void
OsInitAllocator (void)
{
#ifdef MEMBUG
    static int	been_here;

    /* Check the memory system after each generation */
    if (been_here)
	CheckMemory ();
    else
	been_here = 1;
#endif
}
#endif /* !INTERNAL_MALLOC */


char *
Xstrdup(const char *s)
{
    char *sd;

    if (s == NULL)
	return NULL;

    sd = (char *)Xalloc(strlen(s) + 1);
    if (sd != NULL)
	strcpy(sd, s);
    return sd;
}


_X_EXPORT char *
XNFstrdup(const char *s)
{
    char *sd;

    if (s == NULL)
	return NULL;

    sd = (char *)XNFalloc(strlen(s) + 1);
    strcpy(sd, s);
    return sd;
}

#ifdef SMART_SCHEDULE

unsigned long	SmartScheduleIdleCount;
Bool		SmartScheduleIdle;
Bool		SmartScheduleTimerStopped;

#ifdef SIGVTALRM
#define SMART_SCHEDULE_POSSIBLE
#endif

#ifdef SMART_SCHEDULE_POSSIBLE
#define SMART_SCHEDULE_SIGNAL		SIGALRM
#define SMART_SCHEDULE_TIMER		ITIMER_REAL
#endif

static void
SmartScheduleStopTimer (void)
{
#ifdef SMART_SCHEDULE_POSSIBLE
    struct itimerval	timer;
    
    timer.it_interval.tv_sec = 0;
    timer.it_interval.tv_usec = 0;
    timer.it_value.tv_sec = 0;
    timer.it_value.tv_usec = 0;
    (void) setitimer (ITIMER_REAL, &timer, 0);
    SmartScheduleTimerStopped = TRUE;
#endif
}

Bool
SmartScheduleStartTimer (void)
{
#ifdef SMART_SCHEDULE_POSSIBLE
    struct itimerval	timer;
    
    SmartScheduleTimerStopped = FALSE;
    timer.it_interval.tv_sec = 0;
    timer.it_interval.tv_usec = SmartScheduleInterval * 1000;
    timer.it_value.tv_sec = 0;
    timer.it_value.tv_usec = SmartScheduleInterval * 1000;
    return setitimer (ITIMER_REAL, &timer, 0) >= 0;
#endif
    return FALSE;
}

#ifdef SMART_SCHEDULE_POSSIBLE
static void
SmartScheduleTimer (int sig)
{
    int olderrno = errno;

    SmartScheduleTime += SmartScheduleInterval;
    if (SmartScheduleIdle)
    {
	SmartScheduleStopTimer ();
    }
    errno = olderrno;
}
#endif

Bool
SmartScheduleInit (void)
{
#ifdef SMART_SCHEDULE_POSSIBLE
    struct sigaction	act;

    if (SmartScheduleDisable)
	return TRUE;
    
    bzero ((char *) &act, sizeof(struct sigaction));

    /* Set up the timer signal function */
    act.sa_handler = SmartScheduleTimer;
    sigemptyset (&act.sa_mask);
    sigaddset (&act.sa_mask, SMART_SCHEDULE_SIGNAL);
    if (sigaction (SMART_SCHEDULE_SIGNAL, &act, 0) < 0)
    {
	perror ("sigaction for smart scheduler");
	return FALSE;
    }
    /* Set up the virtual timer */
    if (!SmartScheduleStartTimer ())
    {
	perror ("scheduling timer");
	return FALSE;
    }
    /* stop the timer and wait for WaitForSomething to start it */
    SmartScheduleStopTimer ();
    return TRUE;
#else
    return FALSE;
#endif
}
#endif

#ifdef SIG_BLOCK
static sigset_t	PreviousSignalMask;
static int	BlockedSignalCount;
#endif

void
OsBlockSignals (void)
{
#ifdef SIG_BLOCK
    if (BlockedSignalCount++ == 0)
    {
	sigset_t    set;
	
	sigemptyset (&set);
#ifdef SIGALRM
	sigaddset (&set, SIGALRM);
#endif
#ifdef SIGVTALRM
	sigaddset (&set, SIGVTALRM);
#endif
#ifdef SIGWINCH
	sigaddset (&set, SIGWINCH);
#endif
#ifdef SIGIO
	sigaddset (&set, SIGIO);
#endif
#ifdef SIGTSTP
	sigaddset (&set, SIGTSTP);
#endif
#ifdef SIGTTIN
	sigaddset (&set, SIGTTIN);
#endif
#ifdef SIGTTOU
	sigaddset (&set, SIGTTOU);
#endif
#ifdef SIGCHLD
	sigaddset (&set, SIGCHLD);
#endif
	sigprocmask (SIG_BLOCK, &set, &PreviousSignalMask);
    }
#endif
}

void
OsReleaseSignals (void)
{
#ifdef SIG_BLOCK
    if (--BlockedSignalCount == 0)
    {
	sigprocmask (SIG_SETMASK, &PreviousSignalMask, 0);
    }
#endif
}

#if !defined(WIN32) && !defined(__UNIXOS2__)
/*
 * "safer" versions of system(3), popen(3) and pclose(3) which give up
 * all privs before running a command.
 *
 * This is based on the code in FreeBSD 2.2 libc.
 *
 * XXX It'd be good to redirect stderr so that it ends up in the log file
 * as well.  As it is now, xkbcomp messages don't end up in the log file.
 */

int
System(char *command)
{
    int pid, p;
#ifdef SIGCHLD
    void (*csig)(int);
#endif
    int status;

    if (!command)
	return(1);

#ifdef SIGCHLD
    csig = signal(SIGCHLD, SIG_DFL);
#endif

#ifdef DEBUG
    ErrorF("System: `%s'\n", command);
#endif

    switch (pid = fork()) {
    case -1:	/* error */
	p = -1;
    case 0:	/* child */
	if (setgid(getgid()) == -1)
	    _exit(127);
	if (setuid(getuid()) == -1)
	    _exit(127);
	execl("/bin/sh", "sh", "-c", command, (char *)NULL);
	_exit(127);
    default:	/* parent */
	do {
	    p = waitpid(pid, &status, 0);
	} while (p == -1 && errno == EINTR);
	
    }

#ifdef SIGCHLD
    signal(SIGCHLD, csig);
#endif

    return p == -1 ? -1 : status;
}

static struct pid {
    struct pid *next;
    FILE *fp;
    int pid;
} *pidlist;

pointer
Popen(char *command, char *type)
{
    struct pid *cur;
    FILE *iop;
    int pdes[2], pid;

    if (command == NULL || type == NULL)
	return NULL;

    if ((*type != 'r' && *type != 'w') || type[1])
	return NULL;

    if ((cur = (struct pid *)xalloc(sizeof(struct pid))) == NULL)
	return NULL;

    if (pipe(pdes) < 0) {
	xfree(cur);
	return NULL;
    }

    switch (pid = fork()) {
    case -1: 	/* error */
	close(pdes[0]);
	close(pdes[1]);
	xfree(cur);
	return NULL;
    case 0:	/* child */
	if (setgid(getgid()) == -1)
	    _exit(127);
	if (setuid(getuid()) == -1)
	    _exit(127);
	if (*type == 'r') {
	    if (pdes[1] != 1) {
		/* stdout */
		dup2(pdes[1], 1);
		close(pdes[1]);
	    }
	    close(pdes[0]);
	} else {
	    if (pdes[0] != 0) {
		/* stdin */
		dup2(pdes[0], 0);
		close(pdes[0]);
	    }
	    close(pdes[1]);
	}
	execl("/bin/sh", "sh", "-c", command, (char *)NULL);
	_exit(127);
    }

    /* Avoid EINTR during stdio calls */
    OsBlockSignals ();
    
    /* parent */
    if (*type == 'r') {
	iop = fdopen(pdes[0], type);
	close(pdes[1]);
    } else {
	iop = fdopen(pdes[1], type);
	close(pdes[0]);
    }

    cur->fp = iop;
    cur->pid = pid;
    cur->next = pidlist;
    pidlist = cur;

#ifdef DEBUG
    ErrorF("Popen: `%s', fp = %p\n", command, iop);
#endif

    return iop;
}

/* fopen that drops privileges */
pointer
Fopen(char *file, char *type)
{
    FILE *iop;
#ifndef HAS_SAVED_IDS_AND_SETEUID
    struct pid *cur;
    int pdes[2], pid;

    if (file == NULL || type == NULL)
	return NULL;

    if ((*type != 'r' && *type != 'w') || type[1])
	return NULL;

    if ((cur = (struct pid *)xalloc(sizeof(struct pid))) == NULL)
	return NULL;

    if (pipe(pdes) < 0) {
	xfree(cur);
	return NULL;
    }

    switch (pid = fork()) {
    case -1: 	/* error */
	close(pdes[0]);
	close(pdes[1]);
	xfree(cur);
	return NULL;
    case 0:	/* child */
	if (setgid(getgid()) == -1)
	    _exit(127);
	if (setuid(getuid()) == -1)
	    _exit(127);
	if (*type == 'r') {
	    if (pdes[1] != 1) {
		/* stdout */
		dup2(pdes[1], 1);
		close(pdes[1]);
	    }
	    close(pdes[0]);
	} else {
	    if (pdes[0] != 0) {
		/* stdin */
		dup2(pdes[0], 0);
		close(pdes[0]);
	    }
	    close(pdes[1]);
	}
	execl("/bin/cat", "cat", file, (char *)NULL);
	_exit(127);
    }

    /* Avoid EINTR during stdio calls */
    OsBlockSignals ();
    
    /* parent */
    if (*type == 'r') {
	iop = fdopen(pdes[0], type);
	close(pdes[1]);
    } else {
	iop = fdopen(pdes[1], type);
	close(pdes[0]);
    }

    cur->fp = iop;
    cur->pid = pid;
    cur->next = pidlist;
    pidlist = cur;

#ifdef DEBUG
    ErrorF("Fopen(%s), fp = %p\n", file, iop);
#endif

    return iop;
#else
    int ruid, euid;

    ruid = getuid();
    euid = geteuid();
    
    if (seteuid(ruid) == -1) {
	    return NULL;
    }
    iop = fopen(file, type);

    if (seteuid(euid) == -1) {
	    fclose(iop);
	    return NULL;
    }
    return iop;
#endif /* HAS_SAVED_IDS_AND_SETEUID */
}

int
Pclose(pointer iop)
{
    struct pid *cur, *last;
    int pstat;
    int pid;

#ifdef DEBUG
    ErrorF("Pclose: fp = %p\n", iop);
#endif

    fclose(iop);

    for (last = NULL, cur = pidlist; cur; last = cur, cur = cur->next)
	if (cur->fp == iop)
	    break;
    if (cur == NULL)
	return -1;

    do {
	pid = waitpid(cur->pid, &pstat, 0);
    } while (pid == -1 && errno == EINTR);

    if (last == NULL)
	pidlist = cur->next;
    else
	last->next = cur->next;
    xfree(cur);

    /* allow EINTR again */
    OsReleaseSignals ();
    
    return pid == -1 ? -1 : pstat;
}

int 
Fclose(pointer iop)
{
#ifdef HAS_SAVED_IDS_AND_SETEUID
    return fclose(iop);
#else
    return Pclose(iop);
#endif
}

#endif /* !WIN32 && !__UNIXOS2__ */


/*
 * CheckUserParameters: check for long command line arguments and long
 * environment variables.  By default, these checks are only done when
 * the server's euid != ruid.  In 3.3.x, these checks were done in an
 * external wrapper utility.
 */

/* Consider LD* variables insecure? */
#ifndef REMOVE_ENV_LD
#define REMOVE_ENV_LD 1
#endif

/* Remove long environment variables? */
#ifndef REMOVE_LONG_ENV
#define REMOVE_LONG_ENV 1
#endif

/*
 * Disallow stdout or stderr as pipes?  It's possible to block the X server
 * when piping stdout+stderr to a pipe.
 *
 * Don't enable this because it looks like it's going to cause problems.
 */
#ifndef NO_OUTPUT_PIPES
#define NO_OUTPUT_PIPES 0
#endif


/* Check args and env only if running setuid (euid == 0 && euid != uid) ? */
#ifndef CHECK_EUID
#ifndef WIN32
#define CHECK_EUID 1
#else
#define CHECK_EUID 0
#endif
#endif

/*
 * Maybe the locale can be faked to make isprint(3) report that everything
 * is printable?  Avoid it by default.
 */
#ifndef USE_ISPRINT
#define USE_ISPRINT 0
#endif

#define MAX_ARG_LENGTH          128
#define MAX_ENV_LENGTH          256
#define MAX_ENV_PATH_LENGTH     2048	/* Limit for *PATH and TERMCAP */

#if USE_ISPRINT
#include <ctype.h>
#define checkPrintable(c) isprint(c)
#else
#define checkPrintable(c) (((c) & 0x7f) >= 0x20 && ((c) & 0x7f) != 0x7f)
#endif

enum BadCode {
    NotBad = 0,
    UnsafeArg,
    ArgTooLong,
    UnprintableArg,
    EnvTooLong,
    OutputIsPipe,
    InternalError
};

#if defined(VENDORSUPPORT)
#define BUGADDRESS VENDORSUPPORT
#elif defined(BUILDERADDR)
#define BUGADDRESS BUILDERADDR
#else
#define BUGADDRESS "xorg@freedesktop.org"
#endif

#define ARGMSG \
    "\nIf the arguments used are valid, and have been rejected incorrectly\n" \
      "please send details of the arguments and why they are valid to\n" \
      "%s.  In the meantime, you can start the Xserver as\n" \
      "the \"super user\" (root).\n"   

#define ENVMSG \
    "\nIf the environment is valid, and have been rejected incorrectly\n" \
      "please send details of the environment and why it is valid to\n" \
      "%s.  In the meantime, you can start the Xserver as\n" \
      "the \"super user\" (root).\n"

void
CheckUserParameters(int argc, char **argv, char **envp)
{
    enum BadCode bad = NotBad;
    int i = 0, j;
    char *a, *e = NULL;
#if defined(__QNX__) && !defined(__QNXNTO__)
    char cmd_name[64];
#endif

#if CHECK_EUID
    if (geteuid() == 0 && getuid() != geteuid())
#endif
    {
	/* Check each argv[] */
	for (i = 1; i < argc; i++) {
	    if (strcmp(argv[i], "-fp") == 0)
	    {
		i++; /* continue with next argument. skip the length check */
		if (i >= argc)
		    break;
	    } else
	    {
		if (strlen(argv[i]) > MAX_ARG_LENGTH) {
		    bad = ArgTooLong;
		    break;
		}
	    }
	    a = argv[i];
	    while (*a) {
		if (checkPrintable(*a) == 0) {
		    bad = UnprintableArg;
		    break;
		}
		a++;
	    }
	    if (bad)
		break;
	}
	if (!bad) {
	    /* Check each envp[] */
	    for (i = 0; envp[i]; i++) {

		/* Check for bad environment variables and values */
#if REMOVE_ENV_LD
		while (envp[i] && (strncmp(envp[i], "LD", 2) == 0)) {
#ifdef ENVDEBUG
		    ErrorF("CheckUserParameters: removing %s from the "
			   "environment\n", strtok(envp[i], "="));
#endif
		    for (j = i; envp[j]; j++) {
			envp[j] = envp[j+1];
		    }
		}
#endif   
		if (envp[i] && (strlen(envp[i]) > MAX_ENV_LENGTH)) {
#if REMOVE_LONG_ENV
#ifdef ENVDEBUG
		    ErrorF("CheckUserParameters: removing %s from the "
			   "environment\n", strtok(envp[i], "="));
#endif
		    for (j = i; envp[j]; j++) {
			envp[j] = envp[j+1];
		    }
		    i--;
#else
		    char *eq;
		    int len;

		    eq = strchr(envp[i], '=');
		    if (!eq)
			continue;
		    len = eq - envp[i];
		    e = malloc(len + 1);
		    if (!e) {
			bad = InternalError;
			break;
		    }
		    strncpy(e, envp[i], len);
		    e[len] = 0;
		    if (len >= 4 &&
			(strcmp(e + len - 4, "PATH") == 0 ||
			 strcmp(e, "TERMCAP") == 0)) {
			if (strlen(envp[i]) > MAX_ENV_PATH_LENGTH) {
			    bad = EnvTooLong;
			    break;
			} else {
			    free(e);
			}
		    } else {
			bad = EnvTooLong;
			break;
		    }
#endif
		}
	    }
	}
#if NO_OUTPUT_PIPES
	if (!bad) {
	    struct stat buf;

	    if (fstat(fileno(stdout), &buf) == 0 && S_ISFIFO(buf.st_mode))
		bad = OutputIsPipe;
	    if (fstat(fileno(stderr), &buf) == 0 && S_ISFIFO(buf.st_mode))
		bad = OutputIsPipe;
	}
#endif
    }
    switch (bad) {
    case NotBad:
	return;
    case UnsafeArg:
	ErrorF("Command line argument number %d is unsafe\n", i);
	ErrorF(ARGMSG, BUGADDRESS);
	break;
    case ArgTooLong:
	ErrorF("Command line argument number %d is too long\n", i);
	ErrorF(ARGMSG, BUGADDRESS);
	break;
    case UnprintableArg:
	ErrorF("Command line argument number %d contains unprintable"
		" characters\n", i);
	ErrorF(ARGMSG, BUGADDRESS);
	break;
    case EnvTooLong:
	ErrorF("Environment variable `%s' is too long\n", e);
	ErrorF(ENVMSG, BUGADDRESS);
	break;
    case OutputIsPipe:
	ErrorF("Stdout and/or stderr is a pipe\n");
	break;
    case InternalError:
	ErrorF("Internal Error\n");
	break;
    default:
	ErrorF("Unknown error\n");
	ErrorF(ARGMSG, BUGADDRESS);
	ErrorF(ENVMSG, BUGADDRESS);
	break;
    }
    FatalError("X server aborted because of unsafe environment\n");
}

/*
 * CheckUserAuthorization: check if the user is allowed to start the
 * X server.  This usually means some sort of PAM checking, and it is
 * usually only done for setuid servers (uid != euid).
 */

#ifdef USE_PAM
#include <security/pam_appl.h>
#include <security/pam_misc.h>
#include <pwd.h>
#endif /* USE_PAM */

void
CheckUserAuthorization(void)
{
#ifdef USE_PAM
    static struct pam_conv conv = {
	misc_conv,
	NULL
    };

    pam_handle_t *pamh = NULL;
    struct passwd *pw;
    int retval;

    if (getuid() != geteuid()) {
	pw = getpwuid(getuid());
	if (pw == NULL)
	    FatalError("getpwuid() failed for uid %d\n", getuid());

	retval = pam_start("xserver", pw->pw_name, &conv, &pamh);
	if (retval != PAM_SUCCESS)
	    FatalError("pam_start() failed.\n"
			"\tMissing or mangled PAM config file or module?\n");

	retval = pam_authenticate(pamh, 0);
	if (retval != PAM_SUCCESS) {
	    pam_end(pamh, retval);
	    FatalError("PAM authentication failed, cannot start X server.\n"
			"\tPerhaps you do not have console ownership?\n");
	}

	retval = pam_acct_mgmt(pamh, 0);
	if (retval != PAM_SUCCESS) {
	    pam_end(pamh, retval);
	    FatalError("PAM authentication failed, cannot start X server.\n"
			"\tPerhaps you do not have console ownership?\n");
	}

	/* this is not a session, so do not do session management */
	pam_end(pamh, PAM_SUCCESS);
    }
#endif
}

#ifdef __SCO__
#include <fcntl.h>

static void
lockit (int fd, short what)
{
  struct flock lck;

  lck.l_whence = 0;
  lck.l_start = 0;
  lck.l_len = 1;
  lck.l_type = what;

  (void)fcntl (fd, F_SETLKW, &lck);
}

/* SCO OpenServer 5 lacks pread/pwrite. Emulate them. */
ssize_t
pread (int fd, void *buf, size_t nbytes, off_t offset)
{
  off_t saved;
  ssize_t ret;

  lockit (fd, F_RDLCK);
  saved = lseek (fd, 0, SEEK_CUR);
  lseek (fd, offset, SEEK_SET);
  ret = read (fd, buf, nbytes);
  lseek (fd, saved, SEEK_SET);
  lockit (fd, F_UNLCK);

  return ret;
}

ssize_t
pwrite (int fd, const void *buf, size_t nbytes, off_t offset)
{
  off_t saved;
  ssize_t ret;

  lockit (fd, F_WRLCK);
  saved = lseek (fd, 0, SEEK_CUR);
  lseek (fd, offset, SEEK_SET);
  ret = write (fd, buf, nbytes);
  lseek (fd, saved, SEEK_SET);
  lockit (fd, F_UNLCK);

  return ret;
}
#endif /* __SCO__ */<|MERGE_RESOLUTION|>--- conflicted
+++ resolved
@@ -64,11 +64,8 @@
 #include <X11/Xos.h>
 #include <stdio.h>
 #include <time.h>
-<<<<<<< HEAD
-=======
 #include <sys/time.h>
 #include <sys/resource.h>
->>>>>>> cc648e60
 #include "misc.h"
 #include <X11/X.h>
 #define XSERV_t
