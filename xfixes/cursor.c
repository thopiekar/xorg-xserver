/*
 * Copyright © 2006 Sun Microsystems
 *
 * Permission to use, copy, modify, distribute, and sell this software and its
 * documentation for any purpose is hereby granted without fee, provided that
 * the above copyright notice appear in all copies and that both that
 * copyright notice and this permission notice appear in supporting
 * documentation, and that the name of Sun Microsystems not be used in
 * advertising or publicity pertaining to distribution of the software without
 * specific, written prior permission.  Sun Microsystems makes no
 * representations about the suitability of this software for any purpose.  It
 * is provided "as is" without express or implied warranty.
 *
 * SUN MICROSYSTEMS DISCLAIMS ALL WARRANTIES WITH REGARD TO THIS SOFTWARE,
 * INCLUDING ALL IMPLIED WARRANTIES OF MERCHANTABILITY AND FITNESS, IN NO
 * EVENT SHALL SUN MICROSYSTEMS BE LIABLE FOR ANY SPECIAL, INDIRECT OR
 * CONSEQUENTIAL DAMAGES OR ANY DAMAGES WHATSOEVER RESULTING FROM LOSS OF USE,
 * DATA OR PROFITS, WHETHER IN AN ACTION OF CONTRACT, NEGLIGENCE OR OTHER
 * TORTIOUS ACTION, ARISING OUT OF OR IN CONNECTION WITH THE USE OR
 * PERFORMANCE OF THIS SOFTWARE.
 *
 * Copyright © 2002 Keith Packard
 *
 * Permission to use, copy, modify, distribute, and sell this software and its
 * documentation for any purpose is hereby granted without fee, provided that
 * the above copyright notice appear in all copies and that both that
 * copyright notice and this permission notice appear in supporting
 * documentation, and that the name of Keith Packard not be used in
 * advertising or publicity pertaining to distribution of the software without
 * specific, written prior permission.  Keith Packard makes no
 * representations about the suitability of this software for any purpose.  It
 * is provided "as is" without express or implied warranty.
 *
 * KEITH PACKARD DISCLAIMS ALL WARRANTIES WITH REGARD TO THIS SOFTWARE,
 * INCLUDING ALL IMPLIED WARRANTIES OF MERCHANTABILITY AND FITNESS, IN NO
 * EVENT SHALL KEITH PACKARD BE LIABLE FOR ANY SPECIAL, INDIRECT OR
 * CONSEQUENTIAL DAMAGES OR ANY DAMAGES WHATSOEVER RESULTING FROM LOSS OF USE,
 * DATA OR PROFITS, WHETHER IN AN ACTION OF CONTRACT, NEGLIGENCE OR OTHER
 * TORTIOUS ACTION, ARISING OUT OF OR IN CONNECTION WITH THE USE OR
 * PERFORMANCE OF THIS SOFTWARE.
 */

#ifdef HAVE_DIX_CONFIG_H
#include <dix-config.h>
#endif

#include "xfixesint.h"
#include "scrnintstr.h"
#include "cursorstr.h"
#include "dixevents.h"
#include "servermd.h"
#include "inputstr.h"
#include "windowstr.h"
#include "xace.h"

static RESTYPE		CursorClientType;
static RESTYPE		CursorHideCountType;
static RESTYPE		CursorWindowType;
static DevPrivateKey	CursorScreenPrivateKey = &CursorScreenPrivateKey;
static CursorPtr	CursorCurrent;
static CursorPtr        pInvisibleCursor = NULL;

static void deleteCursorHideCountsForScreen (ScreenPtr pScreen);

#define VERIFY_CURSOR(pCursor, cursor, client, access) { \
    pCursor = (CursorPtr)SecurityLookupIDByType((client), (cursor), \
					RT_CURSOR, (access)); \
    if (!pCursor) { \
	(client)->errorValue = (cursor); \
	return BadCursor; \
    } \
}
	
/*
 * There is a global list of windows selecting for cursor events
 */

typedef struct _CursorEvent *CursorEventPtr;

typedef struct _CursorEvent {
    CursorEventPtr	next;
    CARD32		eventMask;
    ClientPtr		pClient;
    WindowPtr		pWindow;
    XID			clientResource;
} CursorEventRec;

static CursorEventPtr	    cursorEvents;

/*
 * Each screen has a list of clients which have requested
 * that the cursor be hid, and the number of times each
 * client has requested.
*/

typedef struct _CursorHideCountRec *CursorHideCountPtr;

typedef struct _CursorHideCountRec {
    CursorHideCountPtr   pNext;  
    ClientPtr            pClient;
    ScreenPtr            pScreen;
    int                  hideCount;
    XID			 resource;
} CursorHideCountRec;

/*
 * Wrap DisplayCursor to catch cursor change events
 */

typedef struct _CursorScreen {
    DisplayCursorProcPtr	DisplayCursor;
    CloseScreenProcPtr		CloseScreen;
    CursorHideCountPtr          pCursorHideCounts;
} CursorScreenRec, *CursorScreenPtr;

#define GetCursorScreen(s) ((CursorScreenPtr)dixLookupPrivate(&(s)->devPrivates, CursorScreenPrivateKey))
#define GetCursorScreenIfSet(s) GetCursorScreen(s)
#define SetCursorScreen(s,p) dixSetPrivate(&(s)->devPrivates, CursorScreenPrivateKey, p)
#define Wrap(as,s,elt,func)	(((as)->elt = (s)->elt), (s)->elt = func)
#define Unwrap(as,s,elt)	((s)->elt = (as)->elt)

static Bool
CursorDisplayCursor (DeviceIntPtr pDev,
                     ScreenPtr pScreen,
		     CursorPtr pCursor)
{
    CursorScreenPtr	cs = GetCursorScreen(pScreen);
    Bool		ret;

    Unwrap (cs, pScreen, DisplayCursor);

    if (cs->pCursorHideCounts != NULL) {
	ret = (*pScreen->DisplayCursor) (pDev, pScreen, pInvisibleCursor);
    } else {
	ret = (*pScreen->DisplayCursor) (pDev, pScreen, pCursor);
    }

    if (pCursor != CursorCurrent)
    {
	CursorEventPtr	e;

	CursorCurrent = pCursor;
	for (e = cursorEvents; e; e = e->next)
	{
	    if ((e->eventMask & XFixesDisplayCursorNotifyMask) &&
		!e->pClient->clientGone)
	    {
		xXFixesCursorNotifyEvent	ev;
		ev.type = XFixesEventBase + XFixesCursorNotify;
		ev.subtype = XFixesDisplayCursorNotify;
		ev.sequenceNumber = e->pClient->sequence;
		ev.window = e->pWindow->drawable.id;
		ev.cursorSerial = pCursor->serialNumber;
		ev.timestamp = currentTime.milliseconds;
		ev.name = pCursor->name;
		WriteEventsToClient (e->pClient, 1, (xEvent *) &ev);
	    }
	}
    }
    Wrap (cs, pScreen, DisplayCursor, CursorDisplayCursor);
    return ret;
}

static Bool
CursorCloseScreen (int index, ScreenPtr pScreen)
{
    CursorScreenPtr	cs = GetCursorScreen (pScreen);
    Bool		ret;

    Unwrap (cs, pScreen, CloseScreen);
    Unwrap (cs, pScreen, DisplayCursor);
    deleteCursorHideCountsForScreen(pScreen);
    ret = (*pScreen->CloseScreen) (index, pScreen);
    xfree (cs);
    return ret;
}

#define CursorAllEvents (XFixesDisplayCursorNotifyMask)

static int
XFixesSelectCursorInput (ClientPtr	pClient,
			 WindowPtr	pWindow,
			 CARD32		eventMask)
{
    CursorEventPtr	*prev, e;

    for (prev = &cursorEvents; (e = *prev); prev = &e->next)
    {
	if (e->pClient == pClient &&
	    e->pWindow == pWindow)
	{
	    break;
	}
    }
    if (!eventMask)
    {
	if (e)
	{
	    FreeResource (e->clientResource, 0);
	}
	return Success;
    }
    if (!e)
    {
	e = (CursorEventPtr) xalloc (sizeof (CursorEventRec));
	if (!e)
	    return BadAlloc;

	e->next = 0;
	e->pClient = pClient;
	e->pWindow = pWindow;
	e->clientResource = FakeClientID(pClient->index);

	/*
	 * Add a resource hanging from the window to
	 * catch window destroy
	 */
	if (!LookupIDByType(pWindow->drawable.id, CursorWindowType))
	    if (!AddResource (pWindow->drawable.id, CursorWindowType,
			      (pointer) pWindow))
	    {
		xfree (e);
		return BadAlloc;
	    }

	if (!AddResource (e->clientResource, CursorClientType, (pointer) e))
	    return BadAlloc;

	*prev = e;
    }
    e->eventMask = eventMask;
    return Success;
}

int
ProcXFixesSelectCursorInput (ClientPtr client)
{
    REQUEST (xXFixesSelectCursorInputReq);
    WindowPtr	pWin;
    int		rc;

    REQUEST_SIZE_MATCH (xXFixesSelectCursorInputReq);
    rc = dixLookupWindow(&pWin, stuff->window, client, DixGetAttrAccess);
    if (rc != Success)
        return rc;
    if (stuff->eventMask & ~CursorAllEvents)
    {
	client->errorValue = stuff->eventMask;
	return( BadValue );
    }
    return XFixesSelectCursorInput (client, pWin, stuff->eventMask);
}

static int
GetBit (unsigned char *line, int x)
{
    unsigned char   mask;
    
    if (screenInfo.bitmapBitOrder == LSBFirst)
	mask = (1 << (x & 7));
    else
	mask = (0x80 >> (x & 7));
    /* XXX assumes byte order is host byte order */
    line += (x >> 3);
    if (*line & mask)
	return 1;
    return 0;
}

int
SProcXFixesSelectCursorInput (ClientPtr client)
{
    register int n;
    REQUEST(xXFixesSelectCursorInputReq);

    swaps(&stuff->length, n);
    swapl(&stuff->window, n);
    swapl(&stuff->eventMask, n);
    return (*ProcXFixesVector[stuff->xfixesReqType]) (client);
}
    
void
SXFixesCursorNotifyEvent (xXFixesCursorNotifyEvent *from,
			  xXFixesCursorNotifyEvent *to)
{
    to->type = from->type;
    cpswaps (from->sequenceNumber, to->sequenceNumber);
    cpswapl (from->window, to->window);
    cpswapl (from->cursorSerial, to->cursorSerial);
    cpswapl (from->timestamp, to->timestamp);
    cpswapl (from->name, to->name);
}

static void
CopyCursorToImage (CursorPtr pCursor, CARD32 *image)
{
    int width = pCursor->bits->width;
    int height = pCursor->bits->height;
    int npixels = width * height;
    
#ifdef ARGB_CURSOR
    if (pCursor->bits->argb)
	memcpy (image, pCursor->bits->argb, npixels * sizeof (CARD32));
    else
#endif
    {
	unsigned char	*srcLine = pCursor->bits->source;
	unsigned char	*mskLine = pCursor->bits->mask;
	int		stride = BitmapBytePad (width);
	int		x, y;
	CARD32		fg, bg;
	
	fg = (0xff000000 | 
	      ((pCursor->foreRed & 0xff00) << 8) |
	      (pCursor->foreGreen & 0xff00) |
	      (pCursor->foreBlue >> 8));
	bg = (0xff000000 | 
	      ((pCursor->backRed & 0xff00) << 8) |
	      (pCursor->backGreen & 0xff00) |
	      (pCursor->backBlue >> 8));
	for (y = 0; y < height; y++)
	{
	    for (x = 0; x < width; x++)
	    {
		if (GetBit (mskLine, x))
		{
		    if (GetBit (srcLine, x))
			*image++ = fg;
		    else
			*image++ = bg;
		}
		else
		    *image++ = 0;
	    }
	    srcLine += stride;
	    mskLine += stride;
	}
    }
}

int
ProcXFixesGetCursorImage (ClientPtr client)
{
/*    REQUEST(xXFixesGetCursorImageReq); */
    xXFixesGetCursorImageReply	*rep;
    CursorPtr			pCursor;
    CARD32			*image;
    int				npixels, width, height, rc, x, y;

    REQUEST_SIZE_MATCH(xXFixesGetCursorImageReq);
    pCursor = CursorCurrent;
    if (!pCursor)
	return BadCursor;
<<<<<<< HEAD
    GetSpritePosition (inputInfo.pointer, &x, &y);
=======
    rc = XaceHook(XACE_RESOURCE_ACCESS, client, pCursor->id, RT_CURSOR,
		  pCursor, RT_NONE, NULL, DixReadAccess);
    if (rc != Success)
	return rc;
    GetSpritePosition (&x, &y);
>>>>>>> ae869fc7
    width = pCursor->bits->width;
    height = pCursor->bits->height;
    npixels = width * height;
    rep = xalloc (sizeof (xXFixesGetCursorImageReply) +
		  npixels * sizeof (CARD32));
    if (!rep)
	return BadAlloc;

    rep->type = X_Reply;
    rep->sequenceNumber = client->sequence;
    rep->length = npixels;
    rep->width = width;
    rep->height = height;
    rep->x = x;
    rep->y = y;
    rep->xhot = pCursor->bits->xhot;
    rep->yhot = pCursor->bits->yhot; 
    rep->cursorSerial = pCursor->serialNumber;

    image = (CARD32 *) (rep + 1);
    CopyCursorToImage (pCursor, image);
    if (client->swapped)
    {
	int n;
	swaps (&rep->sequenceNumber, n);
	swapl (&rep->length, n);
	swaps (&rep->x, n);
	swaps (&rep->y, n);
	swaps (&rep->width, n);
	swaps (&rep->height, n);
	swaps (&rep->xhot, n);
	swaps (&rep->yhot, n);
	swapl (&rep->cursorSerial, n);
	SwapLongs (image, npixels);
    }
    (void) WriteToClient(client, sizeof (xXFixesGetCursorImageReply) +
			 (npixels << 2), (char *) rep);
    xfree (rep);
    return client->noClientException;
}

int
SProcXFixesGetCursorImage (ClientPtr client)
{
    int n;
    REQUEST(xXFixesGetCursorImageReq);
    swaps (&stuff->length, n);
    return (*ProcXFixesVector[stuff->xfixesReqType]) (client);
}

int
ProcXFixesSetCursorName (ClientPtr client)
{
    CursorPtr pCursor;
    char *tchar;
    REQUEST(xXFixesSetCursorNameReq);
    Atom atom;

    REQUEST_AT_LEAST_SIZE(xXFixesSetCursorNameReq);
    VERIFY_CURSOR(pCursor, stuff->cursor, client, DixSetAttrAccess);
    tchar = (char *) &stuff[1];
    atom = MakeAtom (tchar, stuff->nbytes, TRUE);
    if (atom == BAD_RESOURCE)
	return BadAlloc;
    
    pCursor->name = atom;
    return(client->noClientException);
}

int
SProcXFixesSetCursorName (ClientPtr client)
{
    int n;
    REQUEST(xXFixesSetCursorNameReq);

    swaps (&stuff->length, n);
    REQUEST_AT_LEAST_SIZE(xXFixesSetCursorNameReq);
    swapl (&stuff->cursor, n);
    swaps (&stuff->nbytes, n);
    return (*ProcXFixesVector[stuff->xfixesReqType]) (client);
}

int
ProcXFixesGetCursorName (ClientPtr client)
{
    CursorPtr			pCursor;
    xXFixesGetCursorNameReply	reply;
    REQUEST(xXFixesGetCursorNameReq);
    char *str;
    int len;

    REQUEST_SIZE_MATCH(xXFixesGetCursorNameReq);
    VERIFY_CURSOR(pCursor, stuff->cursor, client, DixGetAttrAccess);
    if (pCursor->name)
	str = NameForAtom (pCursor->name);
    else
	str = "";
    len = strlen (str);
    
    reply.type = X_Reply;
    reply.length = (len + 3) >> 2;
    reply.sequenceNumber = client->sequence;
    reply.atom = pCursor->name;
    reply.nbytes = len;
    if (client->swapped)
    {
	int n;
	swaps (&reply.sequenceNumber, n);
	swapl (&reply.length, n);
	swapl (&reply.atom, n);
	swaps (&reply.nbytes, n);
    }
    WriteReplyToClient(client, sizeof(xXFixesGetCursorNameReply), &reply);
    (void)WriteToClient(client, len, str);
    
    return(client->noClientException);
}

int
SProcXFixesGetCursorName (ClientPtr client)
{
    int n;
    REQUEST(xXFixesGetCursorNameReq);

    swaps (&stuff->length, n);
    REQUEST_SIZE_MATCH(xXFixesGetCursorNameReq);
    swapl (&stuff->cursor, n);
    return (*ProcXFixesVector[stuff->xfixesReqType]) (client);
}

int
ProcXFixesGetCursorImageAndName (ClientPtr client)
{
/*    REQUEST(xXFixesGetCursorImageAndNameReq); */
    xXFixesGetCursorImageAndNameReply	*rep;
    CursorPtr			pCursor;
    CARD32			*image;
    int				npixels;
    char			*name;
    int				nbytes, nbytesRound;
    int				width, height;
    int				rc, x, y;

    REQUEST_SIZE_MATCH(xXFixesGetCursorImageAndNameReq);
    pCursor = CursorCurrent;
    if (!pCursor)
	return BadCursor;
<<<<<<< HEAD
    GetSpritePosition (inputInfo.pointer, &x, &y);
=======
    rc = XaceHook(XACE_RESOURCE_ACCESS, client, pCursor->id, RT_CURSOR,
		  pCursor, RT_NONE, NULL, DixReadAccess|DixGetAttrAccess);
    if (rc != Success)
	return rc;
    GetSpritePosition (&x, &y);
>>>>>>> ae869fc7
    width = pCursor->bits->width;
    height = pCursor->bits->height;
    npixels = width * height;
    name = pCursor->name ? NameForAtom (pCursor->name) : "";
    nbytes = strlen (name);
    nbytesRound = (nbytes + 3) & ~3;
    rep = xalloc (sizeof (xXFixesGetCursorImageAndNameReply) +
		  npixels * sizeof (CARD32) + nbytesRound);
    if (!rep)
	return BadAlloc;

    rep->type = X_Reply;
    rep->sequenceNumber = client->sequence;
    rep->length = npixels + (nbytesRound >> 2);
    rep->width = width;
    rep->height = height;
    rep->x = x;
    rep->y = y;
    rep->xhot = pCursor->bits->xhot;
    rep->yhot = pCursor->bits->yhot; 
    rep->cursorSerial = pCursor->serialNumber;
    rep->cursorName = pCursor->name;
    rep->nbytes = nbytes;

    image = (CARD32 *) (rep + 1);
    CopyCursorToImage (pCursor, image);
    memcpy ((image + npixels), name, nbytes);
    if (client->swapped)
    {
	int n;
	swaps (&rep->sequenceNumber, n);
	swapl (&rep->length, n);
	swaps (&rep->x, n);
	swaps (&rep->y, n);
	swaps (&rep->width, n);
	swaps (&rep->height, n);
	swaps (&rep->xhot, n);
	swaps (&rep->yhot, n);
	swapl (&rep->cursorSerial, n);
	swapl (&rep->cursorName, n);
	swaps (&rep->nbytes, n);
	SwapLongs (image, npixels);
    }
    (void) WriteToClient(client, sizeof (xXFixesGetCursorImageAndNameReply) +
			 (npixels << 2) + nbytesRound, (char *) rep);
    xfree (rep);
    return client->noClientException;
}

int
SProcXFixesGetCursorImageAndName (ClientPtr client)
{
    int n;
    REQUEST(xXFixesGetCursorImageAndNameReq);
    swaps (&stuff->length, n);
    return (*ProcXFixesVector[stuff->xfixesReqType]) (client);
}

/*
 * Find every cursor reference in the system, ask testCursor
 * whether it should be replaced with a reference to pCursor.
 */

typedef Bool (*TestCursorFunc) (CursorPtr pOld, pointer closure);

typedef struct {
    RESTYPE type;
    TestCursorFunc testCursor;
    CursorPtr pNew;
    pointer closure;
} ReplaceCursorLookupRec, *ReplaceCursorLookupPtr;

static const RESTYPE    CursorRestypes[] = {
    RT_WINDOW, RT_PASSIVEGRAB, RT_CURSOR
};

#define NUM_CURSOR_RESTYPES (sizeof (CursorRestypes) / sizeof (CursorRestypes[0]))

static Bool
ReplaceCursorLookup (pointer value, XID id, pointer closure)
{
    ReplaceCursorLookupPtr  rcl = (ReplaceCursorLookupPtr) closure;
    WindowPtr		    pWin;
    GrabPtr		    pGrab;
    CursorPtr		    pCursor = 0, *pCursorRef = 0;
    XID			    cursor = 0;

    switch (rcl->type) {
    case RT_WINDOW:
	pWin = (WindowPtr) value;
	if (pWin->optional)
	{
	    pCursorRef = &pWin->optional->cursor;
	    pCursor = *pCursorRef;
	}
	break;
    case RT_PASSIVEGRAB:
	pGrab = (GrabPtr) value;
	pCursorRef = &pGrab->cursor;
	pCursor = *pCursorRef;
	break;
    case RT_CURSOR:
	pCursorRef = 0;
	pCursor = (CursorPtr) value;
	cursor = id;
	break;
    }
    if (pCursor && pCursor != rcl->pNew)
    {
	if ((*rcl->testCursor) (pCursor, rcl->closure))
	{
	    rcl->pNew->refcnt++;
	    /* either redirect reference or update resource database */
	    if (pCursorRef)
		*pCursorRef = rcl->pNew;
	    else
		ChangeResourceValue (id, RT_CURSOR, rcl->pNew);
	    FreeCursor (pCursor, cursor);
	}
    }
    return FALSE;   /* keep walking */
}

static void
ReplaceCursor (CursorPtr pCursor,
	       TestCursorFunc testCursor,
	       pointer closure)
{
    int	clientIndex;
    int resIndex;
    ReplaceCursorLookupRec  rcl;
    
    /* 
     * Cursors exist only in the resource database, windows and grabs.
     * All of these are always pointed at by the resource database.  Walk
     * the whole thing looking for cursors
     */
    rcl.testCursor = testCursor;
    rcl.pNew = pCursor;
    rcl.closure = closure;

    /* for each client */
    for (clientIndex = 0; clientIndex < currentMaxClients; clientIndex++)
    {
	if (!clients[clientIndex])
	    continue;
	for (resIndex = 0; resIndex < NUM_CURSOR_RESTYPES; resIndex++)
	{
	    rcl.type = CursorRestypes[resIndex];
	    /*
	     * This function walks the entire client resource database
	     */
	    LookupClientResourceComplex (clients[clientIndex], 
					 rcl.type, 
					 ReplaceCursorLookup,
					 (pointer) &rcl);
	}
    }
    /* this "knows" that WindowHasNewCursor doesn't depend on it's argument */
    WindowHasNewCursor (WindowTable[0]);
}

static Bool 
TestForCursor (CursorPtr pCursor, pointer closure)
{
    return (pCursor == (CursorPtr) closure);
}

int
ProcXFixesChangeCursor (ClientPtr client)
{
    CursorPtr	pSource, pDestination;
    REQUEST(xXFixesChangeCursorReq);

    REQUEST_SIZE_MATCH(xXFixesChangeCursorReq);
    VERIFY_CURSOR (pSource, stuff->source, client,
		   DixReadAccess|DixGetAttrAccess);
    VERIFY_CURSOR (pDestination, stuff->destination, client,
		   DixWriteAccess|DixSetAttrAccess);

    ReplaceCursor (pSource, TestForCursor, (pointer) pDestination);
    return (client->noClientException);
}

int
SProcXFixesChangeCursor (ClientPtr client)
{
    int n;
    REQUEST(xXFixesChangeCursorReq);

    swaps (&stuff->length, n);
    REQUEST_SIZE_MATCH(xXFixesChangeCursorReq);
    swapl (&stuff->source, n);
    swapl (&stuff->destination, n);
    return (*ProcXFixesVector[stuff->xfixesReqType]) (client);
}

static Bool
TestForCursorName (CursorPtr pCursor, pointer closure)
{
    return (pCursor->name == (Atom) closure);
}

int
ProcXFixesChangeCursorByName (ClientPtr client)
{
    CursorPtr	pSource;
    Atom	name;
    char	*tchar;
    REQUEST(xXFixesChangeCursorByNameReq);

    REQUEST_FIXED_SIZE(xXFixesChangeCursorByNameReq, stuff->nbytes);
    VERIFY_CURSOR(pSource, stuff->source, client,
		  DixReadAccess|DixGetAttrAccess);
    tchar = (char *) &stuff[1];
    name = MakeAtom (tchar, stuff->nbytes, FALSE);
    if (name)
	ReplaceCursor (pSource, TestForCursorName, (pointer) name);
    return (client->noClientException);
}

int
SProcXFixesChangeCursorByName (ClientPtr client)
{
    int n;
    REQUEST(xXFixesChangeCursorByNameReq);

    swaps (&stuff->length, n);
    REQUEST_AT_LEAST_SIZE (xXFixesChangeCursorByNameReq);
    swapl (&stuff->source, n);
    swaps (&stuff->nbytes, n);
    return (*ProcXFixesVector[stuff->xfixesReqType]) (client);
}

/*
 * Routines for manipulating the per-screen hide counts list.
 * This list indicates which clients have requested cursor hiding 
 * for that screen.
 */

/* Return the screen's hide-counts list element for the given client */
static CursorHideCountPtr
findCursorHideCount (ClientPtr pClient, ScreenPtr pScreen) 
{
    CursorScreenPtr    cs = GetCursorScreen(pScreen);
    CursorHideCountPtr pChc;

    for (pChc = cs->pCursorHideCounts; pChc != NULL; pChc = pChc->pNext) {
	if (pChc->pClient == pClient) {
	    return pChc;
	}
    }

    return NULL;           
}

static int
createCursorHideCount (ClientPtr pClient, ScreenPtr pScreen)
{
    CursorScreenPtr    cs = GetCursorScreen(pScreen);
    CursorHideCountPtr pChc;

    pChc = (CursorHideCountPtr) xalloc(sizeof(CursorHideCountRec));
    if (pChc == NULL) {
	return BadAlloc;
    }
    pChc->pClient = pClient;
    pChc->pScreen = pScreen;
    pChc->hideCount = 1;
    pChc->resource = FakeClientID(pClient->index);
    pChc->pNext = cs->pCursorHideCounts;
    cs->pCursorHideCounts = pChc;
    
    /* 
     * Create a resource for this element so it can be deleted
     * when the client goes away.
     */
    if (!AddResource (pChc->resource, CursorHideCountType, 
		      (pointer) pChc)) {
	xfree(pChc);
	return BadAlloc;
    }

    return Success;
}

/* 
 * Delete the given hide-counts list element from its screen list.
 */
static void
deleteCursorHideCount (CursorHideCountPtr pChcToDel, ScreenPtr pScreen)
{
    CursorScreenPtr    cs = GetCursorScreen(pScreen);
    CursorHideCountPtr pChc, pNext;
    CursorHideCountPtr pChcLast = NULL;

    pChc = cs->pCursorHideCounts;
    while (pChc != NULL) {
	pNext = pChc->pNext;
	if (pChc == pChcToDel) {
	    xfree(pChc);
	    if (pChcLast == NULL) {
		cs->pCursorHideCounts = pNext;
	    } else {
		pChcLast->pNext = pNext;
	    }
	    return;
	}
	pChcLast = pChc;
	pChc = pNext;
    }
}

/* 
 * Delete all the hide-counts list elements for this screen.
 */
static void
deleteCursorHideCountsForScreen (ScreenPtr pScreen)
{
    CursorScreenPtr    cs = GetCursorScreen(pScreen);
    CursorHideCountPtr pChc, pTmp;

    pChc = cs->pCursorHideCounts;
    while (pChc != NULL) {
	pTmp = pChc->pNext;
	FreeResource(pChc->resource, 0);
	pChc = pTmp;
    }
    cs->pCursorHideCounts = NULL;   
}

int 
ProcXFixesHideCursor (ClientPtr client) 
{
    WindowPtr pWin;
    CursorHideCountPtr pChc;
    REQUEST(xXFixesHideCursorReq);
    int ret;

    REQUEST_SIZE_MATCH (xXFixesHideCursorReq);

    ret = dixLookupResource((pointer *)&pWin, stuff->window, RT_WINDOW,
			    client, DixGetAttrAccess);
    if (ret != Success) {
	client->errorValue = stuff->window;
	return (ret == BadValue) ? BadWindow : ret;
    }

    /* 
     * Has client hidden the cursor before on this screen? 
     * If so, just increment the count. 
     */

    pChc = findCursorHideCount(client, pWin->drawable.pScreen);
    if (pChc != NULL) {
	pChc->hideCount++;
	return client->noClientException;
    }

    /* 
     * This is the first time this client has hid the cursor 
     * for this screen.
     */
    ret = XaceHook(XACE_SCREEN_ACCESS, client, pWin->drawable.pScreen,
		   DixHideAccess);
    if (ret != Success)
	return ret;

    ret = createCursorHideCount(client, pWin->drawable.pScreen);

    if (ret == Success) {
        (void) CursorDisplayCursor(inputInfo.pointer, pWin->drawable.pScreen, CursorCurrent);
    }

    return ret;
}

int 
SProcXFixesHideCursor (ClientPtr client) 
{
    int n;
    REQUEST(xXFixesHideCursorReq);

    swaps (&stuff->length, n);
    REQUEST_SIZE_MATCH (xXFixesHideCursorReq);
    swapl (&stuff->window, n);
    return (*ProcXFixesVector[stuff->xfixesReqType]) (client);
}

int 
ProcXFixesShowCursor (ClientPtr client) 
{
    WindowPtr pWin;
    CursorHideCountPtr pChc;
    int rc;
    REQUEST(xXFixesShowCursorReq);

    REQUEST_SIZE_MATCH (xXFixesShowCursorReq);

    rc = dixLookupResource((pointer *)&pWin, stuff->window, RT_WINDOW,
			   client, DixGetAttrAccess);
    if (rc != Success) {
	client->errorValue = stuff->window;
	return (rc == BadValue) ? BadWindow : rc;
    }

    /* 
     * Has client hidden the cursor on this screen?
     * If not, generate an error.
     */
    pChc = findCursorHideCount(client, pWin->drawable.pScreen);
    if (pChc == NULL) {
	return BadMatch;
    }

    rc = XaceHook(XACE_SCREEN_ACCESS, client, pWin->drawable.pScreen,
		  DixShowAccess);
    if (rc != Success)
	return rc;

    pChc->hideCount--;
    if (pChc->hideCount <= 0) {
	FreeResource(pChc->resource, 0);
    }

    return (client->noClientException);
}

int 
SProcXFixesShowCursor (ClientPtr client) 
{
    int n;
    REQUEST(xXFixesShowCursorReq);

    swaps (&stuff->length, n);
    REQUEST_SIZE_MATCH (xXFixesShowCursorReq);
    swapl (&stuff->window, n);
    return (*ProcXFixesVector[stuff->xfixesReqType]) (client);
}

static int
CursorFreeClient (pointer data, XID id)
{
    CursorEventPtr	old = (CursorEventPtr) data;
    CursorEventPtr	*prev, e;
    
    for (prev = &cursorEvents; (e = *prev); prev = &e->next)
    {
	if (e == old)
	{
	    *prev = e->next;
	    xfree (e);
	    break;
	}
    }
    return 1;
}

static int
CursorFreeHideCount (pointer data, XID id)
{
    CursorHideCountPtr pChc = (CursorHideCountPtr) data;
    ScreenPtr pScreen = pChc->pScreen;

    deleteCursorHideCount(pChc, pChc->pScreen);
    (void) CursorDisplayCursor(inputInfo.pointer, pScreen, CursorCurrent);

    return 1;
}

static int
CursorFreeWindow (pointer data, XID id)
{
    WindowPtr		pWindow = (WindowPtr) data;
    CursorEventPtr	e, next;

    for (e = cursorEvents; e; e = next)
    {
	next = e->next;
	if (e->pWindow == pWindow)
	{
	    FreeResource (e->clientResource, 0);
	}
    }
    return 1;
}

static CursorPtr
createInvisibleCursor (void)
{
    CursorPtr pCursor;
    static unsigned int *psrcbits, *pmaskbits;
    CursorMetricRec cm;
    int rc;

    psrcbits = (unsigned int *) xalloc(4);
    pmaskbits = (unsigned int *) xalloc(4);
    if (psrcbits == NULL || pmaskbits == NULL) {
	return NULL;
    }
    *psrcbits = 0;
    *pmaskbits = 0;

    cm.width = 1;
    cm.height = 1;
    cm.xhot = 0;
    cm.yhot = 0;

    rc = AllocARGBCursor(
	        (unsigned char *)psrcbits,
		(unsigned char *)pmaskbits,
		NULL, &cm,
		0, 0, 0,
		0, 0, 0,
		&pCursor, serverClient, (XID)0);

    return pCursor;
}

Bool
XFixesCursorInit (void)
{
    int	i;
    
    for (i = 0; i < screenInfo.numScreens; i++)
    {
	ScreenPtr	pScreen = screenInfo.screens[i];
	CursorScreenPtr	cs;

	cs = (CursorScreenPtr) xalloc (sizeof (CursorScreenRec));
	if (!cs)
	    return FALSE;
	Wrap (cs, pScreen, CloseScreen, CursorCloseScreen);
	Wrap (cs, pScreen, DisplayCursor, CursorDisplayCursor);
	cs->pCursorHideCounts = NULL;
	SetCursorScreen (pScreen, cs);
    }
    CursorClientType = CreateNewResourceType(CursorFreeClient);
    CursorHideCountType = CreateNewResourceType(CursorFreeHideCount);
    CursorWindowType = CreateNewResourceType(CursorFreeWindow);

    if (pInvisibleCursor == NULL) {
	pInvisibleCursor = createInvisibleCursor();
	if (pInvisibleCursor == NULL) {
	    return BadAlloc;
	}
    }

    return CursorClientType && CursorWindowType;
}
<|MERGE_RESOLUTION|>--- conflicted
+++ resolved
@@ -351,15 +351,11 @@
     pCursor = CursorCurrent;
     if (!pCursor)
 	return BadCursor;
-<<<<<<< HEAD
-    GetSpritePosition (inputInfo.pointer, &x, &y);
-=======
     rc = XaceHook(XACE_RESOURCE_ACCESS, client, pCursor->id, RT_CURSOR,
 		  pCursor, RT_NONE, NULL, DixReadAccess);
     if (rc != Success)
 	return rc;
-    GetSpritePosition (&x, &y);
->>>>>>> ae869fc7
+    GetSpritePosition (inputInfo.pointer, &x, &y);
     width = pCursor->bits->width;
     height = pCursor->bits->height;
     npixels = width * height;
@@ -507,15 +503,11 @@
     pCursor = CursorCurrent;
     if (!pCursor)
 	return BadCursor;
-<<<<<<< HEAD
-    GetSpritePosition (inputInfo.pointer, &x, &y);
-=======
     rc = XaceHook(XACE_RESOURCE_ACCESS, client, pCursor->id, RT_CURSOR,
 		  pCursor, RT_NONE, NULL, DixReadAccess|DixGetAttrAccess);
     if (rc != Success)
 	return rc;
-    GetSpritePosition (&x, &y);
->>>>>>> ae869fc7
+    GetSpritePosition (inputInfo.pointer, &x, &y);
     width = pCursor->bits->width;
     height = pCursor->bits->height;
     npixels = width * height;
