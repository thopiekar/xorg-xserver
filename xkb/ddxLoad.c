/************************************************************
Copyright (c) 1993 by Silicon Graphics Computer Systems, Inc.

Permission to use, copy, modify, and distribute this
software and its documentation for any purpose and without
fee is hereby granted, provided that the above copyright
notice appear in all copies and that both that copyright
notice and this permission notice appear in supporting
documentation, and that the name of Silicon Graphics not be 
used in advertising or publicity pertaining to distribution 
of the software without specific prior written permission.
Silicon Graphics makes no representation about the suitability 
of this software for any purpose. It is provided "as is"
without any express or implied warranty.

SILICON GRAPHICS DISCLAIMS ALL WARRANTIES WITH REGARD TO THIS 
SOFTWARE, INCLUDING ALL IMPLIED WARRANTIES OF MERCHANTABILITY 
AND FITNESS FOR A PARTICULAR PURPOSE. IN NO EVENT SHALL SILICON
GRAPHICS BE LIABLE FOR ANY SPECIAL, INDIRECT OR CONSEQUENTIAL 
DAMAGES OR ANY DAMAGES WHATSOEVER RESULTING FROM LOSS OF USE, 
DATA OR PROFITS, WHETHER IN AN ACTION OF CONTRACT, NEGLIGENCE 
OR OTHER TORTIOUS ACTION, ARISING OUT OF OR IN CONNECTION  WITH
THE USE OR PERFORMANCE OF THIS SOFTWARE.

********************************************************/

#ifdef HAVE_DIX_CONFIG_H
#include <dix-config.h>
#endif

#ifdef HAVE_XKB_CONFIG_H
#include <xkb-config.h>
#endif

#include <stdio.h>
#include <ctype.h>
#define	NEED_EVENTS 1
#include <X11/X.h>
#include <X11/Xos.h>
#include <X11/Xproto.h>
#include <X11/keysym.h>
#include <X11/extensions/XKM.h>
#include "inputstr.h"
#include "scrnintstr.h"
#include "windowstr.h"
#define	XKBSRV_NEED_FILE_FUNCS
#include <xkbsrv.h>
#include <X11/extensions/XI.h>
#include "xkb.h"

#if defined(CSRG_BASED) || defined(linux) || defined(__sgi) || defined(AIXV3) || defined(__osf__) || defined(__GNU__)
#include <paths.h>
#endif

	/*
	 * If XKM_OUTPUT_DIR specifies a path without a leading slash, it is
	 * relative to the top-level XKB configuration directory.
	 * Making the server write to a subdirectory of that directory
	 * requires some work in the general case (install procedure
	 * has to create links to /var or somesuch on many machines),
	 * so we just compile into /usr/tmp for now.
	 */
#ifndef XKM_OUTPUT_DIR
#define	XKM_OUTPUT_DIR	"compiled/"
#endif

#define	PRE_ERROR_MSG "\"The XKEYBOARD keymap compiler (xkbcomp) reports:\""
#define	ERROR_PREFIX	"\"> \""
#define	POST_ERROR_MSG1 "\"Errors from xkbcomp are not fatal to the X server\""
#define	POST_ERROR_MSG2 "\"End of messages from xkbcomp\""

#if defined(WIN32)
#define PATHSEPARATOR "\\"
#else
#define PATHSEPARATOR "/"
#endif

#ifdef WIN32

#include <X11/Xwindows.h>
const char* 
Win32TempDir()
{
    static char buffer[PATH_MAX];
    if (GetTempPath(sizeof(buffer), buffer))
    {
        int len;
        buffer[sizeof(buffer)-1] = 0;
        len = strlen(buffer);
        if (len > 0)
            if (buffer[len-1] == '\\')
                buffer[len-1] = 0;
        return buffer;
    }
    if (getenv("TEMP") != NULL)
        return getenv("TEMP");
    else if (getenv("TMP") != NULL)
        return getenv("TEMP");
    else
        return "/tmp";
}

int 
Win32System(const char *cmdline)
{
    STARTUPINFO si;
    PROCESS_INFORMATION pi;
    DWORD dwExitCode;
    char *cmd = xstrdup(cmdline);

    ZeroMemory( &si, sizeof(si) );
    si.cb = sizeof(si);
    ZeroMemory( &pi, sizeof(pi) );

    if (!CreateProcess(NULL, cmd, NULL, NULL, FALSE, 0, NULL, NULL, &si, &pi)) 
    {
	LPVOID buffer;
	if (!FormatMessage( 
		    FORMAT_MESSAGE_ALLOCATE_BUFFER | 
		    FORMAT_MESSAGE_FROM_SYSTEM | 
		    FORMAT_MESSAGE_IGNORE_INSERTS,
		    NULL,
		    GetLastError(),
		    MAKELANGID(LANG_NEUTRAL, SUBLANG_DEFAULT),
		    (LPTSTR) &buffer,
		    0,
		    NULL ))
	{
	    ErrorF("[xkb] Starting '%s' failed!\n", cmdline); 
	}
	else
	{
	    ErrorF("[xkb] Starting '%s' failed: %s", cmdline, (char *)buffer); 
	    LocalFree(buffer);
	}

	xfree(cmd);
	return -1;
    }
    /* Wait until child process exits. */
    WaitForSingleObject( pi.hProcess, INFINITE );

    GetExitCodeProcess( pi.hProcess, &dwExitCode);
    
    /* Close process and thread handles. */
    CloseHandle( pi.hProcess );
    CloseHandle( pi.hThread );
    xfree(cmd);

    return dwExitCode;
}
#undef System
#define System(x) Win32System(x)
#endif

static void
OutputDirectory(
    char* outdir,
    size_t size)
{
#ifndef WIN32
    if (getuid() == 0 && (strlen(XKM_OUTPUT_DIR) < size))
    {
	/* if server running as root it *may* be able to write */
	/* FIXME: check whether directory is writable at all */
	(void) strcpy (outdir, XKM_OUTPUT_DIR);
    } else
#else
    if (strlen(Win32TempDir()) + 1 < size)
    {
	(void) strcpy(outdir, Win32TempDir());
	(void) strcat(outdir, "\\");
    } else 
#endif
    if (strlen("/tmp/") < size)
    {
	(void) strcpy (outdir, "/tmp/");
    }
}

<<<<<<< HEAD
static Bool
XkbDDXCompileNamedKeymap(	XkbDescPtr		xkb,
				XkbComponentNamesPtr	names,
				char *			nameRtrn,
				int			nameRtrnLen)
{
char 	*cmd = NULL,file[PATH_MAX],xkm_output_dir[PATH_MAX],*map,*outFile;

    if (names->keymap==NULL)
	return False;
    strncpy(file,names->keymap,PATH_MAX); file[PATH_MAX-1]= '\0';
    if ((map= strrchr(file,'('))!=NULL) {
	char *tmp;
	if ((tmp= strrchr(map,')'))!=NULL) {
	    *map++= '\0';
	    *tmp= '\0';
	}
	else {
	    map= NULL;
	}
    }
    if ((outFile= strrchr(file,'/'))!=NULL)
	 outFile= _XkbDupString(&outFile[1]);
    else outFile= _XkbDupString(file);
    XkbEnsureSafeMapName(outFile);
    OutputDirectory(xkm_output_dir, sizeof(xkm_output_dir));

    if (XkbBaseDirectory!=NULL) {
        char *xkbbasedir = XkbBaseDirectory;
        char *xkbbindir = XkbBinDirectory;

	cmd = Xprintf("\"%s" PATHSEPARATOR "xkbcomp\" -w %d \"-R%s\" -xkm %s%s -em1 %s -emp %s -eml %s keymap/%s \"%s%s.xkm\"",
		xkbbindir,
		((xkbDebugFlags<2)?1:((xkbDebugFlags>10)?10:(int)xkbDebugFlags)),
		xkbbasedir,(map?"-m ":""),(map?map:""),
		PRE_ERROR_MSG,ERROR_PREFIX,POST_ERROR_MSG1,file,
		xkm_output_dir,outFile);
    }
    else {
	cmd = Xprintf("xkbcomp -w %d -xkm %s%s -em1 %s -emp %s -eml %s keymap/%s \"%s%s.xkm\"",
		((xkbDebugFlags<2)?1:((xkbDebugFlags>10)?10:(int)xkbDebugFlags)),
		(map?"-m ":""),(map?map:""),
		PRE_ERROR_MSG,ERROR_PREFIX,POST_ERROR_MSG1,file,
		xkm_output_dir,outFile);
    }
#ifdef DEBUG
    if (xkbDebugFlags) {
	ErrorF("[xkb] XkbDDXCompileNamedKeymap compiling keymap using:\n");
	ErrorF("[xkb]     \"cmd\"\n");
    }
#endif
#ifdef DEBUG_CMD
    ErrorF("[xkb] xkb executes: %s\n",cmd);
#endif
    if (System(cmd)==0) {
	if (nameRtrn) {
	    strncpy(nameRtrn,outFile,nameRtrnLen);
	    nameRtrn[nameRtrnLen-1]= '\0';
	}
	if (outFile!=NULL)
	    _XkbFree(outFile);
        if (cmd!=NULL)
            xfree(cmd);
	return True;
    } 
#ifdef DEBUG
    ErrorF("[xkb] Error compiling keymap (%s)\n",names->keymap);
#endif
    if (outFile!=NULL)
	_XkbFree(outFile);
    if (cmd!=NULL)
        xfree(cmd);
    return False;
}

=======
>>>>>>> 453661a9
static Bool    	
XkbDDXCompileKeymapByNames(	XkbDescPtr		xkb,
				XkbComponentNamesPtr	names,
				unsigned		want,
				unsigned		need,
				char *			nameRtrn,
				int			nameRtrnLen)
{
FILE *	out;
char	*buf = NULL, keymap[PATH_MAX],xkm_output_dir[PATH_MAX];

#ifdef WIN32
char tmpname[PATH_MAX];
#endif    
    if ((names->keymap==NULL)||(names->keymap[0]=='\0')) {
	sprintf(keymap,"server-%s",display);
    }
    else {
	if (strlen(names->keymap) > PATH_MAX - 1) {
	    ErrorF("[xkb] name of keymap (%s) exceeds max length\n", names->keymap);
	    return False;
	}
	strcpy(keymap,names->keymap);
    }

    XkbEnsureSafeMapName(keymap);
    OutputDirectory(xkm_output_dir, sizeof(xkm_output_dir));
#ifdef WIN32
    strcpy(tmpname, Win32TempDir());
    strcat(tmpname, "\\xkb_XXXXXX");
    (void) mktemp(tmpname);
#endif
    if (XkbBaseDirectory!=NULL) {
#ifndef WIN32
        char *xkmfile = "-";
#else
        /* WIN32 has no popen. The input must be stored in a file which is used as input
           for xkbcomp. xkbcomp does not read from stdin. */
        char *xkmfile = tmpname;
#endif
        char *xkbbasedir = XkbBaseDirectory;
        char *xkbbindir = XkbBinDirectory;
        
	buf = Xprintf(
	   "\"%s" PATHSEPARATOR "xkbcomp\" -w %d \"-R%s\" -xkm \"%s\" -em1 %s -emp %s -eml %s \"%s%s.xkm\"",
		xkbbindir,
		((xkbDebugFlags<2)?1:((xkbDebugFlags>10)?10:(int)xkbDebugFlags)),
		xkbbasedir, xkmfile,
		PRE_ERROR_MSG,ERROR_PREFIX,POST_ERROR_MSG1,
		xkm_output_dir,keymap);
    }
    else {
#ifndef WIN32
        char *xkmfile = "-";
#else
        char *xkmfile = tmpname;
#endif
	buf = Xprintf(
		"xkbcomp -w %d -xkm \"%s\" -em1 %s -emp %s -eml %s \"%s%s.xkm\"",
		((xkbDebugFlags<2)?1:((xkbDebugFlags>10)?10:(int)xkbDebugFlags)),
                xkmfile,
		PRE_ERROR_MSG,ERROR_PREFIX,POST_ERROR_MSG1,
		xkm_output_dir,keymap);
    }
    
#ifndef WIN32
    out= Popen(buf,"w");
#else
    out= fopen(tmpname, "w");
#endif
    
    if (out!=NULL) {
#ifdef DEBUG
    if (xkbDebugFlags) {
<<<<<<< HEAD
       ErrorF("[xkb] XkbDDXCompileKeymapByNames compiling keymap:\n");
       XkbWriteXKBKeymapForNames(stderr,names,NULL,xkb,want,need);
=======
       ErrorF("XkbDDXCompileKeymapByNames compiling keymap:\n");
       XkbWriteXKBKeymapForNames(stderr,names,xkb,want,need);
>>>>>>> 453661a9
    }
#endif
	XkbWriteXKBKeymapForNames(out,names,xkb,want,need);
#ifndef WIN32
	if (Pclose(out)==0)
#else
	if (fclose(out)==0 && System(buf) >= 0)
#endif
	{
<<<<<<< HEAD
#ifdef DEBUG_CMD
	    ErrorF("[xkb] xkb executes: %s\n",buf);
	    ErrorF("[xkb] xkbcomp input:\n");
	    XkbWriteXKBKeymapForNames(stderr,names,NULL,xkb,want,need);
	    ErrorF("[xkb] end xkbcomp input\n");
#endif
=======
            if (xkbDebugFlags)
                DebugF("xkb executes: %s\n",buf);
>>>>>>> 453661a9
	    if (nameRtrn) {
		strncpy(nameRtrn,keymap,nameRtrnLen);
		nameRtrn[nameRtrnLen-1]= '\0';
	    }
            if (buf != NULL)
                xfree (buf);
	    return True;
	}
	else
<<<<<<< HEAD
	    ErrorF("[xkb] Error compiling keymap (%s)\n",keymap);
#endif
=======
	    DebugF("Error compiling keymap (%s)\n",keymap);
>>>>>>> 453661a9
#ifdef WIN32
        /* remove the temporary file */
        unlink(tmpname);
#endif
    }
    else {
#ifndef WIN32
<<<<<<< HEAD
	ErrorF("[xkb] Could not invoke keymap compiler\n");
#else
	ErrorF("[xkb] Could not open file %s\n", tmpname);
=======
	DebugF("Could not invoke keymap compiler\n");
#else
	DebugF("Could not open file %s\n", tmpname);
>>>>>>> 453661a9
#endif
    }
    if (nameRtrn)
	nameRtrn[0]= '\0';
    if (buf != NULL)
        xfree (buf);
    return False;
}

static FILE *
XkbDDXOpenConfigFile(char *mapName,char *fileNameRtrn,int fileNameRtrnLen)
{
char	buf[PATH_MAX],xkm_output_dir[PATH_MAX];
FILE *	file;

    buf[0]= '\0';
    if (mapName!=NULL) {
	OutputDirectory(xkm_output_dir, sizeof(xkm_output_dir));
	if ((XkbBaseDirectory!=NULL)&&(xkm_output_dir[0]!='/')
#ifdef WIN32
                &&(!isalpha(xkm_output_dir[0]) || xkm_output_dir[1]!=':')
#endif
                ) {
	    if (strlen(XkbBaseDirectory)+strlen(xkm_output_dir)
		     +strlen(mapName)+6 <= PATH_MAX)
	    {
	        sprintf(buf,"%s/%s%s.xkm",XkbBaseDirectory,
					xkm_output_dir,mapName);
	    }
	}
	else if (strlen(xkm_output_dir)+strlen(mapName)+5 <= PATH_MAX)
	    sprintf(buf,"%s%s.xkm",xkm_output_dir,mapName);
	if (buf[0] != '\0')
	    file= fopen(buf,"rb");
	else file= NULL;
    }
    else file= NULL;
    if ((fileNameRtrn!=NULL)&&(fileNameRtrnLen>0)) {
	strncpy(fileNameRtrn,buf,fileNameRtrnLen);
	buf[fileNameRtrnLen-1]= '\0';
    }
    return file;
}

unsigned
XkbDDXLoadKeymapByNames(	DeviceIntPtr		keybd,
				XkbComponentNamesPtr	names,
				unsigned		want,
				unsigned		need,
				XkbDescPtr *		xkbRtrn,
				char *			nameRtrn,
				int 			nameRtrnLen)
{
XkbDescPtr      xkb;
FILE	*	file;
char		fileName[PATH_MAX];
unsigned	missing;

    *xkbRtrn = NULL;
    if ((keybd==NULL)||(keybd->key==NULL)||(keybd->key->xkbInfo==NULL))
	 xkb= NULL;
    else xkb= keybd->key->xkbInfo->desc;
    if ((names->keycodes==NULL)&&(names->types==NULL)&&
	(names->compat==NULL)&&(names->symbols==NULL)&&
	(names->geometry==NULL)) {
<<<<<<< HEAD
	if (names->keymap==NULL) {
	    bzero(finfoRtrn,sizeof(XkbFileInfo));
	    if (xkb && XkbDetermineFileType(finfoRtrn,XkbXKMFile,NULL) &&
	   				((finfoRtrn->defined&need)==need) ) {
		finfoRtrn->xkb= xkb;
		nameRtrn[0]= '\0';
		return finfoRtrn->defined;
	    }
	    return 0;
	}
	else if (!XkbDDXCompileNamedKeymap(xkb,names,nameRtrn,nameRtrnLen)) {
#ifdef NOISY
	    ErrorF("[xkb] Couldn't compile keymap file\n");
#endif
	    return 0;
	}
    }
    else if (!XkbDDXCompileKeymapByNames(xkb,names,want,need,
						nameRtrn,nameRtrnLen)){
#ifdef NOISY
	ErrorF("[xkb] Couldn't compile keymap file\n");
#endif
=======
        return 0;
    }
    else if (!XkbDDXCompileKeymapByNames(xkb,names,want,need,
                                         nameRtrn,nameRtrnLen)){
	DebugF("Couldn't compile keymap file\n");
>>>>>>> 453661a9
	return 0;
    }
    file= XkbDDXOpenConfigFile(nameRtrn,fileName,PATH_MAX);
    if (file==NULL) {
	LogMessage(X_ERROR, "Couldn't open compiled keymap file %s\n",fileName);
	return 0;
    }
    missing= XkmReadFile(file,need,want,xkbRtrn);
    if (*xkbRtrn==NULL) {
	LogMessage(X_ERROR, "Error loading keymap %s\n",fileName);
	fclose(file);
	(void) unlink (fileName);
	return 0;
    }
    else if (xkbDebugFlags) {
<<<<<<< HEAD
	ErrorF("[xkb] Loaded %s, defined=0x%x\n",fileName,finfoRtrn->defined);
=======
	DebugF("Loaded XKB keymap %s, defined=0x%x\n",fileName,(*xkbRtrn)->defined);
>>>>>>> 453661a9
    }
    fclose(file);
    (void) unlink (fileName);
    return (need|want)&(~missing);
}

Bool
XkbDDXNamesFromRules(	DeviceIntPtr		keybd,
			char *			rules_name,
			XkbRF_VarDefsPtr	defs,
			XkbComponentNamesPtr	names)
{
char 		buf[PATH_MAX];
FILE *		file;
Bool		complete;
XkbRF_RulesPtr	rules;

    if (!rules_name)
	return False;
    if (XkbBaseDirectory==NULL) {
	if (strlen(rules_name)+7 > PATH_MAX)
	    return False;
	sprintf(buf,"rules/%s",rules_name);
    }
    else {
	if (strlen(XkbBaseDirectory)+strlen(rules_name)+8 > PATH_MAX)
	    return False;
        sprintf(buf,"%s/rules/%s",XkbBaseDirectory,rules_name);
    }
    if ((file= fopen(buf,"r"))==NULL)
	return False;
    if ((rules= XkbRF_Create(0,0))==NULL) {
	fclose(file);
	return False;
    }
    if (!XkbRF_LoadRules(file,rules)) {
	fclose(file);
	XkbRF_Free(rules,True);
	return False;
    }
    bzero((char *)names,sizeof(XkbComponentNamesRec));
    complete= XkbRF_GetComponents(rules,defs,names);
    fclose(file);
    XkbRF_Free(rules,True);
    return complete;
}

<|MERGE_RESOLUTION|>--- conflicted
+++ resolved
@@ -178,84 +178,6 @@
     }
 }
 
-<<<<<<< HEAD
-static Bool
-XkbDDXCompileNamedKeymap(	XkbDescPtr		xkb,
-				XkbComponentNamesPtr	names,
-				char *			nameRtrn,
-				int			nameRtrnLen)
-{
-char 	*cmd = NULL,file[PATH_MAX],xkm_output_dir[PATH_MAX],*map,*outFile;
-
-    if (names->keymap==NULL)
-	return False;
-    strncpy(file,names->keymap,PATH_MAX); file[PATH_MAX-1]= '\0';
-    if ((map= strrchr(file,'('))!=NULL) {
-	char *tmp;
-	if ((tmp= strrchr(map,')'))!=NULL) {
-	    *map++= '\0';
-	    *tmp= '\0';
-	}
-	else {
-	    map= NULL;
-	}
-    }
-    if ((outFile= strrchr(file,'/'))!=NULL)
-	 outFile= _XkbDupString(&outFile[1]);
-    else outFile= _XkbDupString(file);
-    XkbEnsureSafeMapName(outFile);
-    OutputDirectory(xkm_output_dir, sizeof(xkm_output_dir));
-
-    if (XkbBaseDirectory!=NULL) {
-        char *xkbbasedir = XkbBaseDirectory;
-        char *xkbbindir = XkbBinDirectory;
-
-	cmd = Xprintf("\"%s" PATHSEPARATOR "xkbcomp\" -w %d \"-R%s\" -xkm %s%s -em1 %s -emp %s -eml %s keymap/%s \"%s%s.xkm\"",
-		xkbbindir,
-		((xkbDebugFlags<2)?1:((xkbDebugFlags>10)?10:(int)xkbDebugFlags)),
-		xkbbasedir,(map?"-m ":""),(map?map:""),
-		PRE_ERROR_MSG,ERROR_PREFIX,POST_ERROR_MSG1,file,
-		xkm_output_dir,outFile);
-    }
-    else {
-	cmd = Xprintf("xkbcomp -w %d -xkm %s%s -em1 %s -emp %s -eml %s keymap/%s \"%s%s.xkm\"",
-		((xkbDebugFlags<2)?1:((xkbDebugFlags>10)?10:(int)xkbDebugFlags)),
-		(map?"-m ":""),(map?map:""),
-		PRE_ERROR_MSG,ERROR_PREFIX,POST_ERROR_MSG1,file,
-		xkm_output_dir,outFile);
-    }
-#ifdef DEBUG
-    if (xkbDebugFlags) {
-	ErrorF("[xkb] XkbDDXCompileNamedKeymap compiling keymap using:\n");
-	ErrorF("[xkb]     \"cmd\"\n");
-    }
-#endif
-#ifdef DEBUG_CMD
-    ErrorF("[xkb] xkb executes: %s\n",cmd);
-#endif
-    if (System(cmd)==0) {
-	if (nameRtrn) {
-	    strncpy(nameRtrn,outFile,nameRtrnLen);
-	    nameRtrn[nameRtrnLen-1]= '\0';
-	}
-	if (outFile!=NULL)
-	    _XkbFree(outFile);
-        if (cmd!=NULL)
-            xfree(cmd);
-	return True;
-    } 
-#ifdef DEBUG
-    ErrorF("[xkb] Error compiling keymap (%s)\n",names->keymap);
-#endif
-    if (outFile!=NULL)
-	_XkbFree(outFile);
-    if (cmd!=NULL)
-        xfree(cmd);
-    return False;
-}
-
-=======
->>>>>>> 453661a9
 static Bool    	
 XkbDDXCompileKeymapByNames(	XkbDescPtr		xkb,
 				XkbComponentNamesPtr	names,
@@ -330,13 +252,8 @@
     if (out!=NULL) {
 #ifdef DEBUG
     if (xkbDebugFlags) {
-<<<<<<< HEAD
        ErrorF("[xkb] XkbDDXCompileKeymapByNames compiling keymap:\n");
-       XkbWriteXKBKeymapForNames(stderr,names,NULL,xkb,want,need);
-=======
-       ErrorF("XkbDDXCompileKeymapByNames compiling keymap:\n");
        XkbWriteXKBKeymapForNames(stderr,names,xkb,want,need);
->>>>>>> 453661a9
     }
 #endif
 	XkbWriteXKBKeymapForNames(out,names,xkb,want,need);
@@ -346,17 +263,8 @@
 	if (fclose(out)==0 && System(buf) >= 0)
 #endif
 	{
-<<<<<<< HEAD
-#ifdef DEBUG_CMD
-	    ErrorF("[xkb] xkb executes: %s\n",buf);
-	    ErrorF("[xkb] xkbcomp input:\n");
-	    XkbWriteXKBKeymapForNames(stderr,names,NULL,xkb,want,need);
-	    ErrorF("[xkb] end xkbcomp input\n");
-#endif
-=======
             if (xkbDebugFlags)
-                DebugF("xkb executes: %s\n",buf);
->>>>>>> 453661a9
+                DebugF("[xkb] xkb executes: %s\n",buf);
 	    if (nameRtrn) {
 		strncpy(nameRtrn,keymap,nameRtrnLen);
 		nameRtrn[nameRtrnLen-1]= '\0';
@@ -366,12 +274,7 @@
 	    return True;
 	}
 	else
-<<<<<<< HEAD
-	    ErrorF("[xkb] Error compiling keymap (%s)\n",keymap);
-#endif
-=======
-	    DebugF("Error compiling keymap (%s)\n",keymap);
->>>>>>> 453661a9
+	    DebugF("[xkb] Error compiling keymap (%s)\n",keymap);
 #ifdef WIN32
         /* remove the temporary file */
         unlink(tmpname);
@@ -379,15 +282,9 @@
     }
     else {
 #ifndef WIN32
-<<<<<<< HEAD
-	ErrorF("[xkb] Could not invoke keymap compiler\n");
-#else
-	ErrorF("[xkb] Could not open file %s\n", tmpname);
-=======
-	DebugF("Could not invoke keymap compiler\n");
-#else
-	DebugF("Could not open file %s\n", tmpname);
->>>>>>> 453661a9
+	DebugF("[xkb] Could not invoke keymap compiler\n");
+#else
+	DebugF("[xkb] Could not open file %s\n", tmpname);
 #endif
     }
     if (nameRtrn)
@@ -453,36 +350,11 @@
     if ((names->keycodes==NULL)&&(names->types==NULL)&&
 	(names->compat==NULL)&&(names->symbols==NULL)&&
 	(names->geometry==NULL)) {
-<<<<<<< HEAD
-	if (names->keymap==NULL) {
-	    bzero(finfoRtrn,sizeof(XkbFileInfo));
-	    if (xkb && XkbDetermineFileType(finfoRtrn,XkbXKMFile,NULL) &&
-	   				((finfoRtrn->defined&need)==need) ) {
-		finfoRtrn->xkb= xkb;
-		nameRtrn[0]= '\0';
-		return finfoRtrn->defined;
-	    }
-	    return 0;
-	}
-	else if (!XkbDDXCompileNamedKeymap(xkb,names,nameRtrn,nameRtrnLen)) {
-#ifdef NOISY
-	    ErrorF("[xkb] Couldn't compile keymap file\n");
-#endif
-	    return 0;
-	}
-    }
-    else if (!XkbDDXCompileKeymapByNames(xkb,names,want,need,
-						nameRtrn,nameRtrnLen)){
-#ifdef NOISY
-	ErrorF("[xkb] Couldn't compile keymap file\n");
-#endif
-=======
         return 0;
     }
     else if (!XkbDDXCompileKeymapByNames(xkb,names,want,need,
                                          nameRtrn,nameRtrnLen)){
-	DebugF("Couldn't compile keymap file\n");
->>>>>>> 453661a9
+	DebugF("[xkb] Couldn't compile keymap file\n");
 	return 0;
     }
     file= XkbDDXOpenConfigFile(nameRtrn,fileName,PATH_MAX);
@@ -498,11 +370,7 @@
 	return 0;
     }
     else if (xkbDebugFlags) {
-<<<<<<< HEAD
-	ErrorF("[xkb] Loaded %s, defined=0x%x\n",fileName,finfoRtrn->defined);
-=======
-	DebugF("Loaded XKB keymap %s, defined=0x%x\n",fileName,(*xkbRtrn)->defined);
->>>>>>> 453661a9
+	DebugF("[xkb] Loaded XKB keymap %s, defined=0x%x\n",fileName,(*xkbRtrn)->defined);
     }
     fclose(file);
     (void) unlink (fileName);
