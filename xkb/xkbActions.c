--- conflicted
+++ resolved
@@ -42,12 +42,7 @@
 #include <ctype.h>
 #define EXTENSION_EVENT_BASE 64
 
-<<<<<<< HEAD
-static DevPrivateKey xkbDevicePrivateKey = &xkbDevicePrivateKey;
-=======
-static unsigned int _xkbServerGeneration;
-int xkbDevicePrivateIndex = -1;
->>>>>>> 58332894
+DevPrivateKey xkbDevicePrivateKey = &xkbDevicePrivateKey;
 
 void
 xkbUnwrapProc(DeviceIntPtr device, DeviceHandleProc proc,
@@ -71,31 +66,13 @@
 {
     xkbDeviceInfoPtr xkbPrivPtr;
 
-<<<<<<< HEAD
-    xkbPrivPtr = (xkbDeviceInfoPtr) xalloc(sizeof(xkbDeviceInfoRec));
-=======
-    if (serverGeneration != _xkbServerGeneration) {
-	if ((xkbDevicePrivateIndex = AllocateDevicePrivateIndex()) == -1)
-	    return;
-	_xkbServerGeneration = serverGeneration;
-    }
-    if (!AllocateDevicePrivate(device, xkbDevicePrivateIndex))
-	return;
-
     xkbPrivPtr = (xkbDeviceInfoPtr) xcalloc(1, sizeof(xkbDeviceInfoRec));
->>>>>>> 58332894
     if (!xkbPrivPtr)
 	return;
     xkbPrivPtr->unwrapProc = NULL;
 
-<<<<<<< HEAD
     dixSetPrivate(&device->devPrivates, xkbDevicePrivateKey, xkbPrivPtr);
-    WRAP_PROCESS_INPUT_PROC(device,xkbPrivPtr,
-			    proc,xkbUnwrapProc);
-=======
-    device->devPrivates[xkbDevicePrivateIndex].ptr = xkbPrivPtr;
     WRAP_PROCESS_INPUT_PROC(device, xkbPrivPtr, proc, xkbUnwrapProc);
->>>>>>> 58332894
 }
 
 extern	void	ProcessOtherEvent(
