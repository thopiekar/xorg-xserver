/************************************************************
Copyright (c) 1993 by Silicon Graphics Computer Systems, Inc.

Permission to use, copy, modify, and distribute this
software and its documentation for any purpose and without
fee is hereby granted, provided that the above copyright
notice appear in all copies and that both that copyright
notice and this permission notice appear in supporting
documentation, and that the name of Silicon Graphics not be 
used in advertising or publicity pertaining to distribution 
of the software without specific prior written permission.
Silicon Graphics makes no representation about the suitability 
of this software for any purpose. It is provided "as is"
without any express or implied warranty.

SILICON GRAPHICS DISCLAIMS ALL WARRANTIES WITH REGARD TO THIS 
SOFTWARE, INCLUDING ALL IMPLIED WARRANTIES OF MERCHANTABILITY 
AND FITNESS FOR A PARTICULAR PURPOSE. IN NO EVENT SHALL SILICON
GRAPHICS BE LIABLE FOR ANY SPECIAL, INDIRECT OR CONSEQUENTIAL 
DAMAGES OR ANY DAMAGES WHATSOEVER RESULTING FROM LOSS OF USE, 
DATA OR PROFITS, WHETHER IN AN ACTION OF CONTRACT, NEGLIGENCE 
OR OTHER TORTIOUS ACTION, ARISING OUT OF OR IN CONNECTION  WITH
THE USE OR PERFORMANCE OF THIS SOFTWARE.

********************************************************/

#ifdef HAVE_DIX_CONFIG_H
#include <dix-config.h>
#endif

#include <stdio.h>
#define NEED_EVENTS 1
#include <X11/X.h>
#include <X11/Xproto.h>
#include <X11/keysym.h>
#include <X11/extensions/XI.h>
#include <X11/extensions/XIproto.h>
#include "inputstr.h"
#include "windowstr.h"
#include <xkbsrv.h>
#include "xkb.h"

/***====================================================================***/

void
XkbSendNewKeyboardNotify(DeviceIntPtr kbd,xkbNewKeyboardNotify *pNKN)
{		
register int	i;
Time 		time;
CARD16		changed;

    pNKN->type = XkbEventCode + XkbEventBase;
    pNKN->xkbType = XkbNewKeyboardNotify;
    pNKN->time = time = GetTimeInMillis();
    changed = pNKN->changed;

    for (i=1; i<currentMaxClients; i++) {
        if ((!clients[i]) || clients[i]->clientGone ||
				(clients[i]->requestVector==InitialVector)) {
	    continue;
	}

	if (clients[i]->xkbClientFlags&_XkbClientInitialized)  {
	    if (clients[i]->newKeyboardNotifyMask&changed) {
		pNKN->sequenceNumber = clients[i]->sequence;
		pNKN->time = time;
		pNKN->changed = changed;
		if ( clients[i]->swapped ) {
		    register int n;
		    swaps(&pNKN->sequenceNumber,n);
		    swapl(&pNKN->time,n);
		    swaps(&pNKN->changed,n);
		}
		WriteToClient(clients[i],sizeof(xEvent),(char *)pNKN);
		if (changed&XkbNKN_KeycodesMask) {
		    clients[i]->minKC= pNKN->minKeyCode;
		    clients[i]->maxKC= pNKN->maxKeyCode;
		}
	    }
	}
	else if (changed&XkbNKN_KeycodesMask) {
	    xEvent	event;
	    event.u.u.type= MappingNotify;
	    event.u.mappingNotify.request= MappingKeyboard;
	    event.u.mappingNotify.firstKeyCode= clients[i]->minKC;
	    event.u.mappingNotify.count= clients[i]->maxKC-clients[i]->minKC+1;
	    event.u.u.sequenceNumber= clients[i]->sequence;
	    if (clients[i]->swapped) {
		int n;
		swaps(&event.u.u.sequenceNumber,n);
	    }
	    WriteToClient(clients[i],SIZEOF(xEvent), (char *)&event);
	    event.u.mappingNotify.request= MappingModifier;
	    WriteToClient(clients[i],SIZEOF(xEvent), (char *)&event);
	}
    }
    return;
}

/***====================================================================***/

void
XkbSendStateNotify(DeviceIntPtr kbd,xkbStateNotify *pSN)
{
XkbSrvInfoPtr	xkbi;
XkbStatePtr	state;
XkbInterestPtr	interest;
Time 		time;
register CARD16	changed,bState;

    interest = kbd->xkb_interest;
    if (!interest)
	return;
    xkbi = kbd->key->xkbInfo;
    state= &xkbi->state;

    pSN->type = XkbEventCode + XkbEventBase;
    pSN->xkbType = XkbStateNotify;
    pSN->deviceID = kbd->id;
    pSN->time = time = GetTimeInMillis();
    pSN->mods = state->mods;
    pSN->baseMods = state->base_mods;
    pSN->latchedMods = state->latched_mods;
    pSN->lockedMods = state->locked_mods;
    pSN->group = state->group;
    pSN->baseGroup = state->base_group;
    pSN->latchedGroup = state->latched_group;
    pSN->lockedGroup = state->locked_group;
    pSN->compatState = state->compat_state;
    pSN->grabMods = state->grab_mods;
    pSN->compatGrabMods = state->compat_grab_mods;
    pSN->lookupMods = state->lookup_mods;
    pSN->compatLookupMods = state->compat_lookup_mods;
    pSN->ptrBtnState = state->ptr_buttons;
    changed = pSN->changed;
    bState= pSN->ptrBtnState;

    while (interest) {
	if ((!interest->client->clientGone) &&
	    (interest->client->requestVector != InitialVector) &&
	    (interest->client->xkbClientFlags&_XkbClientInitialized) &&
	    (interest->stateNotifyMask&changed)) {
	    pSN->sequenceNumber = interest->client->sequence;
	    pSN->time = time;
	    pSN->changed = changed;
	    pSN->ptrBtnState = bState;
	    if ( interest->client->swapped ) {
		register int n;
		swaps(&pSN->sequenceNumber,n);
		swapl(&pSN->time,n);
		swaps(&pSN->changed,n);
		swaps(&pSN->ptrBtnState,n);
	    }
	    WriteToClient(interest->client, sizeof(xEvent), (char *)pSN);
	}
	interest= interest->next;
    }
    return;
}

/***====================================================================***/

void
XkbSendMapNotify(DeviceIntPtr kbd,xkbMapNotify *pMN)
{
int 		i;
XkbSrvInfoPtr	xkbi;
unsigned	time = 0,initialized;
CARD16		changed;

    xkbi = kbd->key->xkbInfo;
    initialized= 0;

    changed = pMN->changed;
    pMN->minKeyCode= xkbi->desc->min_key_code;
    pMN->maxKeyCode= xkbi->desc->max_key_code;
    for (i=1; i<currentMaxClients; i++) {
        if (clients[i] && ! clients[i]->clientGone &&
	    (clients[i]->requestVector != InitialVector) &&
	    (clients[i]->xkbClientFlags&_XkbClientInitialized) &&
	    (clients[i]->mapNotifyMask&changed))
	{
	    if (!initialized) {
		pMN->type = XkbEventCode + XkbEventBase;
		pMN->xkbType = XkbMapNotify;
		pMN->deviceID = kbd->id;
		time = GetTimeInMillis();
		initialized= 1;
	    }
	    pMN->time= time;
	    pMN->sequenceNumber = clients[i]->sequence;
	    pMN->changed = changed;
	    if ( clients[i]->swapped ) {
		register int n;
		swaps(&pMN->sequenceNumber,n);
		swapl(&pMN->time,n);
		swaps(&pMN->changed,n);
	    }
	    WriteToClient(clients[i],sizeof(xEvent),(char *)pMN);
	}
    }
    return;
}

int
XkbComputeControlsNotify(	DeviceIntPtr	 	kbd,
				XkbControlsPtr		old,
				XkbControlsPtr		new,
				xkbControlsNotify *	pCN,
				Bool			forceCtrlProc)
{
int		i;
CARD32 		changedControls;

    changedControls= 0;

    if (!kbd || !kbd->kbdfeed)
        return 0;
    
    if (old->enabled_ctrls!=new->enabled_ctrls)
	changedControls|= XkbControlsEnabledMask;
    if ((old->repeat_delay!=new->repeat_delay)||
	(old->repeat_interval!=new->repeat_interval))
	changedControls|= XkbRepeatKeysMask;
    for (i = 0; i < XkbPerKeyBitArraySize; i++)
	if (old->per_key_repeat[i] != new->per_key_repeat[i])
	    changedControls|= XkbPerKeyRepeatMask;
    if (old->slow_keys_delay!=new->slow_keys_delay)
	changedControls|= XkbSlowKeysMask;
    if (old->debounce_delay!=new->debounce_delay)
	changedControls|= XkbBounceKeysMask;
    if ((old->mk_delay!=new->mk_delay)||
	(old->mk_interval!=new->mk_interval)||
	(old->mk_dflt_btn!=new->mk_dflt_btn))
	changedControls|= XkbMouseKeysMask;
    if ((old->mk_time_to_max!=new->mk_time_to_max)||
	(old->mk_curve!=new->mk_curve)||
	(old->mk_max_speed!=new->mk_max_speed))
	changedControls|= XkbMouseKeysAccelMask;
    if (old->ax_options!=new->ax_options)
	changedControls|= XkbAccessXKeysMask;
    if ((old->ax_options^new->ax_options) & XkbAX_SKOptionsMask)
	changedControls|= XkbStickyKeysMask;
    if ((old->ax_options^new->ax_options) & XkbAX_FBOptionsMask)
	changedControls|= XkbAccessXFeedbackMask;
    if ((old->ax_timeout!=new->ax_timeout)||
	(old->axt_ctrls_mask!=new->axt_ctrls_mask)||
	(old->axt_ctrls_values!=new->axt_ctrls_values)||
	(old->axt_opts_mask!=new->axt_opts_mask)||
	(old->axt_opts_values!= new->axt_opts_values)) {
	changedControls|= XkbAccessXTimeoutMask;
    }
    if ((old->internal.mask!=new->internal.mask)||
	(old->internal.real_mods!=new->internal.real_mods)||
	(old->internal.vmods!=new->internal.vmods))
	changedControls|= XkbInternalModsMask;
    if ((old->ignore_lock.mask!=new->ignore_lock.mask)||
	(old->ignore_lock.real_mods!=new->ignore_lock.real_mods)||
	(old->ignore_lock.vmods!=new->ignore_lock.vmods))
	changedControls|= XkbIgnoreLockModsMask;

    if (new->enabled_ctrls&XkbRepeatKeysMask)
	 kbd->kbdfeed->ctrl.autoRepeat=TRUE;
    else kbd->kbdfeed->ctrl.autoRepeat=FALSE;

    if (kbd->kbdfeed && kbd->kbdfeed->CtrlProc &&
	(changedControls || forceCtrlProc))
	(*kbd->kbdfeed->CtrlProc)(kbd, &kbd->kbdfeed->ctrl);

    if ((!changedControls)&&(old->num_groups==new->num_groups))
	return 0;

    if (!kbd->xkb_interest)
	return 0;

    pCN->changedControls = changedControls;
    pCN->enabledControls = new->enabled_ctrls;
    pCN->enabledControlChanges = (new->enabled_ctrls^old->enabled_ctrls);
    pCN->numGroups = new->num_groups;

    return 1;
}

void
XkbSendControlsNotify(DeviceIntPtr kbd,xkbControlsNotify *pCN)
{
int			initialized;
CARD32 		 	changedControls, enabledControls, enabledChanges = 0;
XkbSrvInfoPtr		xkbi;
XkbInterestPtr		interest;
Time 		 	time = 0;

    interest = kbd->xkb_interest;
    if (!interest)
	return;
    xkbi = kbd->key->xkbInfo;
 
    initialized = 0;
    enabledControls = xkbi->desc->ctrls->enabled_ctrls;
    changedControls = pCN->changedControls;
    pCN->numGroups= xkbi->desc->ctrls->num_groups;
    while (interest) {
	if ((!interest->client->clientGone) &&
	    (interest->client->requestVector != InitialVector) &&
	    (interest->client->xkbClientFlags&_XkbClientInitialized) &&
	    (interest->ctrlsNotifyMask&changedControls)) {
	    if (!initialized) {
		pCN->type = XkbEventCode + XkbEventBase;
		pCN->xkbType = XkbControlsNotify;
		pCN->deviceID = kbd->id;
		pCN->time = time = GetTimeInMillis();
		enabledChanges = pCN->enabledControlChanges;
		initialized= 1;
	    }
	    pCN->changedControls = changedControls;
	    pCN->enabledControls = enabledControls;
	    pCN->enabledControlChanges = enabledChanges;
	    pCN->sequenceNumber = interest->client->sequence;
	    pCN->time = time;
	    if ( interest->client->swapped ) {
		register int n;
		swaps(&pCN->sequenceNumber,n);
		swapl(&pCN->changedControls,n);
		swapl(&pCN->enabledControls,n);
		swapl(&pCN->enabledControlChanges,n);
		swapl(&pCN->time,n);
	    }
	    WriteToClient(interest->client, sizeof(xEvent), (char *)pCN);
	}
	interest= interest->next;
    }
    return;
}

static void
XkbSendIndicatorNotify(DeviceIntPtr kbd,int xkbType,xkbIndicatorNotify *pEv)
{
int		initialized;
XkbInterestPtr	interest;
Time 		time = 0;
CARD32		state,changed;

    interest = kbd->xkb_interest;
    if (!interest)
	return;
 
    initialized = 0;
    state = pEv->state;
    changed = pEv->changed;
    while (interest) {
	if ((!interest->client->clientGone) &&
	    (interest->client->requestVector != InitialVector) &&
	    (interest->client->xkbClientFlags&_XkbClientInitialized) &&
	    (((xkbType==XkbIndicatorStateNotify)&&
				(interest->iStateNotifyMask&changed))||
	     ((xkbType==XkbIndicatorMapNotify)&&
	    			(interest->iMapNotifyMask&changed)))) {
	    if (!initialized) {
		pEv->type = XkbEventCode + XkbEventBase;
		pEv->xkbType = xkbType;
		pEv->deviceID = kbd->id;
		pEv->time = time = GetTimeInMillis();
		initialized= 1;
	    }
	    pEv->sequenceNumber = interest->client->sequence;
	    pEv->time = time;
	    pEv->changed = changed;
	    pEv->state = state;
	    if ( interest->client->swapped ) {
		register int n;
		swaps(&pEv->sequenceNumber,n);
		swapl(&pEv->time,n);
		swapl(&pEv->changed,n);
		swapl(&pEv->state,n);
	    }
	    WriteToClient(interest->client, sizeof(xEvent), (char *)pEv);
	}
	interest= interest->next;
    }
    return;
}


void
XkbHandleBell(	BOOL		 force,
		BOOL		 eventOnly,
		DeviceIntPtr	 kbd,
		CARD8		 percent,
		pointer		 pCtrl,
		CARD8		 class,
		Atom		 name,
		WindowPtr	 pWin,
		ClientPtr	 pClient)
{
xkbBellNotify	bn;
int		initialized;
XkbSrvInfoPtr	xkbi;
XkbInterestPtr	interest;
CARD8		id;
CARD16		pitch,duration;
Time 		time = 0;
XID		winID = 0;

    xkbi = kbd->key->xkbInfo;

    if ((force||(xkbi->desc->ctrls->enabled_ctrls&XkbAudibleBellMask))&&
							(!eventOnly)) {
        if (kbd->kbdfeed->BellProc)
            (*kbd->kbdfeed->BellProc)(percent,kbd,(pointer)pCtrl,class);
    }
    interest = kbd->xkb_interest;
    if ((!interest)||(force))
	return;

    if ((class==0)||(class==KbdFeedbackClass)) {
	KeybdCtrl *pKeyCtrl= (KeybdCtrl *)pCtrl;
	id= pKeyCtrl->id;
	pitch= pKeyCtrl->bell_pitch;
	duration= pKeyCtrl->bell_duration;
    }
    else if (class==BellFeedbackClass) {
	BellCtrl *pBellCtrl= (BellCtrl *)pCtrl;
	id= pBellCtrl->id;
	pitch= pBellCtrl->pitch;
	duration= pBellCtrl->duration;
    }
    else return;
 
    initialized = 0;
    while (interest) {
	if ((!interest->client->clientGone) &&
	    (interest->client->requestVector != InitialVector) &&
	    (interest->client->xkbClientFlags&_XkbClientInitialized) &&
	    (interest->bellNotifyMask)) {
	    if (!initialized) {
		time = GetTimeInMillis();
		bn.type = XkbEventCode + XkbEventBase;
		bn.xkbType = XkbBellNotify;
		bn.deviceID = kbd->id;
		bn.bellClass = class;
		bn.bellID = id;
		bn.percent= percent;
		bn.eventOnly = (eventOnly!=0);
		winID= (pWin?pWin->drawable.id:None);
		initialized= 1;
	    }
	    bn.sequenceNumber = interest->client->sequence;
	    bn.time = time;
	    bn.pitch = pitch;
	    bn.duration = duration;
	    bn.name = name;
	    bn.window=  winID;
	    if ( interest->client->swapped ) {
		register int n;
		swaps(&bn.sequenceNumber,n);
		swapl(&bn.time,n);
		swaps(&bn.pitch,n);
		swaps(&bn.duration,n);
		swapl(&bn.name,n);
		swapl(&bn.window,n);
	    }
	    WriteToClient(interest->client, sizeof(xEvent), (char *)&bn);
	}
	interest= interest->next;
    }
    return;
}

void
XkbSendAccessXNotify(DeviceIntPtr kbd,xkbAccessXNotify *pEv)
{
int		initialized;
XkbInterestPtr	interest;
Time 		time = 0;
CARD16		sk_delay,db_delay;

    interest = kbd->xkb_interest;
    if (!interest)
	return;
 
    initialized = 0;
    sk_delay= pEv->slowKeysDelay;
    db_delay= pEv->debounceDelay;
    while (interest) {
	if ((!interest->client->clientGone) &&
	    (interest->client->requestVector != InitialVector) &&
	    (interest->client->xkbClientFlags&_XkbClientInitialized) &&
	    (interest->accessXNotifyMask&(1<<pEv->detail))) {
	    if (!initialized) {
		pEv->type = XkbEventCode + XkbEventBase;
		pEv->xkbType = XkbAccessXNotify;
		pEv->deviceID = kbd->id;
		pEv->time = time = GetTimeInMillis();
		initialized= 1;
	    }
	    pEv->sequenceNumber = interest->client->sequence;
	    pEv->time = time;
	    pEv->slowKeysDelay = sk_delay;
	    pEv->debounceDelay = db_delay;
	    if ( interest->client->swapped ) {
		register int n;
		swaps(&pEv->sequenceNumber,n);
		swapl(&pEv->time,n);
		swaps(&pEv->slowKeysDelay,n);
		swaps(&pEv->debounceDelay,n);
	    }
	    WriteToClient(interest->client, sizeof(xEvent), (char *)pEv);
	}
	interest= interest->next;
    }
    return;
}

void
XkbSendNamesNotify(DeviceIntPtr kbd,xkbNamesNotify *pEv)
{
int		initialized;
XkbInterestPtr	interest;
Time 		time = 0;
CARD16		changed,changedVirtualMods;
CARD32		changedIndicators;

    interest = kbd->xkb_interest;
    if (!interest)
	return;
 
    initialized = 0;
    changed= pEv->changed;
    changedIndicators= pEv->changedIndicators;
    changedVirtualMods= pEv->changedVirtualMods;
    while (interest) {
	if ((!interest->client->clientGone) &&
	    (interest->client->requestVector != InitialVector) &&
	    (interest->client->xkbClientFlags&_XkbClientInitialized) &&
	    (interest->namesNotifyMask&pEv->changed)) {
	    if (!initialized) {
		pEv->type = XkbEventCode + XkbEventBase;
		pEv->xkbType = XkbNamesNotify;
		pEv->deviceID = kbd->id;
		pEv->time = time = GetTimeInMillis();
		initialized= 1;
	    }
	    pEv->sequenceNumber = interest->client->sequence;
	    pEv->time = time;
	    pEv->changed = changed;
	    pEv->changedIndicators = changedIndicators;
	    pEv->changedVirtualMods= changedVirtualMods;
	    if ( interest->client->swapped ) {
		register int n;
		swaps(&pEv->sequenceNumber,n);
		swapl(&pEv->time,n);
		swaps(&pEv->changed,n);
		swapl(&pEv->changedIndicators,n);
		swaps(&pEv->changedVirtualMods,n);
	    }
	    WriteToClient(interest->client, sizeof(xEvent), (char *)pEv);
	}
	interest= interest->next;
    }
    return;
}

void
XkbSendCompatMapNotify(DeviceIntPtr kbd,xkbCompatMapNotify *pEv)
{
int		initialized;
XkbInterestPtr	interest;
Time 		time = 0;
CARD16		firstSI = 0, nSI = 0, nTotalSI = 0;

    interest = kbd->xkb_interest;
    if (!interest)
	return;
 
    initialized = 0;
    while (interest) {
	if ((!interest->client->clientGone) &&
	    (interest->client->requestVector != InitialVector) &&
	    (interest->client->xkbClientFlags&_XkbClientInitialized) &&
	    (interest->compatNotifyMask)) {
	    if (!initialized) {
		pEv->type = XkbEventCode + XkbEventBase;
		pEv->xkbType = XkbCompatMapNotify;
		pEv->deviceID = kbd->id;
		pEv->time = time = GetTimeInMillis();
		firstSI= pEv->firstSI;
		nSI= pEv->nSI;
		nTotalSI= pEv->nTotalSI;
		initialized= 1;
	    }
	    pEv->sequenceNumber = interest->client->sequence;
	    pEv->time = time;
	    pEv->firstSI = firstSI;
	    pEv->nSI = nSI;
	    pEv->nTotalSI = nTotalSI;
	    if ( interest->client->swapped ) {
		register int n;
		swaps(&pEv->sequenceNumber,n);
		swapl(&pEv->time,n);
		swaps(&pEv->firstSI,n);
		swaps(&pEv->nSI,n);
		swaps(&pEv->nTotalSI,n);
	    }
	    WriteToClient(interest->client, sizeof(xEvent), (char *)pEv);
	}
	interest= interest->next;
    }
    return;
}

void
XkbSendActionMessage(DeviceIntPtr kbd,xkbActionMessage *pEv)
{
int		 initialized;
XkbSrvInfoPtr	 xkbi;
XkbInterestPtr	 interest;
Time 		 time = 0;

    xkbi = kbd->key->xkbInfo;
    interest = kbd->xkb_interest;
    if (!interest)
	return;
 
    initialized = 0;
    pEv->mods= xkbi->state.mods;
    pEv->group= xkbi->state.group;
    while (interest) {
	if ((!interest->client->clientGone) &&
	    (interest->client->requestVector != InitialVector) &&
	    (interest->client->xkbClientFlags&_XkbClientInitialized) &&
	    (interest->actionMessageMask)) {
	    if (!initialized) {
		pEv->type = XkbEventCode + XkbEventBase;
		pEv->xkbType = XkbActionMessage;
		pEv->deviceID = kbd->id;
		pEv->sequenceNumber = interest->client->sequence;
		pEv->time = time = GetTimeInMillis();
		initialized= 1;
	    }
	    pEv->sequenceNumber = interest->client->sequence;
	    pEv->time = time;
	    if ( interest->client->swapped ) {
		register int n;
		swaps(&pEv->sequenceNumber,n);
		swapl(&pEv->time,n);
	    }
	    WriteToClient(interest->client, sizeof(xEvent), (char *)pEv);
	}
	interest= interest->next;
    }
    return;
}

void
XkbSendExtensionDeviceNotify(	DeviceIntPtr 			dev,
				ClientPtr			client,
				xkbExtensionDeviceNotify *	pEv)
{
int		 initialized;
XkbInterestPtr	 interest;
Time 		 time = 0;
CARD32		 defined, state;
CARD16		 reason, supported = 0;

    interest = dev->xkb_interest;
    if (!interest)
	return;
 
    initialized = 0;
    reason= pEv->reason;
    defined= pEv->ledsDefined;
    state= pEv->ledState;
    while (interest) {
	if ((!interest->client->clientGone) &&
	    (interest->client->requestVector != InitialVector) &&
	    (interest->client->xkbClientFlags&_XkbClientInitialized) &&
	    (interest->extDevNotifyMask&reason)) {
	    if (!initialized) {
		pEv->type = XkbEventCode + XkbEventBase;
		pEv->xkbType = XkbExtensionDeviceNotify;
		pEv->deviceID = dev->id;
		pEv->sequenceNumber = interest->client->sequence;
		pEv->time = time = GetTimeInMillis();
		supported= pEv->supported;
		initialized= 1;
	    }
	    else {
		pEv->sequenceNumber = interest->client->sequence;
		pEv->time = time;
		pEv->ledsDefined= defined;
		pEv->ledState= state;
		pEv->reason= reason;
		pEv->supported= supported;
	    }
	    if (client!=interest->client) {
		/* only report UnsupportedFeature to the client that */
		/* issued the failing request */
		pEv->reason&= ~XkbXI_UnsupportedFeatureMask;
		if ((interest->extDevNotifyMask&reason)==0)
		    continue;
	    }
	    if ( interest->client->swapped ) {
		register int n;
		swaps(&pEv->sequenceNumber,n);
		swapl(&pEv->time,n);
		swapl(&pEv->ledsDefined,n);
		swapl(&pEv->ledState,n);
		swaps(&pEv->reason,n);
		swaps(&pEv->supported,n);
	    }
	    WriteToClient(interest->client, sizeof(xEvent), (char *)pEv);
	}
	interest= interest->next;
    }
    return;
}

void
XkbSendNotification(	DeviceIntPtr		kbd,
			XkbChangesPtr		pChanges,
			XkbEventCausePtr	cause)
{
XkbSrvLedInfoPtr	sli;

    sli= NULL;
    if (pChanges->state_changes) {
	xkbStateNotify sn;
	sn.changed= pChanges->state_changes;
	sn.keycode= cause->kc;
	sn.eventType= cause->event;
	sn.requestMajor= cause->mjr;
	sn.requestMinor= cause->mnr;
	XkbSendStateNotify(kbd,&sn);
    }
    if (pChanges->map.changed) {
	xkbMapNotify mn;
	mn.changed= pChanges->map.changed;
	mn.firstType= pChanges->map.first_type;
	mn.nTypes= pChanges->map.num_types;
	mn.firstKeySym= pChanges->map.first_key_sym;
	mn.nKeySyms= pChanges->map.num_key_syms;
	mn.firstKeyAct= pChanges->map.first_key_act;
	mn.nKeyActs= pChanges->map.num_key_acts;
	mn.firstKeyBehavior= pChanges->map.first_key_behavior;
	mn.nKeyBehaviors= pChanges->map.num_key_behaviors;
	mn.virtualMods= pChanges->map.vmods;
	mn.firstKeyExplicit= pChanges->map.first_key_explicit;
	mn.nKeyExplicit= pChanges->map.num_key_explicit;
	mn.firstModMapKey= pChanges->map.first_modmap_key;
	mn.nModMapKeys= pChanges->map.num_modmap_keys;
	mn.firstVModMapKey= pChanges->map.first_vmodmap_key;
	mn.nVModMapKeys= pChanges->map.num_vmodmap_keys;
	XkbSendMapNotify(kbd,&mn);
    }
    if ((pChanges->ctrls.changed_ctrls)||
	(pChanges->ctrls.enabled_ctrls_changes)) {
	xkbControlsNotify cn;
	cn.changedControls= pChanges->ctrls.changed_ctrls;
	cn.enabledControlChanges= pChanges->ctrls.enabled_ctrls_changes;
	cn.keycode= cause->kc;
	cn.eventType= cause->event;
	cn.requestMajor= cause->mjr;
	cn.requestMinor= cause->mnr;
	XkbSendControlsNotify(kbd,&cn);
    }
    if (pChanges->indicators.map_changes) {
	xkbIndicatorNotify in;
	if (sli==NULL)
	    sli= XkbFindSrvLedInfo(kbd,XkbDfltXIClass,XkbDfltXIId,0);
	in.state= sli->effectiveState;
	in.changed= pChanges->indicators.map_changes;
	XkbSendIndicatorNotify(kbd,XkbIndicatorMapNotify,&in);
    }
    if (pChanges->indicators.state_changes) {
	xkbIndicatorNotify in;
	if (sli==NULL)
	    sli= XkbFindSrvLedInfo(kbd,XkbDfltXIClass,XkbDfltXIId,0);
	in.state= sli->effectiveState;
	in.changed= pChanges->indicators.state_changes;
	XkbSendIndicatorNotify(kbd,XkbIndicatorStateNotify,&in);
    }
    if (pChanges->names.changed) {
	xkbNamesNotify nn;
	nn.changed= pChanges->names.changed;
	nn.firstType= pChanges->names.first_type;
	nn.nTypes= pChanges->names.num_types;
	nn.firstLevelName= pChanges->names.first_lvl;
	nn.nLevelNames= pChanges->names.num_lvls;
	nn.nRadioGroups= pChanges->names.num_rg;
	nn.changedVirtualMods= pChanges->names.changed_vmods;
	nn.changedIndicators= pChanges->names.changed_indicators;
	XkbSendNamesNotify(kbd,&nn);
    }
    if ((pChanges->compat.changed_groups)||(pChanges->compat.num_si>0)) {
	xkbCompatMapNotify cmn;
	cmn.changedGroups= pChanges->compat.changed_groups;
	cmn.firstSI= pChanges->compat.first_si;
	cmn.nSI= pChanges->compat.num_si;
	cmn.nTotalSI= kbd->key->xkbInfo->desc->compat->num_si;
	XkbSendCompatMapNotify(kbd,&cmn);
    }
    return;
}

/***====================================================================***/

Bool
XkbFilterEvents(ClientPtr pClient,int nEvents,xEvent *xE)
{
int	i, button_mask;
DeviceIntPtr pXDev = inputInfo.keyboard;
XkbSrvInfoPtr	xkbi;

    xkbi= pXDev->key->xkbInfo;
    if ( pClient->xkbClientFlags & _XkbClientInitialized ) {
	if ((xkbDebugFlags&0x10)&&
		((xE[0].u.u.type==KeyPress)||(xE[0].u.u.type==KeyRelease)||
                 (xE[0].u.u.type==DeviceKeyPress)||
                 (xE[0].u.u.type == DeviceKeyRelease))) {
<<<<<<< HEAD
	    ErrorF("[xkb] XKbFilterWriteEvents:\n");
	    ErrorF("[xkb]    Event state= 0x%04x\n",xE[0].u.keyButtonPointer.state);
	    ErrorF("[xkb]    XkbLastRepeatEvent!=xE (0x%p!=0x%p) %s\n",
			XkbLastRepeatEvent,xE,
			((XkbLastRepeatEvent!=(pointer)xE)?"True":"False"));
	    ErrorF("[xkb]    (xkbClientEventsFlags&XWDA)==0 (0x%x) %s\n",
		pClient->xkbClientFlags,
		(_XkbWantsDetectableAutoRepeat(pClient)?"True":"False"));
	    ErrorF("[xkb]    !IsRelease(%d) %s\n",xE[0].u.u.type,
=======
	    DebugF("XKbFilterWriteEvents:\n");
	    DebugF("   Event state= 0x%04x\n",xE[0].u.keyButtonPointer.state);
	    DebugF("   XkbLastRepeatEvent!=xE (0x%p!=0x%p) %s\n",
			XkbLastRepeatEvent,xE,
			((XkbLastRepeatEvent!=(pointer)xE)?"True":"False"));
	    DebugF("   (xkbClientEventsFlags&XWDA)==0 (0x%x) %s\n",
		pClient->xkbClientFlags,
		(_XkbWantsDetectableAutoRepeat(pClient)?"True":"False"));
	    DebugF("   !IsRelease(%d) %s\n",xE[0].u.u.type,
>>>>>>> 453661a9
			(!_XkbIsReleaseEvent(xE[0].u.u.type))?"True":"False");
	}
	if (	(XkbLastRepeatEvent==(pointer)xE) &&
	     	(_XkbWantsDetectableAutoRepeat(pClient)) &&
	     	(_XkbIsReleaseEvent(xE[0].u.u.type)) ) {
	    return False;
	}
	if ((pXDev->deviceGrab.grab != NullGrab) 
                && pXDev->deviceGrab.fromPassiveGrab &&
	    ((xE[0].u.u.type==KeyPress)||(xE[0].u.u.type==KeyRelease)||
             (xE[0].u.u.type==DeviceKeyPress)||
             (xE[0].u.u.type == DeviceKeyRelease))) {
	    register unsigned state,flags;

	    flags= pClient->xkbClientFlags;
	    state= xkbi->state.compat_grab_mods;
	    if (flags & XkbPCF_GrabsUseXKBStateMask) {
		int group;
		if (flags&XkbPCF_LookupStateWhenGrabbed) {
		     group= xkbi->state.group;
		     state= xkbi->state.lookup_mods;
		}
		else {
		    state= xkbi->state.grab_mods;
		    group= xkbi->state.base_group+xkbi->state.latched_group;
		    if ((group<0)||(group>=xkbi->desc->ctrls->num_groups)) {
			group= XkbAdjustGroup(group,xkbi->desc->ctrls);
		    }
		}
		state = XkbBuildCoreState(state, group);
	    }
	    else if (flags&XkbPCF_LookupStateWhenGrabbed)
		state= xkbi->state.compat_lookup_mods;
	    xE[0].u.keyButtonPointer.state= state;
	}
	button_mask = 1 << xE[0].u.u.detail;
	if (xE[0].u.u.type == ButtonPress &&
	    ((xE[0].u.keyButtonPointer.state >> 7) & button_mask) == button_mask &&
	    (xkbi->lockedPtrButtons & button_mask) == button_mask) {
	    /* If the MouseKeys is pressed, and the "real" mouse is also pressed
	     * when the mouse is released, the server does not behave properly.
	     * Faking a release of the button here solves the problem.
	     */
<<<<<<< HEAD
	    ErrorF("[xkb] Faking release of button %d\n", xE[0].u.u.detail);
#endif
=======
	    DebugF("Faking release of button %d\n", xE[0].u.u.detail);
>>>>>>> 453661a9
	    XkbDDXFakePointerButton(ButtonRelease, xE[0].u.u.detail);
        }
    }
    else {
	register CARD8 	type;

	for (i=0;i<nEvents;i++) {
	    type= xE[i].u.u.type;
	    if ((xkbDebugFlags&0x4)&&
		((xE[i].u.u.type==KeyPress)||(xE[i].u.u.type==KeyRelease)||
                 (xE[i].u.u.type==DeviceKeyPress)||
                 (xE[i].u.u.type == DeviceKeyRelease))) {
		XkbStatePtr s= &xkbi->state;
<<<<<<< HEAD
		ErrorF("[xkb] XKbFilterWriteEvents (non-XKB):\n");
		ErrorF("[xkb] event= 0x%04x\n",xE[i].u.keyButtonPointer.state);
		ErrorF("[xkb] lookup= 0x%02x, grab= 0x%02x\n",s->lookup_mods,
							s->grab_mods);
		ErrorF("[xkb] compat lookup= 0x%02x, grab= 0x%02x\n",
=======
		DebugF("XKbFilterWriteEvents (non-XKB):\n");
		DebugF("event= 0x%04x\n",xE[i].u.keyButtonPointer.state);
		DebugF("lookup= 0x%02x, grab= 0x%02x\n",s->lookup_mods,
							s->grab_mods);
		DebugF("compat lookup= 0x%02x, grab= 0x%02x\n",
>>>>>>> 453661a9
							s->compat_lookup_mods,
							s->compat_grab_mods);
	    }
	    if ( (type>=KeyPress)&&(type<=MotionNotify) ) {
		CARD16	old,new;

		old= xE[i].u.keyButtonPointer.state&(~0x1f00);
		new= xE[i].u.keyButtonPointer.state&0x1F00;

		if (old==XkbStateFieldFromRec(&xkbi->state))
		     new|= xkbi->state.compat_lookup_mods;
		else new|= xkbi->state.compat_grab_mods;
		xE[i].u.keyButtonPointer.state= new;
	    }
	    else if ((type==EnterNotify)||(type==LeaveNotify)) {
		xE[i].u.enterLeave.state&= 0x1F00;
		xE[i].u.enterLeave.state|= xkbi->state.compat_grab_mods;
	    } else if ((type>=DeviceKeyPress)&&(type<=DeviceMotionNotify)) {
                CARD16  old, new;
                deviceKeyButtonPointer *kbp = (deviceKeyButtonPointer*)&xE[i];
                old= kbp->state&(~0x1F00);
                new= kbp->state&0x1F00;
		if (old==XkbStateFieldFromRec(&xkbi->state))
		     new|= xkbi->state.compat_lookup_mods;
		else new|= xkbi->state.compat_grab_mods;
                kbp->state= new;
            } else if ((type==DeviceEnterNotify)||(type==DeviceLeaveNotify)) {
                deviceEnterNotify *del = (deviceEnterNotify*)&xE[i];
                del->state&=0x1F00;
                del->state|= xkbi->state.compat_grab_mods;
            }
	    button_mask = 1 << xE[i].u.u.detail;
	    if (type == ButtonPress &&
		((xE[i].u.keyButtonPointer.state >> 7) & button_mask) == button_mask &&
		(xkbi->lockedPtrButtons & button_mask) == button_mask) {
<<<<<<< HEAD
#ifdef DEBUG
		ErrorF("[xkb] Faking release of button %d\n", xE[i].u.u.detail);
#endif
=======
		DebugF("Faking release of button %d\n", xE[i].u.u.detail);
>>>>>>> 453661a9
		XkbDDXFakePointerButton(ButtonRelease, xE[i].u.u.detail);
	    } else if (type == DeviceButtonPress &&
                    ((((deviceKeyButtonPointer*)&xE[i])->state >> 7) & button_mask) == button_mask &&
                    (xkbi->lockedPtrButtons & button_mask) == button_mask) {
<<<<<<< HEAD
#ifdef DEBUG
		ErrorF("[xkb] Faking release of button %d\n", ((deviceKeyButtonPointer*)&xE[i])->state);
#endif
=======
		DebugF("Faking release of button %d\n", ((deviceKeyButtonPointer*)&xE[i])->state);
>>>>>>> 453661a9
		XkbDDXFakePointerButton(DeviceButtonRelease, ((deviceKeyButtonPointer*)&xE[i])->state);
            }
	}
    }
    return True;
}

/***====================================================================***/

XkbInterestPtr	
XkbFindClientResource(DevicePtr inDev,ClientPtr client)
{
DeviceIntPtr	dev = (DeviceIntPtr)inDev;
XkbInterestPtr	interest;

    if ( dev->xkb_interest ) {
	interest = dev->xkb_interest;
	while (interest){
	    if (interest->client==client) {
		return interest;
	    }
	    interest = interest->next;
	}
    }
    return NULL;
}

XkbInterestPtr	
XkbAddClientResource(DevicePtr inDev,ClientPtr client,XID id)
{
DeviceIntPtr	dev = (DeviceIntPtr)inDev;
XkbInterestPtr	interest;

    interest = dev->xkb_interest;
    while (interest) {
	if (interest->client==client)
	    return ((interest->resource==id)?interest:NULL);
	interest = interest->next;
    }
    interest = _XkbTypedAlloc(XkbInterestRec);
    bzero(interest,sizeof(XkbInterestRec));
    if (interest) {
	interest->dev = dev;
	interest->client = client;
	interest->resource = id;
	interest->stateNotifyMask= 0;
	interest->ctrlsNotifyMask= 0;
	interest->namesNotifyMask= 0;
	interest->compatNotifyMask= 0;
	interest->bellNotifyMask= FALSE;
	interest->accessXNotifyMask= 0;
	interest->iStateNotifyMask= 0;
	interest->iMapNotifyMask= 0;
	interest->altSymsNotifyMask= 0;
	interest->next = dev->xkb_interest;
	dev->xkb_interest= interest;
	return interest;
    }
    return NULL;
}

int
XkbRemoveResourceClient(DevicePtr inDev,XID id) 
{
XkbSrvInfoPtr	xkbi;
DeviceIntPtr	dev = (DeviceIntPtr)inDev;
XkbInterestPtr	interest;
Bool		found;
unsigned long	autoCtrls,autoValues;
ClientPtr	client = NULL;

    found= False;
    autoCtrls= autoValues= 0;
    if ( dev->xkb_interest ) {
	interest = dev->xkb_interest;
	if (interest && (interest->resource==id)){
	    dev->xkb_interest = interest->next;
	    autoCtrls= interest->autoCtrls;
	    autoValues= interest->autoCtrlValues;
	    client= interest->client;
	    _XkbFree(interest);
	    found= True;
	}
	while ((!found)&&(interest->next)) {
	    if (interest->next->resource==id) {
		XkbInterestPtr	victim = interest->next;
		interest->next = victim->next;
		autoCtrls= victim->autoCtrls;
		autoValues= victim->autoCtrlValues;
		client= victim->client;
		_XkbFree(victim);
		found= True;
	    }
	    interest = interest->next;
	}
    }
    if (found && autoCtrls && dev->key && dev->key->xkbInfo ) {
	XkbEventCauseRec cause;

	xkbi= dev->key->xkbInfo;
	XkbSetCauseXkbReq(&cause,X_kbPerClientFlags,client);
	XkbEnableDisableControls(xkbi,autoCtrls,autoValues,NULL,&cause);
    }
    return found;
}<|MERGE_RESOLUTION|>--- conflicted
+++ resolved
@@ -817,27 +817,15 @@
 		((xE[0].u.u.type==KeyPress)||(xE[0].u.u.type==KeyRelease)||
                  (xE[0].u.u.type==DeviceKeyPress)||
                  (xE[0].u.u.type == DeviceKeyRelease))) {
-<<<<<<< HEAD
-	    ErrorF("[xkb] XKbFilterWriteEvents:\n");
-	    ErrorF("[xkb]    Event state= 0x%04x\n",xE[0].u.keyButtonPointer.state);
-	    ErrorF("[xkb]    XkbLastRepeatEvent!=xE (0x%p!=0x%p) %s\n",
+	    DebugF("[xkb] XKbFilterWriteEvents:\n");
+	    DebugF("[xkb]    Event state= 0x%04x\n",xE[0].u.keyButtonPointer.state);
+	    DebugF("[xkb]    XkbLastRepeatEvent!=xE (0x%p!=0x%p) %s\n",
 			XkbLastRepeatEvent,xE,
 			((XkbLastRepeatEvent!=(pointer)xE)?"True":"False"));
-	    ErrorF("[xkb]    (xkbClientEventsFlags&XWDA)==0 (0x%x) %s\n",
+	    DebugF("[xkb]   (xkbClientEventsFlags&XWDA)==0 (0x%x) %s\n",
 		pClient->xkbClientFlags,
 		(_XkbWantsDetectableAutoRepeat(pClient)?"True":"False"));
-	    ErrorF("[xkb]    !IsRelease(%d) %s\n",xE[0].u.u.type,
-=======
-	    DebugF("XKbFilterWriteEvents:\n");
-	    DebugF("   Event state= 0x%04x\n",xE[0].u.keyButtonPointer.state);
-	    DebugF("   XkbLastRepeatEvent!=xE (0x%p!=0x%p) %s\n",
-			XkbLastRepeatEvent,xE,
-			((XkbLastRepeatEvent!=(pointer)xE)?"True":"False"));
-	    DebugF("   (xkbClientEventsFlags&XWDA)==0 (0x%x) %s\n",
-		pClient->xkbClientFlags,
-		(_XkbWantsDetectableAutoRepeat(pClient)?"True":"False"));
-	    DebugF("   !IsRelease(%d) %s\n",xE[0].u.u.type,
->>>>>>> 453661a9
+	    DebugF("[xkb]   !IsRelease(%d) %s\n",xE[0].u.u.type,
 			(!_XkbIsReleaseEvent(xE[0].u.u.type))?"True":"False");
 	}
 	if (	(XkbLastRepeatEvent==(pointer)xE) &&
@@ -881,12 +869,7 @@
 	     * when the mouse is released, the server does not behave properly.
 	     * Faking a release of the button here solves the problem.
 	     */
-<<<<<<< HEAD
-	    ErrorF("[xkb] Faking release of button %d\n", xE[0].u.u.detail);
-#endif
-=======
-	    DebugF("Faking release of button %d\n", xE[0].u.u.detail);
->>>>>>> 453661a9
+	    DebugF("[xkb] Faking release of button %d\n", xE[0].u.u.detail);
 	    XkbDDXFakePointerButton(ButtonRelease, xE[0].u.u.detail);
         }
     }
@@ -900,19 +883,11 @@
                  (xE[i].u.u.type==DeviceKeyPress)||
                  (xE[i].u.u.type == DeviceKeyRelease))) {
 		XkbStatePtr s= &xkbi->state;
-<<<<<<< HEAD
-		ErrorF("[xkb] XKbFilterWriteEvents (non-XKB):\n");
-		ErrorF("[xkb] event= 0x%04x\n",xE[i].u.keyButtonPointer.state);
-		ErrorF("[xkb] lookup= 0x%02x, grab= 0x%02x\n",s->lookup_mods,
+		DebugF("[xkb] XKbFilterWriteEvents (non-XKB):\n");
+		DebugF("[xkb] event= 0x%04x\n",xE[i].u.keyButtonPointer.state);
+		DebugF("[xkb] lookup= 0x%02x, grab= 0x%02x\n",s->lookup_mods,
 							s->grab_mods);
-		ErrorF("[xkb] compat lookup= 0x%02x, grab= 0x%02x\n",
-=======
-		DebugF("XKbFilterWriteEvents (non-XKB):\n");
-		DebugF("event= 0x%04x\n",xE[i].u.keyButtonPointer.state);
-		DebugF("lookup= 0x%02x, grab= 0x%02x\n",s->lookup_mods,
-							s->grab_mods);
-		DebugF("compat lookup= 0x%02x, grab= 0x%02x\n",
->>>>>>> 453661a9
+		DebugF("[xkb] compat lookup= 0x%02x, grab= 0x%02x\n",
 							s->compat_lookup_mods,
 							s->compat_grab_mods);
 	    }
@@ -948,24 +923,12 @@
 	    if (type == ButtonPress &&
 		((xE[i].u.keyButtonPointer.state >> 7) & button_mask) == button_mask &&
 		(xkbi->lockedPtrButtons & button_mask) == button_mask) {
-<<<<<<< HEAD
-#ifdef DEBUG
-		ErrorF("[xkb] Faking release of button %d\n", xE[i].u.u.detail);
-#endif
-=======
-		DebugF("Faking release of button %d\n", xE[i].u.u.detail);
->>>>>>> 453661a9
+		DebugF("[xkb] Faking release of button %d\n", xE[i].u.u.detail);
 		XkbDDXFakePointerButton(ButtonRelease, xE[i].u.u.detail);
 	    } else if (type == DeviceButtonPress &&
                     ((((deviceKeyButtonPointer*)&xE[i])->state >> 7) & button_mask) == button_mask &&
                     (xkbi->lockedPtrButtons & button_mask) == button_mask) {
-<<<<<<< HEAD
-#ifdef DEBUG
-		ErrorF("[xkb] Faking release of button %d\n", ((deviceKeyButtonPointer*)&xE[i])->state);
-#endif
-=======
-		DebugF("Faking release of button %d\n", ((deviceKeyButtonPointer*)&xE[i])->state);
->>>>>>> 453661a9
+		DebugF("[xkb] Faking release of button %d\n", ((deviceKeyButtonPointer*)&xE[i])->state);
 		XkbDDXFakePointerButton(DeviceButtonRelease, ((deviceKeyButtonPointer*)&xE[i])->state);
             }
 	}
